--- conflicted
+++ resolved
@@ -13,11 +13,7 @@
 
 query T
 SELECT
-<<<<<<< HEAD
-     st_length(g), st_as_aswkt(g)
-=======
-     st_length(g),as_aswkt(g)
->>>>>>> 3861d5dd
+     st_length(g), st_aswkt(g)
 FROM
     (
     SELECT
