statement ok
set enable_distributed_merge_into = 1;

<<<<<<< HEAD
include ./09_0034_pr13848_without_distributed_enable.test
=======
statement ok
create table merge_target_0(a int,b string);

statement ok
create table merge_source_0(a int,b string);

statement ok
insert into merge_target_0 values(1,'a1'),(2,'b1');

statement ok
insert into merge_target_0 values(3,'a2'),(4,'b2');

statement ok
insert into merge_source_0 values(1,'a3'),(3,'b3');

statement ok
insert into merge_source_0 values(5,'a4'),(6,'b6');

## test window,agg,join
## 1. join test
query TT
merge into merge_target_0 as t1 using 
(select t2.a,t3.b from merge_source_0 as t2 inner join merge_source_0 as t3 on t2.a = t3.a) as t4
on t4.a = t1.a when matched then update * when not matched then insert *;
----
2 2

query TT
select * from merge_target_0 order by a,b;
----
1 a3
2 b1
3 b3
4 b2
5 a4
6 b6

statement ok
truncate table merge_source_0;

statement ok
insert into merge_source_0 values(1,'c7'),(3,'c7');

query TT
select * from merge_source_0 order by a,b;
----
1 c7
3 c7

## 2. agg test
query TT
merge into merge_target_0 as t1 using (select avg(a) as a,b from merge_source_0 group by b) as t2 on t1.a = t2.a
when matched then update * when not matched then insert *;
----
0 1

query TT
select * from merge_target_0 order by a,b;
----
1 a3
2 c7
3 b3
4 b2
5 a4
6 b6

## 2. window func test
query TT
merge into merge_target_0 as t1 using (select row_number() OVER (PARTITION BY b ORDER BY a) as a,'d1' as b from merge_source_0) as t2 on t1.a = t2.a
when matched then update * when not matched then insert *;
----
0 2

query TT
select * from merge_target_0 order by a,b;
----
1 d1
2 d1
3 b3
4 b2
5 a4
6 b6

### test copy into table unsupport
statement ok
create table copy_table_test0(a int,b string);

statement ok
create stage parquet_table0 FILE_FORMAT = (TYPE = PARQUET);

statement ok
copy into @parquet_table0 from (select a,b from merge_source_0 limit 2)

## test agg
statement error 1065
copy into copy_table_test0 from (select avg($1) as a,'b' as b from @parquet_table0);

## test window
statement error 1065
copy into copy_table_test0 from (select row_number() OVER (PARTITION BY b ORDER BY a) as a,'d1' as b from @parquet_table0);

## test join, but it's not checked as `copy into table source can't contain window|aggregate|udf|join functions`
## it's `query as source of copy only allow projection on one stage table.`, because it always support only one table.
statement error 1005
copy into copy_table_test0 from (select t2.a,t3.b from @parquet_table0 as t ,@parquet_table0 as t3 where t2.a = t3.a);

statement ok
set enable_distributed_merge_into = 0;
>>>>>>> 35fec840

statement ok
set enable_distributed_merge_into = 0;<|MERGE_RESOLUTION|>--- conflicted
+++ resolved
@@ -1,118 +1,7 @@
 statement ok
 set enable_distributed_merge_into = 1;
 
-<<<<<<< HEAD
 include ./09_0034_pr13848_without_distributed_enable.test
-=======
-statement ok
-create table merge_target_0(a int,b string);
-
-statement ok
-create table merge_source_0(a int,b string);
-
-statement ok
-insert into merge_target_0 values(1,'a1'),(2,'b1');
-
-statement ok
-insert into merge_target_0 values(3,'a2'),(4,'b2');
-
-statement ok
-insert into merge_source_0 values(1,'a3'),(3,'b3');
-
-statement ok
-insert into merge_source_0 values(5,'a4'),(6,'b6');
-
-## test window,agg,join
-## 1. join test
-query TT
-merge into merge_target_0 as t1 using 
-(select t2.a,t3.b from merge_source_0 as t2 inner join merge_source_0 as t3 on t2.a = t3.a) as t4
-on t4.a = t1.a when matched then update * when not matched then insert *;
-----
-2 2
-
-query TT
-select * from merge_target_0 order by a,b;
-----
-1 a3
-2 b1
-3 b3
-4 b2
-5 a4
-6 b6
-
-statement ok
-truncate table merge_source_0;
-
-statement ok
-insert into merge_source_0 values(1,'c7'),(3,'c7');
-
-query TT
-select * from merge_source_0 order by a,b;
-----
-1 c7
-3 c7
-
-## 2. agg test
-query TT
-merge into merge_target_0 as t1 using (select avg(a) as a,b from merge_source_0 group by b) as t2 on t1.a = t2.a
-when matched then update * when not matched then insert *;
-----
-0 1
-
-query TT
-select * from merge_target_0 order by a,b;
-----
-1 a3
-2 c7
-3 b3
-4 b2
-5 a4
-6 b6
-
-## 2. window func test
-query TT
-merge into merge_target_0 as t1 using (select row_number() OVER (PARTITION BY b ORDER BY a) as a,'d1' as b from merge_source_0) as t2 on t1.a = t2.a
-when matched then update * when not matched then insert *;
-----
-0 2
-
-query TT
-select * from merge_target_0 order by a,b;
-----
-1 d1
-2 d1
-3 b3
-4 b2
-5 a4
-6 b6
-
-### test copy into table unsupport
-statement ok
-create table copy_table_test0(a int,b string);
-
-statement ok
-create stage parquet_table0 FILE_FORMAT = (TYPE = PARQUET);
-
-statement ok
-copy into @parquet_table0 from (select a,b from merge_source_0 limit 2)
-
-## test agg
-statement error 1065
-copy into copy_table_test0 from (select avg($1) as a,'b' as b from @parquet_table0);
-
-## test window
-statement error 1065
-copy into copy_table_test0 from (select row_number() OVER (PARTITION BY b ORDER BY a) as a,'d1' as b from @parquet_table0);
-
-## test join, but it's not checked as `copy into table source can't contain window|aggregate|udf|join functions`
-## it's `query as source of copy only allow projection on one stage table.`, because it always support only one table.
-statement error 1005
-copy into copy_table_test0 from (select t2.a,t3.b from @parquet_table0 as t ,@parquet_table0 as t3 where t2.a = t3.a);
-
-statement ok
-set enable_distributed_merge_into = 0;
->>>>>>> 35fec840
 
 statement ok
 set enable_distributed_merge_into = 0;