statement ok
drop table if exists t1 all

statement ok
drop table if exists t2 all

statement ok
create table t1 as select number as a, number as b from numbers(1)

statement ok
create table t2 as select number as a, number as b from numbers(5)

query T
explain select t1.a from t1 where a > 0
----
Filter
├── output columns: [t1.a (#0)]
├── filters: [t1.a (#0) > 0]
├── estimated rows: 0.20
└── TableScan
    ├── table: default.default.t1
    ├── output columns: [a (#0)]
    ├── read rows: 0
    ├── read bytes: 0
    ├── partitions total: 1
    ├── partitions scanned: 0
    ├── pruning stats: [segments: <range pruning: 1 to 0>, blocks: <range pruning: 0 to 0, bloom pruning: 0 to 0>]
    ├── push downs: [filters: [t1.a (#0) > 0], limit: NONE]
    └── estimated rows: 1.00

query T
explain select * from t1, t2 where (t1.a = t2.a and t1.a > 3) or (t1.a = t2.a and t2.a > 5 and t1.a > 1)
----
Filter
├── output columns: [t2.a (#2), t2.b (#3), t1.b (#1), t1.a (#0)]
├── filters: [t1.a (#0) > 3 OR t2.a (#2) > 5 AND t1.a (#0) > 1]
├── estimated rows: 0.13
└── HashJoin
    ├── output columns: [t2.a (#2), t2.b (#3), t1.b (#1), t1.a (#0)]
    ├── join type: INNER
    ├── build keys: [t1.a (#0)]
    ├── probe keys: [t2.a (#2)]
    ├── filters: []
    ├── estimated rows: 0.35
    ├── Filter(Build)
    │   ├── output columns: [t1.a (#0), t1.b (#1)]
    │   ├── filters: [t1.a (#0) > 3 OR t1.a (#0) > 1]
    │   ├── estimated rows: 0.36
    │   └── TableScan
    │       ├── table: default.default.t1
    │       ├── output columns: [a (#0), b (#1)]
    │       ├── read rows: 0
    │       ├── read bytes: 0
    │       ├── partitions total: 1
    │       ├── partitions scanned: 0
    │       ├── pruning stats: [segments: <range pruning: 1 to 0>, blocks: <range pruning: 0 to 0, bloom pruning: 0 to 0>]
    │       ├── push downs: [filters: [t1.a (#0) > 3 OR t1.a (#0) > 1], limit: NONE]
    │       └── estimated rows: 1.00
    └── Filter(Probe)
        ├── output columns: [t2.a (#2), t2.b (#3)]
        ├── filters: [t2.a (#2) > 3 OR t2.a (#2) > 1]
        ├── estimated rows: 3.89
        └── TableScan
            ├── table: default.default.t2
            ├── output columns: [a (#2), b (#3)]
            ├── read rows: 5
            ├── read bytes: 98
            ├── partitions total: 1
            ├── partitions scanned: 1
            ├── pruning stats: [segments: <range pruning: 1 to 1>, blocks: <range pruning: 1 to 1, bloom pruning: 0 to 0>]
            ├── push downs: [filters: [t2.a (#2) > 3 OR t2.a (#2) > 1], limit: NONE]
            └── estimated rows: 5.00

query T
explain select * from t1, t2 where (t1.a = t2.a and t1.a > 3) or (t1.a = t2.a)
----
HashJoin
├── output columns: [t2.a (#2), t2.b (#3), t1.b (#1), t1.a (#0)]
├── join type: INNER
├── build keys: [t1.a (#0)]
├── probe keys: [t2.a (#2)]
├── filters: []
├── estimated rows: 1.00
├── TableScan(Build)
│   ├── table: default.default.t1
│   ├── output columns: [a (#0), b (#1)]
│   ├── read rows: 1
│   ├── read bytes: 68
│   ├── partitions total: 1
│   ├── partitions scanned: 1
│   ├── pruning stats: [segments: <range pruning: 1 to 1>, blocks: <range pruning: 1 to 1, bloom pruning: 0 to 0>]
│   ├── push downs: [filters: [], limit: NONE]
│   └── estimated rows: 1.00
└── TableScan(Probe)
    ├── table: default.default.t2
    ├── output columns: [a (#2), b (#3)]
    ├── read rows: 5
    ├── read bytes: 98
    ├── partitions total: 1
    ├── partitions scanned: 1
    ├── pruning stats: [segments: <range pruning: 1 to 1>, blocks: <range pruning: 1 to 1, bloom pruning: 0 to 0>]
    ├── push downs: [filters: [], limit: NONE]
    └── estimated rows: 5.00

query T
explain raw select * from t1, t2 where (t1.a = t2.a and t1.a > 3) or (t1.a = t2.a)
----
EvalScalar
├── scalars: [t1.a (#0), t1.b (#1), t2.a (#2), t2.b (#3)]
└── Filter
    ├── filters: [or(and(eq(t1.a (#0), t2.a (#2)), gt(t1.a (#0), 3)), eq(t1.a (#0), t2.a (#2)))]
    └── CrossJoin
        ├── equi conditions: []
        ├── non-equi conditions: []
        ├── LogicalGet
        │   ├── table: default.default.t1
        │   ├── filters: []
        │   ├── order by: []
        │   └── limit: NONE
        └── LogicalGet
            ├── table: default.default.t2
            ├── filters: []
            ├── order by: []
            └── limit: NONE

query T
explain raw select * from t1 inner join t2 on t1.a = t2.a and t1.b = t2.b and t1.a > 2
----
EvalScalar
├── scalars: [t1.a (#0), t1.b (#1), t2.a (#2), t2.b (#3)]
└── HashJoin: INNER
    ├── equi conditions: [and(eq(t1.a (#0), t2.a (#2)), eq(t1.b (#1), t2.b (#3)))]
    ├── non-equi conditions: []
    ├── Filter
    │   ├── filters: [gt(t1.a (#0), 2)]
    │   └── LogicalGet
    │       ├── table: default.default.t1
    │       ├── filters: []
    │       ├── order by: []
    │       └── limit: NONE
    └── LogicalGet
        ├── table: default.default.t2
        ├── filters: []
        ├── order by: []
        └── limit: NONE

query T
explain syntax select 1, 'ab', [1,2,3], (1, 'a')
----
SELECT
    1,
    'ab',
    [1, 2, 3],
    (1, 'a')

query T
explain syntax select a, sum(b) as sum from t1 where a in (1, 2) and b > 0 and b < 100 group by a order by a
----
SELECT
    a,
    sum(b) AS sum
FROM
    t1
WHERE
    (
        (
            a IN (1, 2)
            AND (b > 0)
        )
        AND (b < 100)
    )
GROUP BY a
ORDER BY a

query T
explain syntax select * from t1 inner join t2 on t1.a = t2.a and t1.b = t2.b and t1.a > 2
----
SELECT *
FROM
    t1
    INNER JOIN t2 ON (
        (
            (t1.a = t2.a)
            AND (t1.b = t2.b)
        )
        AND (t1.a > 2)
    )

query T
explain syntax delete from t1 where a > 100 and b > 1 and b < 10
----
DELETE FROM
    t1
WHERE
    (
        (
            (a > 100)
            AND (b > 1)
        )
        AND (b < 10)
    )


query T
explain syntax copy into t1 from 's3://mybucket/data.csv' file_format = ( type = CSV field_delimiter = ',' record_delimiter = '\n' skip_header = 1) size_limit=10
----
COPY
INTO t1
FROM 's3://mybucket/data.csv'
FILE_FORMAT = (
    field_delimiter = ",",
    record_delimiter = "\n",
    skip_header = "1",
    type = "CSV"
)
SIZE_LIMIT = 10
PURGE = false
DISABLE_VARIANT_CHECK = false


query T
explain syntax copy into 's3://mybucket/data.csv' from t1 file_format = ( type = CSV field_delimiter = ',' record_delimiter = '\n' skip_header = 1)
----
COPY
INTO Uri(UriLocation { protocol: "s3", name: "mybucket", path: "/data.csv", part_prefix: "", connection: Connection { visited_keys: {}, conns: {} } })
FROM t1
FILE_FORMAT = (
    field_delimiter = ",",
    record_delimiter = "\n",
    skip_header = "1",
    type = "CSV"
)
SINGLE = false

query T
explain syntax create table t3(a int64, b uint64, c float64, d string, e array(int32), f tuple(f1 bool, f2 string)) engine=fuse cluster by (a, b, c) comment='test' compression='LZ4'
----
CREATE TABLE t3 (
    a Int64,
    b UInt64,
    c Float64,
    d STRING,
    e ARRAY(Int32),
    f TUPLE(f1 BOOLEAN, f2 STRING)
) ENGINE = FUSE
CLUSTER BY (
    a,
    b,
    c
)
comment = 'test',
compression = 'LZ4'

query T
explain syntax create view v as select number % 3 as a from numbers(100) where number > 10
----
CREATE VIEW v
AS
    SELECT (number % 3) AS a
    FROM
        numbers(100)
    WHERE
        (number > 10)

query T
explain ast select 1, 'ab', [1,2,3] as a, (1, 'a') as t
----
Query (children 1)
└── QueryBody (children 1)
    └── SelectQuery (children 1)
        └── SelectList (children 4)
            ├── Target (children 1)
            │   └── Literal UInt64(1)
            ├── Target (children 1)
            │   └── Literal String("ab")
            ├── Target (alias a) (children 1)
            │   └── Literal Array (children 3)
            │       ├── Literal UInt64(1)
            │       ├── Literal UInt64(2)
            │       └── Literal UInt64(3)
            └── Target (alias t) (children 1)
                └── Literal Tuple (children 2)
                    ├── Literal UInt64(1)
                    └── Literal String("a")

query T
explain ast select case when a > 1 then 'x' when a < 10 then 'y' else 'z' end from t1
----
Query (children 1)
└── QueryBody (children 1)
    └── SelectQuery (children 2)
        ├── SelectList (children 1)
        │   └── Target (children 1)
        │       └── Function Case (children 3)
        │           ├── Conditions (children 2)
        │           │   ├── Function > (children 2)
        │           │   │   ├── ColumnIdentifier a
        │           │   │   └── Literal UInt64(1)
        │           │   └── Function < (children 2)
        │           │       ├── ColumnIdentifier a
        │           │       └── Literal UInt64(10)
        │           ├── Results (children 2)
        │           │   ├── Literal String("x")
        │           │   └── Literal String("y")
        │           └── ElseResult (children 1)
        │               └── Literal String("z")
        └── TableList (children 1)
            └── TableIdentifier t1

query T
explain ast select a, sum(b) as sum from t1 where a in (1, 2) and b > 0 and b < 100 group by a order by a limit 3
----
Query (children 3)
├── QueryBody (children 1)
│   └── SelectQuery (children 4)
│       ├── SelectList (children 2)
│       │   ├── Target (children 1)
│       │   │   └── ColumnIdentifier a
│       │   └── Target (alias sum) (children 1)
│       │       └── Function sum (children 1)
│       │           └── ColumnIdentifier b
│       ├── TableList (children 1)
│       │   └── TableIdentifier t1
│       ├── Where (children 1)
│       │   └── Function AND (children 2)
│       │       ├── Function AND (children 2)
│       │       │   ├── Function In (children 2)
│       │       │   │   ├── ColumnIdentifier a
│       │       │   │   └── List (children 2)
│       │       │   │       ├── Literal UInt64(1)
│       │       │   │       └── Literal UInt64(2)
│       │       │   └── Function > (children 2)
│       │       │       ├── ColumnIdentifier b
│       │       │       └── Literal UInt64(0)
│       │       └── Function < (children 2)
│       │           ├── ColumnIdentifier b
│       │           └── Literal UInt64(100)
│       └── GroupByList (children 1)
│           └── ColumnIdentifier a
├── OrderByList (children 1)
│   └── OrderByElement (children 1)
│       └── ColumnIdentifier a
└── LimitList (children 1)
    └── Literal UInt64(3)

query T
explain ast select * from t1 inner join t2 on t1.a = t2.a and t1.b = t2.b and t1.a > 2
----
Query (children 1)
└── QueryBody (children 1)
    └── SelectQuery (children 2)
        ├── SelectList (children 1)
        │   └── Target *
        └── TableList (children 1)
            └── TableJoin (children 1)
                └── Join (children 3)
                    ├── TableIdentifier t1
                    ├── TableIdentifier t2
                    └── ConditionOn (children 1)
                        └── Function AND (children 2)
                            ├── Function AND (children 2)
                            │   ├── Function = (children 2)
                            │   │   ├── ColumnIdentifier t1.a
                            │   │   └── ColumnIdentifier t2.a
                            │   └── Function = (children 2)
                            │       ├── ColumnIdentifier t1.b
                            │       └── ColumnIdentifier t2.b
                            └── Function > (children 2)
                                ├── ColumnIdentifier t1.a
                                └── Literal UInt64(2)

query T
explain ast with cte (a, b) as (select 1, 2 union all select 3, 4) select a, b from cte
----
Query (children 2)
├── With (children 1)
│   └── CTE (alias cte(a, b)) (children 1)
│       └── Query (children 1)
│           └── QueryBody (children 1)
│               └── SetOperation Union (children 2)
│                   ├── QueryBody (children 1)
│                   │   └── SelectQuery (children 1)
│                   │       └── SelectList (children 2)
│                   │           ├── Target (children 1)
│                   │           │   └── Literal UInt64(1)
│                   │           └── Target (children 1)
│                   │               └── Literal UInt64(2)
│                   └── QueryBody (children 1)
│                       └── SelectQuery (children 1)
│                           └── SelectList (children 2)
│                               ├── Target (children 1)
│                               │   └── Literal UInt64(3)
│                               └── Target (children 1)
│                                   └── Literal UInt64(4)
└── QueryBody (children 1)
    └── SelectQuery (children 2)
        ├── SelectList (children 2)
        │   ├── Target (children 1)
        │   │   └── ColumnIdentifier a
        │   └── Target (children 1)
        │       └── ColumnIdentifier b
        └── TableList (children 1)
            └── TableIdentifier cte

query T
explain ast with cte (a, b) as (values(1,2),(3,4)) select a, b from cte
----
Query (children 2)
├── With (children 1)
│   └── CTE (alias cte(a, b)) (children 1)
│       └── Query (children 1)
│           └── QueryBody (children 1)
│               └── Values (children 2)
│                   ├── Row 0 (children 2)
│                   │   ├── Literal UInt64(1)
│                   │   └── Literal UInt64(2)
│                   └── Row 1 (children 2)
│                       ├── Literal UInt64(3)
│                       └── Literal UInt64(4)
└── QueryBody (children 1)
    └── SelectQuery (children 2)
        ├── SelectList (children 2)
        │   ├── Target (children 1)
        │   │   └── ColumnIdentifier a
        │   └── Target (children 1)
        │       └── ColumnIdentifier b
        └── TableList (children 1)
            └── TableIdentifier cte

query T
explain ast insert into t1 (a, b) values (1, 2),(3, 4)
----
Insert (children 3)
├── TableIdentifier t1
├── Columns (children 2)
│   ├── Identifier a
│   └── Identifier b
└── Source (children 1)
    └── ValueSource

query T
explain ast delete from t1 where a > 100 and b > 1 and b < 10
----
Delete (children 2)
├── TableIdentifier t1
└── Function AND (children 2)
    ├── Function AND (children 2)
    │   ├── Function > (children 2)
    │   │   ├── ColumnIdentifier a
    │   │   └── Literal UInt64(100)
    │   └── Function > (children 2)
    │       ├── ColumnIdentifier b
    │       └── Literal UInt64(1)
    └── Function < (children 2)
        ├── ColumnIdentifier b
        └── Literal UInt64(10)


query T
explain ast copy into t1 from 's3://mybucket/data.csv' file_format = ( type = CSV field_delimiter = ',' record_delimiter = '\n' skip_header = 1) size_limit=10 max_files=10
----
CopyIntoTable (children 7)
├── TO (children 1)
│   └── TableIdentifier t1
├── FROM (children 1)
│   └── Location 's3://mybucket/data.csv'
├── FileFormats (children 4)
│   ├── FileFormat field_delimiter = ","
│   ├── FileFormat record_delimiter = "\n"
│   ├── FileFormat skip_header = "1"
│   └── FileFormat type = "CSV"
├── SizeLimit 10
├── MaxFiles 10
├── Purge false
└── DisableVariantCheck false

query T
explain ast create database db1 engine=default
----
CreateDatabase (children 2)
├── DatabaseIdentifier db1
└── DatabaseEngine DEFAULT

query T
explain ast create table t3(a int64, b uint64, c float64, d string, e array(int32), f tuple(f1 bool, f2 string)) engine=fuse cluster by (a, b, c) comment='test' compression='LZ4'
----
CreateTable (children 5)
├── TableIdentifier t3
├── ColumnsDefinition (children 6)
│   ├── ColumnDefinition a (children 1)
│   │   └── DataType Int64
│   ├── ColumnDefinition b (children 1)
│   │   └── DataType UInt64
│   ├── ColumnDefinition c (children 1)
│   │   └── DataType Float64
│   ├── ColumnDefinition d (children 1)
│   │   └── DataType STRING
│   ├── ColumnDefinition e (children 1)
│   │   └── DataType ARRAY(Int32)
│   └── ColumnDefinition f (children 1)
│       └── DataType TUPLE(f1 BOOLEAN, f2 STRING)
├── TableEngine FUSE
├── ClusterByList (children 3)
│   ├── ColumnIdentifier a
│   ├── ColumnIdentifier b
│   └── ColumnIdentifier c
└── TableOptions (children 2)
    ├── TableOption comment = "test"
    └── TableOption compression = "LZ4"

query T
explain ast create view v as select number % 3 as a from numbers(100) where number > 10
----
CreateView (children 2)
├── TableIdentifier v
└── Query (children 1)
    └── QueryBody (children 1)
        └── SelectQuery (children 3)
            ├── SelectList (children 1)
            │   └── Target (alias a) (children 1)
            │       └── Function % (children 2)
            │           ├── ColumnIdentifier number
            │           └── Literal UInt64(3)
            ├── TableList (children 1)
            │   └── TableFunction numbers (children 1)
            │       └── Literal UInt64(100)
            └── Where (children 1)
                └── Function > (children 2)
                    ├── ColumnIdentifier number
                    └── Literal UInt64(10)

query T
explain ast show create table t1
----
ShowCreateTable (children 1)
└── TableIdentifier t1

query T
explain ast create user 'test' identified with sha256_password by 'new_password'
----
CreateUser (children 3)
├── User 'test'@'%'
├── AuthType sha256_password
└── Password "new_password"

query T
explain ast select unknown_table.a + 1 from unknown_table1
----
Query (children 1)
└── QueryBody (children 1)
    └── SelectQuery (children 2)
        ├── SelectList (children 1)
        │   └── Target (children 1)
        │       └── Function + (children 2)
        │           ├── ColumnIdentifier unknown_table.a
        │           └── Literal UInt64(1)
        └── TableList (children 1)
            └── TableIdentifier unknown_table1

query T
explain ast SELECT * FROM monthly_sales PIVOT(SUM(amount) FOR MONTH IN ('JAN', 'FEB', 'MAR', 'APR')) ORDER BY EMPID
----
Query (children 2)
├── QueryBody (children 1)
│   └── SelectQuery (children 2)
│       ├── SelectList (children 1)
│       │   └── Target *
│       └── TableList (children 1)
│           └── TableIdentifier monthly_sales PIVOT(SUM(amount) FOR MONTH IN ('JAN', 'FEB', 'MAR', 'APR'))
└── OrderByList (children 1)
    └── OrderByElement (children 1)
         └── ColumnIdentifier EMPID

query T
explain ast SELECT * FROM monthly_sales_1 UNPIVOT(sales FOR month IN (jan, feb, mar, april)) ORDER BY empid
----
Query (children 2)
├── QueryBody (children 1)
│   └── SelectQuery (children 2)
│       ├── SelectList (children 1)
│       │   └── Target *
│       └── TableList (children 1)
│           └── TableIdentifier monthly_sales_1 UNPIVOT(sales FOR month IN (jan, feb, mar, april))
└── OrderByList (children 1)
     └── OrderByElement (children 1)
         └── ColumnIdentifier empid

query T
explain select a from t1 UNION ALL select a from t2
----
UnionAll
├── output columns: [t1.a (#0)]
├── estimated rows: 6.00
├── TableScan
│   ├── table: default.default.t1
│   ├── output columns: [a (#0)]
│   ├── read rows: 1
│   ├── read bytes: 34
│   ├── partitions total: 1
│   ├── partitions scanned: 1
│   ├── pruning stats: [segments: <range pruning: 1 to 1>, blocks: <range pruning: 1 to 1, bloom pruning: 0 to 0>]
│   ├── push downs: [filters: [], limit: NONE]
│   └── estimated rows: 1.00
└── TableScan
    ├── table: default.default.t2
    ├── output columns: [a (#2)]
    ├── read rows: 5
    ├── read bytes: 49
    ├── partitions total: 1
    ├── partitions scanned: 1
    ├── pruning stats: [segments: <range pruning: 1 to 1>, blocks: <range pruning: 1 to 1, bloom pruning: 0 to 0>]
    ├── push downs: [filters: [], limit: NONE]
    └── estimated rows: 5.00

query T
explain select * from t1,t2 where (t1.a > 1 and t2.a > 2) or (t1.b < 3 and t2.b < 4)
----
Filter
├── output columns: [t2.a (#2), t2.b (#3), t1.a (#0), t1.b (#1)]
├── filters: [t1.a (#0) > 1 AND t2.a (#2) > 2 OR t1.b (#1) < 3 AND t2.b (#3) < 4]
├── estimated rows: 0.54
└── HashJoin
    ├── output columns: [t2.a (#2), t2.b (#3), t1.a (#0), t1.b (#1)]
    ├── join type: CROSS
    ├── build keys: []
    ├── probe keys: []
    ├── filters: []
    ├── estimated rows: 1.50
    ├── Filter(Build)
    │   ├── output columns: [t1.a (#0), t1.b (#1)]
    │   ├── filters: [t1.a (#0) > 1 OR t1.b (#1) < 3]
    │   ├── estimated rows: 0.36
    │   └── TableScan
    │       ├── table: default.default.t1
    │       ├── output columns: [a (#0), b (#1)]
    │       ├── read rows: 1
    │       ├── read bytes: 68
    │       ├── partitions total: 1
    │       ├── partitions scanned: 1
    │       ├── pruning stats: [segments: <range pruning: 1 to 1>, blocks: <range pruning: 1 to 1, bloom pruning: 0 to 0>]
    │       ├── push downs: [filters: [t1.a (#0) > 1 OR t1.b (#1) < 3], limit: NONE]
    │       └── estimated rows: 1.00
    └── Filter(Probe)
        ├── output columns: [t2.a (#2), t2.b (#3)]
        ├── filters: [t2.a (#2) > 2 OR t2.b (#3) < 4]
        ├── estimated rows: 4.17
        └── TableScan
            ├── table: default.default.t2
            ├── output columns: [a (#2), b (#3)]
            ├── read rows: 5
            ├── read bytes: 98
            ├── partitions total: 1
            ├── partitions scanned: 1
            ├── pruning stats: [segments: <range pruning: 1 to 1>, blocks: <range pruning: 1 to 1, bloom pruning: 0 to 0>]
            ├── push downs: [filters: [t2.a (#2) > 2 OR t2.b (#3) < 4], limit: NONE]
            └── estimated rows: 5.00

query T
explain select * from t1,t2 where (t1.a > 1 and t2.a > 2) or (t1.b < 3 and t2.b < 4) or t1.a = 2
----
Filter
├── output columns: [t2.a (#2), t2.b (#3), t1.a (#0), t1.b (#1)]
├── filters: [t1.a (#0) > 1 AND t2.a (#2) > 2 OR t1.b (#1) < 3 AND t2.b (#3) < 4 OR t1.a (#0) = 2]
├── estimated rows: 0.65
└── HashJoin
    ├── output columns: [t2.a (#2), t2.b (#3), t1.a (#0), t1.b (#1)]
    ├── join type: CROSS
    ├── build keys: []
    ├── probe keys: []
    ├── filters: []
    ├── estimated rows: 1.80
    ├── Filter(Build)
    │   ├── output columns: [t1.a (#0), t1.b (#1)]
    │   ├── filters: [t1.a (#0) > 1 OR t1.b (#1) < 3 OR t1.a (#0) = 2]
    │   ├── estimated rows: 0.36
    │   └── TableScan
    │       ├── table: default.default.t1
    │       ├── output columns: [a (#0), b (#1)]
    │       ├── read rows: 1
    │       ├── read bytes: 68
    │       ├── partitions total: 1
    │       ├── partitions scanned: 1
    │       ├── pruning stats: [segments: <range pruning: 1 to 1>, blocks: <range pruning: 1 to 1, bloom pruning: 1 to 1>]
    │       ├── push downs: [filters: [t1.a (#0) > 1 OR t1.b (#1) < 3 OR t1.a (#0) = 2], limit: NONE]
    │       └── estimated rows: 1.00
    └── TableScan(Probe)
        ├── table: default.default.t2
        ├── output columns: [a (#2), b (#3)]
        ├── read rows: 5
        ├── read bytes: 98
        ├── partitions total: 1
        ├── partitions scanned: 1
        ├── pruning stats: [segments: <range pruning: 1 to 1>, blocks: <range pruning: 1 to 1, bloom pruning: 0 to 0>]
        ├── push downs: [filters: [], limit: NONE]
        └── estimated rows: 5.00

statement ok
drop table if exists t3

statement ok
create table t3 as select number as a, number as b from numbers(10)

query T
explain select * from t1,t2, t3 where (t1.a > 1 and t2.a > 2) or (t1.b < 3 and t2.b < 4) or t3.a = 2
----
HashJoin
├── output columns: [t3.a (#4), t3.b (#5), t2.a (#2), t2.b (#3), t1.a (#0), t1.b (#1)]
├── join type: INNER
├── build keys: []
├── probe keys: []
├── filters: [t1.a (#0) > 1 AND t2.a (#2) > 2 OR t1.b (#1) < 3 AND t2.b (#3) < 4 OR t3.a (#4) = 2]
<<<<<<< HEAD
├── estimated rows: 21.20
└── HashJoin
    ├── output columns: [t3.a (#4), t3.b (#5), t2.a (#2), t2.b (#3), t1.a (#0), t1.b (#1)]
    ├── join type: CROSS
    ├── build keys: []
    ├── probe keys: []
    ├── filters: []
    ├── estimated rows: 50.00
    ├── HashJoin(Build)
    │   ├── output columns: [t2.a (#2), t2.b (#3), t1.a (#0), t1.b (#1)]
    │   ├── join type: CROSS
    │   ├── build keys: []
    │   ├── probe keys: []
    │   ├── filters: []
    │   ├── estimated rows: 5.00
    │   ├── TableScan(Build)
    │   │   ├── table: default.default.t1
    │   │   ├── output columns: [a (#0), b (#1)]
    │   │   ├── read rows: 1
    │   │   ├── read bytes: 68
    │   │   ├── partitions total: 1
    │   │   ├── partitions scanned: 1
    │   │   ├── pruning stats: [segments: <range pruning: 1 to 1>, blocks: <range pruning: 1 to 1, bloom pruning: 0 to 0>]
    │   │   ├── push downs: [filters: [], limit: NONE]
    │   │   └── estimated rows: 1.00
    │   └── TableScan(Probe)
    │       ├── table: default.default.t2
    │       ├── output columns: [a (#2), b (#3)]
    │       ├── read rows: 5
    │       ├── read bytes: 98
    │       ├── partitions total: 1
    │       ├── partitions scanned: 1
    │       ├── pruning stats: [segments: <range pruning: 1 to 1>, blocks: <range pruning: 1 to 1, bloom pruning: 0 to 0>]
    │       ├── push downs: [filters: [], limit: NONE]
    │       └── estimated rows: 5.00
    └── TableScan(Probe)
        ├── table: default.default.t3
        ├── output columns: [a (#4), b (#5)]
        ├── read rows: 10
        ├── read bytes: 120
        ├── partitions total: 1
        ├── partitions scanned: 1
        ├── pruning stats: [segments: <range pruning: 1 to 1>, blocks: <range pruning: 1 to 1, bloom pruning: 0 to 0>]
        ├── push downs: [filters: [], limit: NONE]
        └── estimated rows: 10.00
=======
├── estimated rows: 50.00
├── HashJoin(Build)
│   ├── output columns: [t2.a (#2), t2.b (#3), t1.a (#0), t1.b (#1)]
│   ├── join type: CROSS
│   ├── build keys: []
│   ├── probe keys: []
│   ├── filters: []
│   ├── estimated rows: 5.00
│   ├── TableScan(Build)
│   │   ├── table: default.default.t1
│   │   ├── output columns: [a (#0), b (#1)]
│   │   ├── read rows: 1
│   │   ├── read bytes: 78
│   │   ├── partitions total: 1
│   │   ├── partitions scanned: 1
│   │   ├── pruning stats: [segments: <range pruning: 1 to 1>, blocks: <range pruning: 1 to 1, bloom pruning: 0 to 0>]
│   │   ├── push downs: [filters: [], limit: NONE]
│   │   └── estimated rows: 1.00
│   └── TableScan(Probe)
│       ├── table: default.default.t2
│       ├── output columns: [a (#2), b (#3)]
│       ├── read rows: 5
│       ├── read bytes: 108
│       ├── partitions total: 1
│       ├── partitions scanned: 1
│       ├── pruning stats: [segments: <range pruning: 1 to 1>, blocks: <range pruning: 1 to 1, bloom pruning: 0 to 0>]
│       ├── push downs: [filters: [], limit: NONE]
│       └── estimated rows: 5.00
└── TableScan(Probe)
    ├── table: default.default.t3
    ├── output columns: [a (#4), b (#5)]
    ├── read rows: 10
    ├── read bytes: 130
    ├── partitions total: 1
    ├── partitions scanned: 1
    ├── pruning stats: [segments: <range pruning: 1 to 1>, blocks: <range pruning: 1 to 1, bloom pruning: 0 to 0>]
    ├── push downs: [filters: [], limit: NONE]
    └── estimated rows: 10.00
>>>>>>> 8c55e079

query T
explain select * from t1,t2, t3 where ((t1.a > 1 and t2.a > 2) or (t1.b < 3 and t2.b < 4)) and t3.a > 1
----
HashJoin
├── output columns: [t3.a (#4), t3.b (#5), t2.a (#2), t2.b (#3), t1.a (#0), t1.b (#1)]
├── join type: CROSS
├── build keys: []
├── probe keys: []
├── filters: []
├── estimated rows: 4.42
├── Filter(Build)
│   ├── output columns: [t2.a (#2), t2.b (#3), t1.a (#0), t1.b (#1)]
│   ├── filters: [t1.a (#0) > 1 AND t2.a (#2) > 2 OR t1.b (#1) < 3 AND t2.b (#3) < 4]
│   ├── estimated rows: 0.54
│   └── HashJoin
│       ├── output columns: [t2.a (#2), t2.b (#3), t1.a (#0), t1.b (#1)]
│       ├── join type: CROSS
│       ├── build keys: []
│       ├── probe keys: []
│       ├── filters: []
│       ├── estimated rows: 1.50
│       ├── Filter(Build)
│       │   ├── output columns: [t1.a (#0), t1.b (#1)]
│       │   ├── filters: [t1.a (#0) > 1 OR t1.b (#1) < 3]
│       │   ├── estimated rows: 0.36
│       │   └── TableScan
│       │       ├── table: default.default.t1
│       │       ├── output columns: [a (#0), b (#1)]
│       │       ├── read rows: 1
│       │       ├── read bytes: 68
│       │       ├── partitions total: 1
│       │       ├── partitions scanned: 1
│       │       ├── pruning stats: [segments: <range pruning: 1 to 1>, blocks: <range pruning: 1 to 1, bloom pruning: 0 to 0>]
│       │       ├── push downs: [filters: [t1.a (#0) > 1 OR t1.b (#1) < 3], limit: NONE]
│       │       └── estimated rows: 1.00
│       └── Filter(Probe)
│           ├── output columns: [t2.a (#2), t2.b (#3)]
│           ├── filters: [t2.a (#2) > 2 OR t2.b (#3) < 4]
│           ├── estimated rows: 4.17
│           └── TableScan
│               ├── table: default.default.t2
│               ├── output columns: [a (#2), b (#3)]
│               ├── read rows: 5
│               ├── read bytes: 98
│               ├── partitions total: 1
│               ├── partitions scanned: 1
│               ├── pruning stats: [segments: <range pruning: 1 to 1>, blocks: <range pruning: 1 to 1, bloom pruning: 0 to 0>]
│               ├── push downs: [filters: [t2.a (#2) > 2 OR t2.b (#3) < 4], limit: NONE]
│               └── estimated rows: 5.00
└── Filter(Probe)
    ├── output columns: [t3.a (#4), t3.b (#5)]
    ├── filters: [t3.a (#4) > 1]
    ├── estimated rows: 8.18
    └── TableScan
        ├── table: default.default.t3
        ├── output columns: [a (#4), b (#5)]
        ├── read rows: 10
        ├── read bytes: 120
        ├── partitions total: 1
        ├── partitions scanned: 1
        ├── pruning stats: [segments: <range pruning: 1 to 1>, blocks: <range pruning: 1 to 1, bloom pruning: 0 to 0>]
        ├── push downs: [filters: [t3.a (#4) > 1], limit: NONE]
        └── estimated rows: 10.00

query T
explain select * from t1,t2 where ((t1.a > 1 or t1.b < 2) and t2.a > 2) or (t1.b < 3 and t2.b < 4) order by 1 desc limit 3
----
Limit
├── output columns: [t2.a (#2), t2.b (#3), t1.a (#0), t1.b (#1)]
├── limit: 3
├── offset: 0
├── estimated rows: 0.99
└── Sort
    ├── output columns: [t2.a (#2), t2.b (#3), t1.a (#0), t1.b (#1)]
    ├── sort keys: [a DESC NULLS LAST]
    ├── estimated rows: 0.99
    └── Filter
        ├── output columns: [t2.a (#2), t2.b (#3), t1.a (#0), t1.b (#1)]
        ├── filters: [(t1.a (#0) > 1 OR t1.b (#1) < 2) AND t2.a (#2) > 2 OR t1.b (#1) < 3 AND t2.b (#3) < 4]
        ├── estimated rows: 0.99
        └── HashJoin
            ├── output columns: [t2.a (#2), t2.b (#3), t1.a (#0), t1.b (#1)]
            ├── join type: CROSS
            ├── build keys: []
            ├── probe keys: []
            ├── filters: []
            ├── estimated rows: 2.03
            ├── Filter(Build)
            │   ├── output columns: [t1.a (#0), t1.b (#1)]
            │   ├── filters: [t1.a (#0) > 1 OR t1.b (#1) < 2 OR t1.b (#1) < 3]
            │   ├── estimated rows: 0.49
            │   └── TableScan
            │       ├── table: default.default.t1
            │       ├── output columns: [a (#0), b (#1)]
            │       ├── read rows: 1
            │       ├── read bytes: 68
            │       ├── partitions total: 1
            │       ├── partitions scanned: 1
            │       ├── pruning stats: [segments: <range pruning: 1 to 1>, blocks: <range pruning: 1 to 1, bloom pruning: 0 to 0>]
            │       ├── push downs: [filters: [t1.a (#0) > 1 OR t1.b (#1) < 2 OR t1.b (#1) < 3], limit: NONE]
            │       └── estimated rows: 1.00
            └── Filter(Probe)
                ├── output columns: [t2.a (#2), t2.b (#3)]
                ├── filters: [t2.a (#2) > 2 OR t2.b (#3) < 4]
                ├── estimated rows: 4.17
                └── TableScan
                    ├── table: default.default.t2
                    ├── output columns: [a (#2), b (#3)]
                    ├── read rows: 5
                    ├── read bytes: 98
                    ├── partitions total: 1
                    ├── partitions scanned: 1
                    ├── pruning stats: [segments: <range pruning: 1 to 1>, blocks: <range pruning: 1 to 1, bloom pruning: 0 to 0>]
                    ├── push downs: [filters: [t2.a (#2) > 2 OR t2.b (#3) < 4], limit: NONE]
                    └── estimated rows: 5.00

query 
explain select * from t1,t2 where (t1.a > 1 or t1.b < 2) and (t1.a > 1 or t1.b < 2)
----
HashJoin
├── output columns: [t2.a (#2), t2.b (#3), t1.a (#0), t1.b (#1)]
├── join type: CROSS
├── build keys: []
├── probe keys: []
├── filters: []
├── estimated rows: 1.80
├── Filter(Build)
│   ├── output columns: [t1.a (#0), t1.b (#1)]
│   ├── filters: [t1.a (#0) > 1 OR t1.b (#1) < 2]
│   ├── estimated rows: 0.36
│   └── TableScan
│       ├── table: default.default.t1
│       ├── output columns: [a (#0), b (#1)]
│       ├── read rows: 1
│       ├── read bytes: 68
│       ├── partitions total: 1
│       ├── partitions scanned: 1
│       ├── pruning stats: [segments: <range pruning: 1 to 1>, blocks: <range pruning: 1 to 1, bloom pruning: 0 to 0>]
│       ├── push downs: [filters: [t1.a (#0) > 1 OR t1.b (#1) < 2], limit: NONE]
│       └── estimated rows: 1.00
└── TableScan(Probe)
    ├── table: default.default.t2
    ├── output columns: [a (#2), b (#3)]
    ├── read rows: 5
    ├── read bytes: 98
    ├── partitions total: 1
    ├── partitions scanned: 1
    ├── pruning stats: [segments: <range pruning: 1 to 1>, blocks: <range pruning: 1 to 1, bloom pruning: 0 to 0>]
    ├── push downs: [filters: [], limit: NONE]
    └── estimated rows: 5.00

query 
explain select count(distinct a) from t1;
----
AggregateFinal
├── output columns: [count(_1) (#2)]
├── group by: []
├── aggregate functions: [count()]
├── estimated rows: 1.00
└── AggregatePartial
    ├── output columns: [count(_1) (#2)]
    ├── group by: []
    ├── aggregate functions: [count()]
    ├── estimated rows: 1.00
    └── AggregateFinal
        ├── output columns: [t1.a (#0)]
        ├── group by: [a]
        ├── aggregate functions: []
        ├── estimated rows: 1.00
        └── AggregatePartial
            ├── output columns: [#_group_by_key]
            ├── group by: [a]
            ├── aggregate functions: []
            ├── estimated rows: 1.00
            └── TableScan
                ├── table: default.default.t1
                ├── output columns: [a (#0)]
                ├── read rows: 1
                ├── read bytes: 34
                ├── partitions total: 1
                ├── partitions scanned: 1
                ├── pruning stats: [segments: <range pruning: 1 to 1>, blocks: <range pruning: 1 to 1, bloom pruning: 0 to 0>]
                ├── push downs: [filters: [], limit: NONE]
                └── estimated rows: 1.00

query 
explain select count_distinct(a) from t1;
----
AggregateFinal
├── output columns: [count(_1) (#2)]
├── group by: []
├── aggregate functions: [count()]
├── estimated rows: 1.00
└── AggregatePartial
    ├── output columns: [count(_1) (#2)]
    ├── group by: []
    ├── aggregate functions: [count()]
    ├── estimated rows: 1.00
    └── AggregateFinal
        ├── output columns: [t1.a (#0)]
        ├── group by: [a]
        ├── aggregate functions: []
        ├── estimated rows: 1.00
        └── AggregatePartial
            ├── output columns: [#_group_by_key]
            ├── group by: [a]
            ├── aggregate functions: []
            ├── estimated rows: 1.00
            └── TableScan
                ├── table: default.default.t1
                ├── output columns: [a (#0)]
                ├── read rows: 1
                ├── read bytes: 34
                ├── partitions total: 1
                ├── partitions scanned: 1
                ├── pruning stats: [segments: <range pruning: 1 to 1>, blocks: <range pruning: 1 to 1, bloom pruning: 0 to 0>]
                ├── push downs: [filters: [], limit: NONE]
                └── estimated rows: 1.00

query 
explain select * from (values(1, 'a'),(2, 'b')) t(c1,c2)
----
ConstantTableScan
├── output columns: [c1 (#0), c2 (#1)]
├── column 0: [1, 2]
└── column 1: ['a', 'b']

statement ok
drop table t1

statement ok
drop table t2

query 
explain syntax select * from read_parquet('p1', 'p2', 'p3');
----
SELECT *
FROM
    read_parquet('p1', 'p2', 'p3')

query 
explain syntax select * from read_parquet(prune_page=>true, refresh_meta_cache=>true);
----
SELECT *
FROM
    read_parquet(prune_page=>TRUE, refresh_meta_cache=>TRUE)

query 
explain syntax select * from read_parquet('p1', 'p2', 'p3', prune_page=>true, refresh_meta_cache=>true);
----
SELECT *
FROM
    read_parquet('p1', 'p2', 'p3', prune_page=>TRUE, refresh_meta_cache=>TRUE)

query 
explain ast select * from read_parquet('p1', 'p2', 'p3', prune_page=>true, refresh_meta_cache=>true);
----
Query (children 1)
└── QueryBody (children 1)
    └── SelectQuery (children 2)
        ├── SelectList (children 1)
        │   └── Target *
        └── TableList (children 1)
            └── TableFunction read_parquet (children 5)
                ├── Literal String("p1")
                ├── Literal String("p2")
                ├── Literal String("p3")
                ├── prune_page=>Literal Boolean(true)
                └── refresh_meta_cache=>Literal Boolean(true)

statement ok
drop table if exists t4

statement ok
create table t4(a int, b string);

query 
explain select * from t4 where a = 1 and try_cast(get(try_parse_json(b),'bb') as varchar) = 'xx';
----
Filter
├── output columns: [t4.a (#0), t4.b (#1)]
├── filters: [is_true(t4.a (#0) = 1), is_true(TRY_CAST(get(try_parse_json(t4.b (#1)), 'bb') AS String NULL) = 'xx')]
├── estimated rows: 0.00
└── TableScan
    ├── table: default.default.t4
    ├── output columns: [a (#0), b (#1)]
    ├── read rows: 0
    ├── read bytes: 0
    ├── partitions total: 0
    ├── partitions scanned: 0
    ├── push downs: [filters: [and_filters(t4.a (#0) = 1, TRY_CAST(get(try_parse_json(t4.b (#1)), 'bb') AS String NULL) = 'xx')], limit: NONE]
    └── estimated rows: 0.00

statement ok
drop view if exists v4

statement ok
create view v4 as select a as a, try_cast(get(try_parse_json(b), 'bb') as varchar) as b from t4;

query 
explain select * from v4 where b = 'xx';
----
EvalScalar
├── output columns: [t4.a (#0), b (#2)]
├── expressions: [TRY_CAST(get(try_parse_json(t4.b (#1)), 'bb') AS String NULL)]
├── estimated rows: 0.00
└── Filter
    ├── output columns: [t4.a (#0), t4.b (#1)]
    ├── filters: [is_true(TRY_CAST(get(try_parse_json(t4.b (#1)), 'bb') AS String NULL) = 'xx')]
    ├── estimated rows: 0.00
    └── TableScan
        ├── table: default.default.t4
        ├── output columns: [a (#0), b (#1)]
        ├── read rows: 0
        ├── read bytes: 0
        ├── partitions total: 0
        ├── partitions scanned: 0
        ├── push downs: [filters: [is_true(TRY_CAST(get(try_parse_json(t4.b (#1)), 'bb') AS String NULL) = 'xx')], limit: NONE]
        └── estimated rows: 0.00

query T
explain select * from v4 where a > 100;
----
EvalScalar
├── output columns: [t4.a (#0), b (#2)]
├── expressions: [TRY_CAST(get(try_parse_json(t4.b (#1)), 'bb') AS String NULL)]
├── estimated rows: 0.00
└── Filter
    ├── output columns: [t4.a (#0), t4.b (#1)]
    ├── filters: [is_true(t4.a (#0) > 100)]
    ├── estimated rows: 0.00
    └── TableScan
        ├── table: default.default.t4
        ├── output columns: [a (#0), b (#1)]
        ├── read rows: 0
        ├── read bytes: 0
        ├── partitions total: 0
        ├── partitions scanned: 0
        ├── push downs: [filters: [is_true(t4.a (#0) > 100)], limit: NONE]
        └── estimated rows: 0.00

statement ok
drop table if exists a

statement ok
drop table if exists b

statement ok
create table a(id int, c1 INT NULL)

statement ok
create table b(id int, c1 INT NULL)

statement ok
insert into a values(1, 1683648000)

statement ok
insert into b values(1, 1683648000)

statement ok
insert into b values(2, 1683648000)

# left join to inner join
query T
explain select * from a left join b on a.id = b.id where a.c1 between 1683648000 and 1683734400 and b.c1 between 1683648000 and 1683734400 limit 1;
----
Limit
├── output columns: [b.id (#2), b.c1 (#3), a.c1 (#1), a.id (#0)]
├── limit: 1
├── offset: 0
├── estimated rows: 0.08
└── HashJoin
    ├── output columns: [b.id (#2), b.c1 (#3), a.c1 (#1), a.id (#0)]
    ├── join type: INNER
    ├── build keys: [a.id (#0)]
    ├── probe keys: [b.id (#2)]
    ├── filters: []
    ├── estimated rows: 0.08
    ├── Filter(Build)
    │   ├── output columns: [a.id (#0), a.c1 (#1)]
    │   ├── filters: [is_true(a.c1 (#1) >= 1683648000), is_true(a.c1 (#1) <= 1683734400)]
    │   ├── estimated rows: 0.20
    │   └── TableScan
    │       ├── table: default.default.a
    │       ├── output columns: [id (#0), c1 (#1)]
    │       ├── read rows: 1
    │       ├── read bytes: 72
    │       ├── partitions total: 1
    │       ├── partitions scanned: 1
    │       ├── pruning stats: [segments: <range pruning: 1 to 1>, blocks: <range pruning: 1 to 1, bloom pruning: 0 to 0>]
    │       ├── push downs: [filters: [and_filters(a.c1 (#1) >= 1683648000, a.c1 (#1) <= 1683734400)], limit: NONE]
    │       └── estimated rows: 1.00
    └── Filter(Probe)
        ├── output columns: [b.id (#2), b.c1 (#3)]
        ├── filters: [is_true(b.c1 (#3) >= 1683648000), is_true(b.c1 (#3) <= 1683734400)]
        ├── estimated rows: 0.40
        └── TableScan
            ├── table: default.default.b
            ├── output columns: [id (#2), c1 (#3)]
            ├── read rows: 2
            ├── read bytes: 144
            ├── partitions total: 2
            ├── partitions scanned: 2
            ├── pruning stats: [segments: <range pruning: 2 to 2>, blocks: <range pruning: 2 to 2, bloom pruning: 0 to 0>]
            ├── push downs: [filters: [and_filters(b.c1 (#3) >= 1683648000, b.c1 (#3) <= 1683734400)], limit: NONE]
            └── estimated rows: 2.00

statement ok
drop table a;

statement ok
drop table b;

# https://github.com/datafuselabs/databend/pull/12026
query T
explain select number, pt, register_at from (select a.number, pt,register_at from ( select number,  to_yyyymmdd(to_timestamp(number))   as pt
from numbers(10) where number > 5
) a join ( select number , to_yyyymmdd(to_timestamp(number)) as  register_at from numbers(10) where number > 5
) b on  a.number=b.number order by a.number) where pt = register_at;
----
Sort
├── output columns: [register_at (#3), numbers.number (#0), pt (#1)]
├── sort keys: [number ASC NULLS LAST]
├── estimated rows: 0.00
└── HashJoin
    ├── output columns: [register_at (#3), numbers.number (#0), pt (#1)]
    ├── join type: INNER
    ├── build keys: [a.number (#0), a.pt (#1)]
    ├── probe keys: [b.number (#2), b.register_at (#3)]
    ├── filters: []
    ├── estimated rows: 0.00
    ├── EvalScalar(Build)
    │   ├── output columns: [numbers.number (#0), pt (#1)]
    │   ├── expressions: [to_yyyymmdd(to_timestamp(to_int64(numbers.number (#0))))]
    │   ├── estimated rows: 0.00
    │   └── Filter
    │       ├── output columns: [numbers.number (#0)]
    │       ├── filters: [numbers.number (#0) > 5]
    │       ├── estimated rows: 0.00
    │       └── TableScan
    │           ├── table: default.system.numbers
    │           ├── output columns: [number (#0)]
    │           ├── read rows: 10
    │           ├── read bytes: 80
    │           ├── partitions total: 1
    │           ├── partitions scanned: 1
    │           ├── push downs: [filters: [numbers.number (#0) > 5], limit: NONE]
    │           └── estimated rows: 10.00
    └── EvalScalar(Probe)
        ├── output columns: [numbers.number (#2), register_at (#3)]
        ├── expressions: [to_yyyymmdd(to_timestamp(to_int64(numbers.number (#2))))]
        ├── estimated rows: 0.00
        └── Filter
            ├── output columns: [numbers.number (#2)]
            ├── filters: [numbers.number (#2) > 5]
            ├── estimated rows: 0.00
            └── TableScan
                ├── table: default.system.numbers
                ├── output columns: [number (#2)]
                ├── read rows: 10
                ├── read bytes: 80
                ├── partitions total: 1
                ├── partitions scanned: 1
                ├── push downs: [filters: [numbers.number (#2) > 5], limit: NONE]
                └── estimated rows: 10.00


statement ok
drop table if exists a

statement ok
drop table if exists b

statement ok
create table a(id int, c1 INT NULL)

statement ok
create table b(id int, c1 INT NULL)

statement ok
insert into a values (1, 2), (2, 4), (3, 6)

statement ok
insert into b values (1, 5), (4, 8)

# LEFT SINGLE JOIN
query T
explain select * from a where a.id = (select id from b where a.id = b.id);
----
Filter
├── output columns: [a.id (#0), a.c1 (#1)]
├── filters: [is_true(a.id (#0) = scalar_subquery_2 (#2))]
├── estimated rows: 0.60
└── HashJoin
    ├── output columns: [a.id (#0), a.c1 (#1), b.id (#2)]
    ├── join type: LEFT SINGLE
    ├── build keys: [id (#2)]
    ├── probe keys: [id (#0)]
    ├── filters: []
    ├── estimated rows: 3.00
    ├── Filter(Build)
    │   ├── output columns: [b.id (#2)]
    │   ├── filters: [is_true(b.id (#2) = b.id (#2))]
    │   ├── estimated rows: 0.40
    │   └── TableScan
    │       ├── table: default.default.b
    │       ├── output columns: [id (#2)]
    │       ├── read rows: 2
    │       ├── read bytes: 40
    │       ├── partitions total: 1
    │       ├── partitions scanned: 1
    │       ├── pruning stats: [segments: <range pruning: 1 to 1>, blocks: <range pruning: 1 to 1, bloom pruning: 0 to 0>]
    │       ├── push downs: [filters: [is_true(b.id (#2) = b.id (#2))], limit: NONE]
    │       └── estimated rows: 2.00
    └── TableScan(Probe)
        ├── table: default.default.a
        ├── output columns: [id (#0), c1 (#1)]
        ├── read rows: 3
        ├── read bytes: 88
        ├── partitions total: 1
        ├── partitions scanned: 1
        ├── pruning stats: [segments: <range pruning: 1 to 1>, blocks: <range pruning: 1 to 1, bloom pruning: 0 to 0>]
        ├── push downs: [filters: [], limit: NONE]
        └── estimated rows: 3.00

statement ok
drop table a;

statement ok
drop table b;

statement ok
create table t1(a int, b int);

statement ok
insert into t1 values(1, 2), (2, 3), (3, 4);

query T
explain select * from t1 where a in (0, 1, 2, 3, 4, 5, 6, 7, 8, 9, 10, 11, 12, 13, 14, 15, 16, 17, 18, 19, 20, 21, 22, 23, 24, 25, 26, 27, 28, 29, 30, 31, 32, 33, 34, 35, 36, 37, 38, 39, 40, 41, 42, 43, 44, 45, 46, 47, 48, 49, 50, 51, 52, 53, 54, 55, 56, 57, 58, 59, 60, 61, 62, 63, 64, 65, 66, 67, 68, 69, 70, 71, 72, 73, 74, 75, 76, 77, 78, 79, 80, 81, 82, 83, 84, 85, 86, 87, 88, 89, 90, 91, 92, 93, 94, 95, 96, 97, 98, 99, 100, 101, 102, 103, 104, 105, 106, 107, 108, 109, 110, 111, 112, 113, 114, 115, 116, 117, 118, 119, 120, 121, 122, 123, 124, 125, 126, 127, 128, 129, 130, 131, 132, 133, 134, 135, 136, 137, 138, 139, 140, 141, 142, 143, 144, 145, 146, 147, 148, 149, 150, 151, 152, 153, 154, 155, 156, 157, 158, 159, 160, 161, 162, 163, 164, 165, 166, 167, 168, 169, 170, 171, 172, 173, 174, 175, 176, 177, 178, 179, 180, 181, 182, 183, 184, 185, 186, 187, 188, 189, 190, 191, 192, 193, 194, 195, 196, 197, 198, 199, 200, 201, 202, 203, 204, 205, 206, 207, 208, 209, 210, 211, 212, 213, 214, 215, 216, 217, 218, 219, 220, 221, 222, 223, 224, 225, 226, 227, 228, 229, 230, 231, 232, 233, 234, 235, 236, 237, 238, 239, 240, 241, 242, 243, 244, 245, 246, 247, 248, 249, 250, 251, 252, 253, 254, 255, 256, 257, 258, 259, 260, 261, 262, 263, 264, 265, 266, 267, 268, 269, 270, 271, 272, 273, 274, 275, 276, 277, 278, 279, 280, 281, 282, 283, 284, 285, 286, 287, 288, 289, 290, 291, 292, 293, 294, 295, 296, 297, 298, 299, 300, 301, 302, 303, 304, 305, 306, 307, 308, 309, 310, 311, 312, 313, 314, 315, 316, 317, 318, 319, 320, 321, 322, 323, 324, 325, 326, 327, 328, 329, 330, 331, 332, 333, 334, 335, 336, 337, 338, 339, 340, 341, 342, 343, 344, 345, 346, 347, 348, 349, 350, 351, 352, 353, 354, 355, 356, 357, 358, 359, 360, 361, 362, 363, 364, 365, 366, 367, 368, 369, 370, 371, 372, 373, 374, 375, 376, 377, 378, 379, 380, 381, 382, 383, 384, 385, 386, 387, 388, 389, 390, 391, 392, 393, 394, 395, 396, 397, 398, 399, 400, 401, 402, 403, 404, 405, 406, 407, 408, 409, 410, 411, 412, 413, 414, 415, 416, 417, 418, 419, 420, 421, 422, 423, 424, 425, 426, 427, 428, 429, 430, 431, 432, 433, 434, 435, 436, 437, 438, 439, 440, 441, 442, 443, 444, 445, 446, 447, 448, 449, 450, 451, 452, 453, 454, 455, 456, 457, 458, 459, 460, 461, 462, 463, 464, 465, 466, 467, 468, 469, 470, 471, 472, 473, 474, 475, 476, 477, 478, 479, 480, 481, 482, 483, 484, 485, 486, 487, 488, 489, 490, 491, 492, 493, 494, 495, 496, 497, 498, 499, 500, 501, 502, 503, 504, 505, 506, 507, 508, 509, 510, 511, 512, 513, 514, 515, 516, 517, 518, 519, 520, 521, 522, 523, 524, 525, 526, 527, 528, 529, 530, 531, 532, 533, 534, 535, 536, 537, 538, 539, 540, 541, 542, 543, 544, 545, 546, 547, 548, 549, 550, 551, 552, 553, 554, 555, 556, 557, 558, 559, 560, 561, 562, 563, 564, 565, 566, 567, 568, 569, 570, 571, 572, 573, 574, 575, 576, 577, 578, 579, 580, 581, 582, 583, 584, 585, 586, 587, 588, 589, 590, 591, 592, 593, 594, 595, 596, 597, 598, 599, 600, 601, 602, 603, 604, 605, 606, 607, 608, 609, 610, 611, 612, 613, 614, 615, 616, 617, 618, 619, 620, 621, 622, 623, 624, 625, 626, 627, 628, 629, 630, 631, 632, 633, 634, 635, 636, 637, 638, 639, 640, 641, 642, 643, 644, 645, 646, 647, 648, 649, 650, 651, 652, 653, 654, 655, 656, 657, 658, 659, 660, 661, 662, 663, 664, 665, 666, 667, 668, 669, 670, 671, 672, 673, 674, 675, 676, 677, 678, 679, 680, 681, 682, 683, 684, 685, 686, 687, 688, 689, 690, 691, 692, 693, 694, 695, 696, 697, 698, 699, 700, 701, 702, 703, 704, 705, 706, 707, 708, 709, 710, 711, 712, 713, 714, 715, 716, 717, 718, 719, 720, 721, 722, 723, 724, 725, 726, 727, 728, 729, 730, 731, 732, 733, 734, 735, 736, 737, 738, 739, 740, 741, 742, 743, 744, 745, 746, 747, 748, 749, 750, 751, 752, 753, 754, 755, 756, 757, 758, 759, 760, 761, 762, 763, 764, 765, 766, 767, 768, 769, 770, 771, 772, 773, 774, 775, 776, 777, 778, 779, 780, 781, 782, 783, 784, 785, 786, 787, 788, 789, 790, 791, 792, 793, 794, 795, 796, 797, 798, 799, 800, 801, 802, 803, 804, 805, 806, 807, 808, 809, 810, 811, 812, 813, 814, 815, 816, 817, 818, 819, 820, 821, 822, 823, 824, 825, 826, 827, 828, 829, 830, 831, 832, 833, 834, 835, 836, 837, 838, 839, 840, 841, 842, 843, 844, 845, 846, 847, 848, 849, 850, 851, 852, 853, 854, 855, 856, 857, 858, 859, 860, 861, 862, 863, 864, 865, 866, 867, 868, 869, 870, 871, 872, 873, 874, 875, 876, 877, 878, 879, 880, 881, 882, 883, 884, 885, 886, 887, 888, 889, 890, 891, 892, 893, 894, 895, 896, 897, 898, 899, 900, 901, 902, 903, 904, 905, 906, 907, 908, 909, 910, 911, 912, 913, 914, 915, 916, 917, 918, 919, 920, 921, 922, 923, 924, 925, 926, 927, 928, 929, 930, 931, 932, 933, 934, 935, 936, 937, 938, 939, 940, 941, 942, 943, 944, 945, 946, 947, 948, 949, 950, 951, 952, 953, 954, 955, 956, 957, 958, 959, 960, 961, 962, 963, 964, 965, 966, 967, 968, 969, 970, 971, 972, 973, 974, 975, 976, 977, 978, 979, 980, 981, 982, 983, 984, 985, 986, 987, 988, 989, 990, 991, 992, 993, 994, 995, 996, 997, 998, 999, 1000, 1001, 1002, 1003, 1004, 1005, 1006, 1007, 1008, 1009, 1010, 1011, 1012, 1013, 1014, 1015, 1016, 1017, 1018, 1019, 1020, 1021, 1022, 1023, 1024, 1025, 1026, 1027, 1028, 1029, 1030, 1031, 1032, 1033, 1034, 1035, 1036, 1037, 1038, 1039, 1040, 1041, 1042, 1043, 1044, 1045, 1046, 1047, 1048, 1049, 1050, 1051, 1052, 1053, 1054, 1055, 1056, 1057, 1058, 1059, 1060, 1061, 1062, 1063, 1064, 1065, 1066, 1067, 1068, 1069, 1070, 1071, 1072, 1073, 1074, 1075, 1076, 1077, 1078, 1079, 1080, 1081, 1082, 1083, 1084, 1085, 1086, 1087, 1088, 1089, 1090, 1091, 1092, 1093, 1094, 1095, 1096, 1097, 1098, 1099, 1100, 1101, 1102, 1103, 1104, 1105, 1106, 1107, 1108, 1109, 1110, 1111, 1112, 1113, 1114, 1115, 1116, 1117, 1118, 1119, 1120, 1121, 1122, 1123, 1124, 1125, 1126, 1127, 1128, 1129, 1130, 1131, 1132, 1133, 1134, 1135, 1136, 1137, 1138, 1139, 1140, 1141, 1142, 1143, 1144, 1145, 1146, 1147, 1148, 1149, 1150, 1151, 1152, 1153, 1154, 1155, 1156, 1157, 1158, 1159, 1160, 1161, 1162, 1163, 1164, 1165, 1166, 1167, 1168, 1169, 1170, 1171, 1172, 1173, 1174, 1175, 1176, 1177, 1178, 1179, 1180, 1181, 1182, 1183, 1184, 1185, 1186, 1187, 1188, 1189, 1190, 1191, 1192, 1193, 1194, 1195, 1196, 1197, 1198, 1199, 1200, 1201, 1202, 1203, 1204, 1205, 1206, 1207, 1208, 1209, 1210, 1211, 1212, 1213, 1214, 1215, 1216, 1217, 1218, 1219, 1220, 1221, 1222, 1223, 1224, 1225, 1226, 1227, 1228, 1229, 1230, 1231, 1232, 1233, 1234, 1235, 1236, 1237, 1238, 1239, 1240, 1241, 1242, 1243, 1244, 1245, 1246, 1247, 1248, 1249, 1250, 1251, 1252, 1253, 1254, 1255, 1256, 1257, 1258, 1259, 1260, 1261, 1262, 1263, 1264, 1265, 1266, 1267, 1268, 1269, 1270, 1271, 1272, 1273, 1274, 1275, 1276, 1277, 1278, 1279, 1280, 1281, 1282, 1283, 1284, 1285, 1286, 1287, 1288, 1289, 1290, 1291, 1292, 1293, 1294, 1295, 1296, 1297, 1298, 1299, 1300);
----
HashJoin
├── output columns: [t1.a (#0), t1.b (#1)]
├── join type: INNER
├── build keys: [t1.a (#0)]
├── probe keys: [CAST(subquery_2 (#2) AS Int32 NULL)]
├── filters: []
├── estimated rows: 2.92
├── TableScan(Build)
│   ├── table: default.default.t1
│   ├── output columns: [a (#0), b (#1)]
│   ├── read rows: 3
│   ├── read bytes: 88
│   ├── partitions total: 1
│   ├── partitions scanned: 1
│   ├── pruning stats: [segments: <range pruning: 1 to 1>, blocks: <range pruning: 1 to 1, bloom pruning: 0 to 0>]
│   ├── push downs: [filters: [], limit: NONE]
│   └── estimated rows: 3.00
└── AggregateFinal(Probe)
    ├── output columns: [col0 (#2)]
    ├── group by: [col0]
    ├── aggregate functions: []
    ├── estimated rows: 1301.00
    └── AggregatePartial
        ├── output columns: [#_group_by_key]
        ├── group by: [col0]
        ├── aggregate functions: []
        ├── estimated rows: 1301.00
        └── ConstantTableScan
            ├── output columns: [col0 (#2)]
            └── column 0: [0, 1, 2, 3, 4, 5, 6, 7, 8, 9, 10, 11, 12, 13, 14, 15, 16, 17, 18, 19, 20, 21, 22, 23, 24, 25, 26, 27, 28, 29, 30, 31, 32, 33, 34, 35, 36, 37, 38, 39, 40, 41, 42, 43, 44, 45, 46, 47, 48, 49, 50, 51, 52, 53, 54, 55, 56, 57, 58, 59, 60, 61, 62, 63, 64, 65, 66, 67, 68, 69, 70, 71, 72, 73, 74, 75, 76, 77, 78, 79, 80, 81, 82, 83, 84, 85, 86, 87, 88, 89, 90, 91, 92, 93, 94, 95, 96, 97, 98, 99, 100, 101, 102, 103, 104, 105, 106, 107, 108, 109, 110, 111, 112, 113, 114, 115, 116, 117, 118, 119, 120, 121, 122, 123, 124, 125, 126, 127, 128, 129, 130, 131, 132, 133, 134, 135, 136, 137, 138, 139, 140, 141, 142, 143, 144, 145, 146, 147, 148, 149, 150, 151, 152, 153, 154, 155, 156, 157, 158, 159, 160, 161, 162, 163, 164, 165, 166, 167, 168, 169, 170, 171, 172, 173, 174, 175, 176, 177, 178, 179, 180, 181, 182, 183, 184, 185, 186, 187, 188, 189, 190, 191, 192, 193, 194, 195, 196, 197, 198, 199, 200, 201, 202, 203, 204, 205, 206, 207, 208, 209, 210, 211, 212, 213, 214, 215, 216, 217, 218, 219, 220, 221, 222, 223, 224, 225, 226, 227, 228, 229, 230, 231, 232, 233, 234, 235, 236, 237, 238, 239, 240, 241, 242, 243, 244, 245, 246, 247, 248, 249, 250, 251, 252, 253, 254, 255, 256, 257, 258, 259, 260, 261, 262, 263, 264, 265, 266, 267, 268, 269, 270, 271, 272, 273, 274, 275, 276, 277, 278, 279, 280, 281, 282, 283, 284, 285, 286, 287, 288, 289, 290, 291, 292, 293, 294, 295, 296, 297, 298, 299, 300, 301, 302, 303, 304, 305, 306, 307, 308, 309, 310, 311, 312, 313, 314, 315, 316, 317, 318, 319, 320, 321, 322, 323, 324, 325, 326, 327, 328, 329, 330, 331, 332, 333, 334, 335, 336, 337, 338, 339, 340, 341, 342, 343, 344, 345, 346, 347, 348, 349, 350, 351, 352, 353, 354, 355, 356, 357, 358, 359, 360, 361, 362, 363, 364, 365, 366, 367, 368, 369, 370, 371, 372, 373, 374, 375, 376, 377, 378, 379, 380, 381, 382, 383, 384, 385, 386, 387, 388, 389, 390, 391, 392, 393, 394, 395, 396, 397, 398, 399, 400, 401, 402, 403, 404, 405, 406, 407, 408, 409, 410, 411, 412, 413, 414, 415, 416, 417, 418, 419, 420, 421, 422, 423, 424, 425, 426, 427, 428, 429, 430, 431, 432, 433, 434, 435, 436, 437, 438, 439, 440, 441, 442, 443, 444, 445, 446, 447, 448, 449, 450, 451, 452, 453, 454, 455, 456, 457, 458, 459, 460, 461, 462, 463, 464, 465, 466, 467, 468, 469, 470, 471, 472, 473, 474, 475, 476, 477, 478, 479, 480, 481, 482, 483, 484, 485, 486, 487, 488, 489, 490, 491, 492, 493, 494, 495, 496, 497, 498, 499, 500, 501, 502, 503, 504, 505, 506, 507, 508, 509, 510, 511, 512, 513, 514, 515, 516, 517, 518, 519, 520, 521, 522, 523, 524, 525, 526, 527, 528, 529, 530, 531, 532, 533, 534, 535, 536, 537, 538, 539, 540, 541, 542, 543, 544, 545, 546, 547, 548, 549, 550, 551, 552, 553, 554, 555, 556, 557, 558, 559, 560, 561, 562, 563, 564, 565, 566, 567, 568, 569, 570, 571, 572, 573, 574, 575, 576, 577, 578, 579, 580, 581, 582, 583, 584, 585, 586, 587, 588, 589, 590, 591, 592, 593, 594, 595, 596, 597, 598, 599, 600, 601, 602, 603, 604, 605, 606, 607, 608, 609, 610, 611, 612, 613, 614, 615, 616, 617, 618, 619, 620, 621, 622, 623, 624, 625, 626, 627, 628, 629, 630, 631, 632, 633, 634, 635, 636, 637, 638, 639, 640, 641, 642, 643, 644, 645, 646, 647, 648, 649, 650, 651, 652, 653, 654, 655, 656, 657, 658, 659, 660, 661, 662, 663, 664, 665, 666, 667, 668, 669, 670, 671, 672, 673, 674, 675, 676, 677, 678, 679, 680, 681, 682, 683, 684, 685, 686, 687, 688, 689, 690, 691, 692, 693, 694, 695, 696, 697, 698, 699, 700, 701, 702, 703, 704, 705, 706, 707, 708, 709, 710, 711, 712, 713, 714, 715, 716, 717, 718, 719, 720, 721, 722, 723, 724, 725, 726, 727, 728, 729, 730, 731, 732, 733, 734, 735, 736, 737, 738, 739, 740, 741, 742, 743, 744, 745, 746, 747, 748, 749, 750, 751, 752, 753, 754, 755, 756, 757, 758, 759, 760, 761, 762, 763, 764, 765, 766, 767, 768, 769, 770, 771, 772, 773, 774, 775, 776, 777, 778, 779, 780, 781, 782, 783, 784, 785, 786, 787, 788, 789, 790, 791, 792, 793, 794, 795, 796, 797, 798, 799, 800, 801, 802, 803, 804, 805, 806, 807, 808, 809, 810, 811, 812, 813, 814, 815, 816, 817, 818, 819, 820, 821, 822, 823, 824, 825, 826, 827, 828, 829, 830, 831, 832, 833, 834, 835, 836, 837, 838, 839, 840, 841, 842, 843, 844, 845, 846, 847, 848, 849, 850, 851, 852, 853, 854, 855, 856, 857, 858, 859, 860, 861, 862, 863, 864, 865, 866, 867, 868, 869, 870, 871, 872, 873, 874, 875, 876, 877, 878, 879, 880, 881, 882, 883, 884, 885, 886, 887, 888, 889, 890, 891, 892, 893, 894, 895, 896, 897, 898, 899, 900, 901, 902, 903, 904, 905, 906, 907, 908, 909, 910, 911, 912, 913, 914, 915, 916, 917, 918, 919, 920, 921, 922, 923, 924, 925, 926, 927, 928, 929, 930, 931, 932, 933, 934, 935, 936, 937, 938, 939, 940, 941, 942, 943, 944, 945, 946, 947, 948, 949, 950, 951, 952, 953, 954, 955, 956, 957, 958, 959, 960, 961, 962, 963, 964, 965, 966, 967, 968, 969, 970, 971, 972, 973, 974, 975, 976, 977, 978, 979, 980, 981, 982, 983, 984, 985, 986, 987, 988, 989, 990, 991, 992, 993, 994, 995, 996, 997, 998, 999, 1000, 1001, 1002, 1003, 1004, 1005, 1006, 1007, 1008, 1009, 1010, 1011, 1012, 1013, 1014, 1015, 1016, 1017, 1018, 1019, 1020, 1021, 1022, 1023, 1024, 1025, 1026, 1027, 1028, 1029, 1030, 1031, 1032, 1033, 1034, 1035, 1036, 1037, 1038, 1039, 1040, 1041, 1042, 1043, 1044, 1045, 1046, 1047, 1048, 1049, 1050, 1051, 1052, 1053, 1054, 1055, 1056, 1057, 1058, 1059, 1060, 1061, 1062, 1063, 1064, 1065, 1066, 1067, 1068, 1069, 1070, 1071, 1072, 1073, 1074, 1075, 1076, 1077, 1078, 1079, 1080, 1081, 1082, 1083, 1084, 1085, 1086, 1087, 1088, 1089, 1090, 1091, 1092, 1093, 1094, 1095, 1096, 1097, 1098, 1099, 1100, 1101, 1102, 1103, 1104, 1105, 1106, 1107, 1108, 1109, 1110, 1111, 1112, 1113, 1114, 1115, 1116, 1117, 1118, 1119, 1120, 1121, 1122, 1123, 1124, 1125, 1126, 1127, 1128, 1129, 1130, 1131, 1132, 1133, 1134, 1135, 1136, 1137, 1138, 1139, 1140, 1141, 1142, 1143, 1144, 1145, 1146, 1147, 1148, 1149, 1150, 1151, 1152, 1153, 1154, 1155, 1156, 1157, 1158, 1159, 1160, 1161, 1162, 1163, 1164, 1165, 1166, 1167, 1168, 1169, 1170, 1171, 1172, 1173, 1174, 1175, 1176, 1177, 1178, 1179, 1180, 1181, 1182, 1183, 1184, 1185, 1186, 1187, 1188, 1189, 1190, 1191, 1192, 1193, 1194, 1195, 1196, 1197, 1198, 1199, 1200, 1201, 1202, 1203, 1204, 1205, 1206, 1207, 1208, 1209, 1210, 1211, 1212, 1213, 1214, 1215, 1216, 1217, 1218, 1219, 1220, 1221, 1222, 1223, 1224, 1225, 1226, 1227, 1228, 1229, 1230, 1231, 1232, 1233, 1234, 1235, 1236, 1237, 1238, 1239, 1240, 1241, 1242, 1243, 1244, 1245, 1246, 1247, 1248, 1249, 1250, 1251, 1252, 1253, 1254, 1255, 1256, 1257, 1258, 1259, 1260, 1261, 1262, 1263, 1264, 1265, 1266, 1267, 1268, 1269, 1270, 1271, 1272, 1273, 1274, 1275, 1276, 1277, 1278, 1279, 1280, 1281, 1282, 1283, 1284, 1285, 1286, 1287, 1288, 1289, 1290, 1291, 1292, 1293, 1294, 1295, 1296, 1297, 1298, 1299, 1300]

query T
explain select * from t1 where a not in (0, 1, 2, 3, 4, 5, 6, 7, 8, 9, 10, 11, 12, 13, 14, 15, 16, 17, 18, 19, 20, 21, 22, 23, 24, 25, 26, 27, 28, 29, 30, 31, 32, 33, 34, 35, 36, 37, 38, 39, 40, 41, 42, 43, 44, 45, 46, 47, 48, 49, 50, 51, 52, 53, 54, 55, 56, 57, 58, 59, 60, 61, 62, 63, 64, 65, 66, 67, 68, 69, 70, 71, 72, 73, 74, 75, 76, 77, 78, 79, 80, 81, 82, 83, 84, 85, 86, 87, 88, 89, 90, 91, 92, 93, 94, 95, 96, 97, 98, 99, 100, 101, 102, 103, 104, 105, 106, 107, 108, 109, 110, 111, 112, 113, 114, 115, 116, 117, 118, 119, 120, 121, 122, 123, 124, 125, 126, 127, 128, 129, 130, 131, 132, 133, 134, 135, 136, 137, 138, 139, 140, 141, 142, 143, 144, 145, 146, 147, 148, 149, 150, 151, 152, 153, 154, 155, 156, 157, 158, 159, 160, 161, 162, 163, 164, 165, 166, 167, 168, 169, 170, 171, 172, 173, 174, 175, 176, 177, 178, 179, 180, 181, 182, 183, 184, 185, 186, 187, 188, 189, 190, 191, 192, 193, 194, 195, 196, 197, 198, 199, 200, 201, 202, 203, 204, 205, 206, 207, 208, 209, 210, 211, 212, 213, 214, 215, 216, 217, 218, 219, 220, 221, 222, 223, 224, 225, 226, 227, 228, 229, 230, 231, 232, 233, 234, 235, 236, 237, 238, 239, 240, 241, 242, 243, 244, 245, 246, 247, 248, 249, 250, 251, 252, 253, 254, 255, 256, 257, 258, 259, 260, 261, 262, 263, 264, 265, 266, 267, 268, 269, 270, 271, 272, 273, 274, 275, 276, 277, 278, 279, 280, 281, 282, 283, 284, 285, 286, 287, 288, 289, 290, 291, 292, 293, 294, 295, 296, 297, 298, 299, 300, 301, 302, 303, 304, 305, 306, 307, 308, 309, 310, 311, 312, 313, 314, 315, 316, 317, 318, 319, 320, 321, 322, 323, 324, 325, 326, 327, 328, 329, 330, 331, 332, 333, 334, 335, 336, 337, 338, 339, 340, 341, 342, 343, 344, 345, 346, 347, 348, 349, 350, 351, 352, 353, 354, 355, 356, 357, 358, 359, 360, 361, 362, 363, 364, 365, 366, 367, 368, 369, 370, 371, 372, 373, 374, 375, 376, 377, 378, 379, 380, 381, 382, 383, 384, 385, 386, 387, 388, 389, 390, 391, 392, 393, 394, 395, 396, 397, 398, 399, 400, 401, 402, 403, 404, 405, 406, 407, 408, 409, 410, 411, 412, 413, 414, 415, 416, 417, 418, 419, 420, 421, 422, 423, 424, 425, 426, 427, 428, 429, 430, 431, 432, 433, 434, 435, 436, 437, 438, 439, 440, 441, 442, 443, 444, 445, 446, 447, 448, 449, 450, 451, 452, 453, 454, 455, 456, 457, 458, 459, 460, 461, 462, 463, 464, 465, 466, 467, 468, 469, 470, 471, 472, 473, 474, 475, 476, 477, 478, 479, 480, 481, 482, 483, 484, 485, 486, 487, 488, 489, 490, 491, 492, 493, 494, 495, 496, 497, 498, 499, 500, 501, 502, 503, 504, 505, 506, 507, 508, 509, 510, 511, 512, 513, 514, 515, 516, 517, 518, 519, 520, 521, 522, 523, 524, 525, 526, 527, 528, 529, 530, 531, 532, 533, 534, 535, 536, 537, 538, 539, 540, 541, 542, 543, 544, 545, 546, 547, 548, 549, 550, 551, 552, 553, 554, 555, 556, 557, 558, 559, 560, 561, 562, 563, 564, 565, 566, 567, 568, 569, 570, 571, 572, 573, 574, 575, 576, 577, 578, 579, 580, 581, 582, 583, 584, 585, 586, 587, 588, 589, 590, 591, 592, 593, 594, 595, 596, 597, 598, 599, 600, 601, 602, 603, 604, 605, 606, 607, 608, 609, 610, 611, 612, 613, 614, 615, 616, 617, 618, 619, 620, 621, 622, 623, 624, 625, 626, 627, 628, 629, 630, 631, 632, 633, 634, 635, 636, 637, 638, 639, 640, 641, 642, 643, 644, 645, 646, 647, 648, 649, 650, 651, 652, 653, 654, 655, 656, 657, 658, 659, 660, 661, 662, 663, 664, 665, 666, 667, 668, 669, 670, 671, 672, 673, 674, 675, 676, 677, 678, 679, 680, 681, 682, 683, 684, 685, 686, 687, 688, 689, 690, 691, 692, 693, 694, 695, 696, 697, 698, 699, 700, 701, 702, 703, 704, 705, 706, 707, 708, 709, 710, 711, 712, 713, 714, 715, 716, 717, 718, 719, 720, 721, 722, 723, 724, 725, 726, 727, 728, 729, 730, 731, 732, 733, 734, 735, 736, 737, 738, 739, 740, 741, 742, 743, 744, 745, 746, 747, 748, 749, 750, 751, 752, 753, 754, 755, 756, 757, 758, 759, 760, 761, 762, 763, 764, 765, 766, 767, 768, 769, 770, 771, 772, 773, 774, 775, 776, 777, 778, 779, 780, 781, 782, 783, 784, 785, 786, 787, 788, 789, 790, 791, 792, 793, 794, 795, 796, 797, 798, 799, 800, 801, 802, 803, 804, 805, 806, 807, 808, 809, 810, 811, 812, 813, 814, 815, 816, 817, 818, 819, 820, 821, 822, 823, 824, 825, 826, 827, 828, 829, 830, 831, 832, 833, 834, 835, 836, 837, 838, 839, 840, 841, 842, 843, 844, 845, 846, 847, 848, 849, 850, 851, 852, 853, 854, 855, 856, 857, 858, 859, 860, 861, 862, 863, 864, 865, 866, 867, 868, 869, 870, 871, 872, 873, 874, 875, 876, 877, 878, 879, 880, 881, 882, 883, 884, 885, 886, 887, 888, 889, 890, 891, 892, 893, 894, 895, 896, 897, 898, 899, 900, 901, 902, 903, 904, 905, 906, 907, 908, 909, 910, 911, 912, 913, 914, 915, 916, 917, 918, 919, 920, 921, 922, 923, 924, 925, 926, 927, 928, 929, 930, 931, 932, 933, 934, 935, 936, 937, 938, 939, 940, 941, 942, 943, 944, 945, 946, 947, 948, 949, 950, 951, 952, 953, 954, 955, 956, 957, 958, 959, 960, 961, 962, 963, 964, 965, 966, 967, 968, 969, 970, 971, 972, 973, 974, 975, 976, 977, 978, 979, 980, 981, 982, 983, 984, 985, 986, 987, 988, 989, 990, 991, 992, 993, 994, 995, 996, 997, 998, 999, 1000, 1001, 1002, 1003, 1004, 1005, 1006, 1007, 1008, 1009, 1010, 1011, 1012, 1013, 1014, 1015, 1016, 1017, 1018, 1019, 1020, 1021, 1022, 1023, 1024, 1025, 1026, 1027, 1028, 1029, 1030, 1031, 1032, 1033, 1034, 1035, 1036, 1037, 1038, 1039, 1040, 1041, 1042, 1043, 1044, 1045, 1046, 1047, 1048, 1049, 1050, 1051, 1052, 1053, 1054, 1055, 1056, 1057, 1058, 1059, 1060, 1061, 1062, 1063, 1064, 1065, 1066, 1067, 1068, 1069, 1070, 1071, 1072, 1073, 1074, 1075, 1076, 1077, 1078, 1079, 1080, 1081, 1082, 1083, 1084, 1085, 1086, 1087, 1088, 1089, 1090, 1091, 1092, 1093, 1094, 1095, 1096, 1097, 1098, 1099, 1100, 1101, 1102, 1103, 1104, 1105, 1106, 1107, 1108, 1109, 1110, 1111, 1112, 1113, 1114, 1115, 1116, 1117, 1118, 1119, 1120, 1121, 1122, 1123, 1124, 1125, 1126, 1127, 1128, 1129, 1130, 1131, 1132, 1133, 1134, 1135, 1136, 1137, 1138, 1139, 1140, 1141, 1142, 1143, 1144, 1145, 1146, 1147, 1148, 1149, 1150, 1151, 1152, 1153, 1154, 1155, 1156, 1157, 1158, 1159, 1160, 1161, 1162, 1163, 1164, 1165, 1166, 1167, 1168, 1169, 1170, 1171, 1172, 1173, 1174, 1175, 1176, 1177, 1178, 1179, 1180, 1181, 1182, 1183, 1184, 1185, 1186, 1187, 1188, 1189, 1190, 1191, 1192, 1193, 1194, 1195, 1196, 1197, 1198, 1199, 1200, 1201, 1202, 1203, 1204, 1205, 1206, 1207, 1208, 1209, 1210, 1211, 1212, 1213, 1214, 1215, 1216, 1217, 1218, 1219, 1220, 1221, 1222, 1223, 1224, 1225, 1226, 1227, 1228, 1229, 1230, 1231, 1232, 1233, 1234, 1235, 1236, 1237, 1238, 1239, 1240, 1241, 1242, 1243, 1244, 1245, 1246, 1247, 1248, 1249, 1250, 1251, 1252, 1253, 1254, 1255, 1256, 1257, 1258, 1259, 1260, 1261, 1262, 1263, 1264, 1265, 1266, 1267, 1268, 1269, 1270, 1271, 1272, 1273, 1274, 1275, 1276, 1277, 1278, 1279, 1280, 1281, 1282, 1283, 1284, 1285, 1286, 1287, 1288, 1289, 1290, 1291, 1292, 1293, 1294, 1295, 1296, 1297, 1298, 1299, 1300);
----
Filter
├── output columns: [t1.a (#0), t1.b (#1)]
├── filters: [is_true(NOT 3 (#3))]
├── estimated rows: 0.00
└── HashJoin
    ├── output columns: [t1.a (#0), t1.b (#1), marker (#3)]
    ├── join type: LEFT MARK
    ├── build keys: [t1.a (#0)]
    ├── probe keys: [CAST(subquery_2 (#2) AS Int32 NULL)]
    ├── filters: []
    ├── estimated rows: 3.00
    ├── TableScan(Build)
    │   ├── table: default.default.t1
    │   ├── output columns: [a (#0), b (#1)]
    │   ├── read rows: 3
    │   ├── read bytes: 88
    │   ├── partitions total: 1
    │   ├── partitions scanned: 1
    │   ├── pruning stats: [segments: <range pruning: 1 to 1>, blocks: <range pruning: 1 to 1, bloom pruning: 0 to 0>]
    │   ├── push downs: [filters: [], limit: NONE]
    │   └── estimated rows: 3.00
    └── AggregateFinal(Probe)
        ├── output columns: [col0 (#2)]
        ├── group by: [col0]
        ├── aggregate functions: []
        ├── estimated rows: 1301.00
        └── AggregatePartial
            ├── output columns: [#_group_by_key]
            ├── group by: [col0]
            ├── aggregate functions: []
            ├── estimated rows: 1301.00
            └── ConstantTableScan
                ├── output columns: [col0 (#2)]
                └── column 0: [0, 1, 2, 3, 4, 5, 6, 7, 8, 9, 10, 11, 12, 13, 14, 15, 16, 17, 18, 19, 20, 21, 22, 23, 24, 25, 26, 27, 28, 29, 30, 31, 32, 33, 34, 35, 36, 37, 38, 39, 40, 41, 42, 43, 44, 45, 46, 47, 48, 49, 50, 51, 52, 53, 54, 55, 56, 57, 58, 59, 60, 61, 62, 63, 64, 65, 66, 67, 68, 69, 70, 71, 72, 73, 74, 75, 76, 77, 78, 79, 80, 81, 82, 83, 84, 85, 86, 87, 88, 89, 90, 91, 92, 93, 94, 95, 96, 97, 98, 99, 100, 101, 102, 103, 104, 105, 106, 107, 108, 109, 110, 111, 112, 113, 114, 115, 116, 117, 118, 119, 120, 121, 122, 123, 124, 125, 126, 127, 128, 129, 130, 131, 132, 133, 134, 135, 136, 137, 138, 139, 140, 141, 142, 143, 144, 145, 146, 147, 148, 149, 150, 151, 152, 153, 154, 155, 156, 157, 158, 159, 160, 161, 162, 163, 164, 165, 166, 167, 168, 169, 170, 171, 172, 173, 174, 175, 176, 177, 178, 179, 180, 181, 182, 183, 184, 185, 186, 187, 188, 189, 190, 191, 192, 193, 194, 195, 196, 197, 198, 199, 200, 201, 202, 203, 204, 205, 206, 207, 208, 209, 210, 211, 212, 213, 214, 215, 216, 217, 218, 219, 220, 221, 222, 223, 224, 225, 226, 227, 228, 229, 230, 231, 232, 233, 234, 235, 236, 237, 238, 239, 240, 241, 242, 243, 244, 245, 246, 247, 248, 249, 250, 251, 252, 253, 254, 255, 256, 257, 258, 259, 260, 261, 262, 263, 264, 265, 266, 267, 268, 269, 270, 271, 272, 273, 274, 275, 276, 277, 278, 279, 280, 281, 282, 283, 284, 285, 286, 287, 288, 289, 290, 291, 292, 293, 294, 295, 296, 297, 298, 299, 300, 301, 302, 303, 304, 305, 306, 307, 308, 309, 310, 311, 312, 313, 314, 315, 316, 317, 318, 319, 320, 321, 322, 323, 324, 325, 326, 327, 328, 329, 330, 331, 332, 333, 334, 335, 336, 337, 338, 339, 340, 341, 342, 343, 344, 345, 346, 347, 348, 349, 350, 351, 352, 353, 354, 355, 356, 357, 358, 359, 360, 361, 362, 363, 364, 365, 366, 367, 368, 369, 370, 371, 372, 373, 374, 375, 376, 377, 378, 379, 380, 381, 382, 383, 384, 385, 386, 387, 388, 389, 390, 391, 392, 393, 394, 395, 396, 397, 398, 399, 400, 401, 402, 403, 404, 405, 406, 407, 408, 409, 410, 411, 412, 413, 414, 415, 416, 417, 418, 419, 420, 421, 422, 423, 424, 425, 426, 427, 428, 429, 430, 431, 432, 433, 434, 435, 436, 437, 438, 439, 440, 441, 442, 443, 444, 445, 446, 447, 448, 449, 450, 451, 452, 453, 454, 455, 456, 457, 458, 459, 460, 461, 462, 463, 464, 465, 466, 467, 468, 469, 470, 471, 472, 473, 474, 475, 476, 477, 478, 479, 480, 481, 482, 483, 484, 485, 486, 487, 488, 489, 490, 491, 492, 493, 494, 495, 496, 497, 498, 499, 500, 501, 502, 503, 504, 505, 506, 507, 508, 509, 510, 511, 512, 513, 514, 515, 516, 517, 518, 519, 520, 521, 522, 523, 524, 525, 526, 527, 528, 529, 530, 531, 532, 533, 534, 535, 536, 537, 538, 539, 540, 541, 542, 543, 544, 545, 546, 547, 548, 549, 550, 551, 552, 553, 554, 555, 556, 557, 558, 559, 560, 561, 562, 563, 564, 565, 566, 567, 568, 569, 570, 571, 572, 573, 574, 575, 576, 577, 578, 579, 580, 581, 582, 583, 584, 585, 586, 587, 588, 589, 590, 591, 592, 593, 594, 595, 596, 597, 598, 599, 600, 601, 602, 603, 604, 605, 606, 607, 608, 609, 610, 611, 612, 613, 614, 615, 616, 617, 618, 619, 620, 621, 622, 623, 624, 625, 626, 627, 628, 629, 630, 631, 632, 633, 634, 635, 636, 637, 638, 639, 640, 641, 642, 643, 644, 645, 646, 647, 648, 649, 650, 651, 652, 653, 654, 655, 656, 657, 658, 659, 660, 661, 662, 663, 664, 665, 666, 667, 668, 669, 670, 671, 672, 673, 674, 675, 676, 677, 678, 679, 680, 681, 682, 683, 684, 685, 686, 687, 688, 689, 690, 691, 692, 693, 694, 695, 696, 697, 698, 699, 700, 701, 702, 703, 704, 705, 706, 707, 708, 709, 710, 711, 712, 713, 714, 715, 716, 717, 718, 719, 720, 721, 722, 723, 724, 725, 726, 727, 728, 729, 730, 731, 732, 733, 734, 735, 736, 737, 738, 739, 740, 741, 742, 743, 744, 745, 746, 747, 748, 749, 750, 751, 752, 753, 754, 755, 756, 757, 758, 759, 760, 761, 762, 763, 764, 765, 766, 767, 768, 769, 770, 771, 772, 773, 774, 775, 776, 777, 778, 779, 780, 781, 782, 783, 784, 785, 786, 787, 788, 789, 790, 791, 792, 793, 794, 795, 796, 797, 798, 799, 800, 801, 802, 803, 804, 805, 806, 807, 808, 809, 810, 811, 812, 813, 814, 815, 816, 817, 818, 819, 820, 821, 822, 823, 824, 825, 826, 827, 828, 829, 830, 831, 832, 833, 834, 835, 836, 837, 838, 839, 840, 841, 842, 843, 844, 845, 846, 847, 848, 849, 850, 851, 852, 853, 854, 855, 856, 857, 858, 859, 860, 861, 862, 863, 864, 865, 866, 867, 868, 869, 870, 871, 872, 873, 874, 875, 876, 877, 878, 879, 880, 881, 882, 883, 884, 885, 886, 887, 888, 889, 890, 891, 892, 893, 894, 895, 896, 897, 898, 899, 900, 901, 902, 903, 904, 905, 906, 907, 908, 909, 910, 911, 912, 913, 914, 915, 916, 917, 918, 919, 920, 921, 922, 923, 924, 925, 926, 927, 928, 929, 930, 931, 932, 933, 934, 935, 936, 937, 938, 939, 940, 941, 942, 943, 944, 945, 946, 947, 948, 949, 950, 951, 952, 953, 954, 955, 956, 957, 958, 959, 960, 961, 962, 963, 964, 965, 966, 967, 968, 969, 970, 971, 972, 973, 974, 975, 976, 977, 978, 979, 980, 981, 982, 983, 984, 985, 986, 987, 988, 989, 990, 991, 992, 993, 994, 995, 996, 997, 998, 999, 1000, 1001, 1002, 1003, 1004, 1005, 1006, 1007, 1008, 1009, 1010, 1011, 1012, 1013, 1014, 1015, 1016, 1017, 1018, 1019, 1020, 1021, 1022, 1023, 1024, 1025, 1026, 1027, 1028, 1029, 1030, 1031, 1032, 1033, 1034, 1035, 1036, 1037, 1038, 1039, 1040, 1041, 1042, 1043, 1044, 1045, 1046, 1047, 1048, 1049, 1050, 1051, 1052, 1053, 1054, 1055, 1056, 1057, 1058, 1059, 1060, 1061, 1062, 1063, 1064, 1065, 1066, 1067, 1068, 1069, 1070, 1071, 1072, 1073, 1074, 1075, 1076, 1077, 1078, 1079, 1080, 1081, 1082, 1083, 1084, 1085, 1086, 1087, 1088, 1089, 1090, 1091, 1092, 1093, 1094, 1095, 1096, 1097, 1098, 1099, 1100, 1101, 1102, 1103, 1104, 1105, 1106, 1107, 1108, 1109, 1110, 1111, 1112, 1113, 1114, 1115, 1116, 1117, 1118, 1119, 1120, 1121, 1122, 1123, 1124, 1125, 1126, 1127, 1128, 1129, 1130, 1131, 1132, 1133, 1134, 1135, 1136, 1137, 1138, 1139, 1140, 1141, 1142, 1143, 1144, 1145, 1146, 1147, 1148, 1149, 1150, 1151, 1152, 1153, 1154, 1155, 1156, 1157, 1158, 1159, 1160, 1161, 1162, 1163, 1164, 1165, 1166, 1167, 1168, 1169, 1170, 1171, 1172, 1173, 1174, 1175, 1176, 1177, 1178, 1179, 1180, 1181, 1182, 1183, 1184, 1185, 1186, 1187, 1188, 1189, 1190, 1191, 1192, 1193, 1194, 1195, 1196, 1197, 1198, 1199, 1200, 1201, 1202, 1203, 1204, 1205, 1206, 1207, 1208, 1209, 1210, 1211, 1212, 1213, 1214, 1215, 1216, 1217, 1218, 1219, 1220, 1221, 1222, 1223, 1224, 1225, 1226, 1227, 1228, 1229, 1230, 1231, 1232, 1233, 1234, 1235, 1236, 1237, 1238, 1239, 1240, 1241, 1242, 1243, 1244, 1245, 1246, 1247, 1248, 1249, 1250, 1251, 1252, 1253, 1254, 1255, 1256, 1257, 1258, 1259, 1260, 1261, 1262, 1263, 1264, 1265, 1266, 1267, 1268, 1269, 1270, 1271, 1272, 1273, 1274, 1275, 1276, 1277, 1278, 1279, 1280, 1281, 1282, 1283, 1284, 1285, 1286, 1287, 1288, 1289, 1290, 1291, 1292, 1293, 1294, 1295, 1296, 1297, 1298, 1299, 1300]

statement ok
drop table t1;

statement ok
drop table if exists t1;

statement ok
drop table if exists t2;

statement ok
CREATE TABLE t1(i int, j int);

statement ok
CREATE TABLE t2(k int, l int);

statement ok
INSERT INTO t1 VALUES (1, 2), (2, 3), (3, 4);

statement ok
INSERT INTO t2 VALUES (1, 10), (2, 20);

query T
EXPLAIN SELECT * FROM t1 LEFT OUTER JOIN t2 ON TRUE AND t1.i = t2.k AND FALSE order by i, j;
----
Sort
├── output columns: [t1.i (#0), t1.j (#1), t2.k (#2), t2.l (#3)]
├── sort keys: [i ASC NULLS LAST, j ASC NULLS LAST]
├── estimated rows: 3.00
└── HashJoin
    ├── output columns: [t1.i (#0), t1.j (#1), t2.k (#2), t2.l (#3)]
    ├── join type: LEFT OUTER
    ├── build keys: [t2.k (#2)]
    ├── probe keys: [t1.i (#0)]
    ├── filters: []
    ├── estimated rows: 3.00
    ├── Filter(Build)
    │   ├── output columns: [t2.k (#2), t2.l (#3)]
    │   ├── filters: [false]
    │   ├── estimated rows: 0.00
    │   └── TableScan
    │       ├── table: default.default.t2
    │       ├── output columns: [k (#2), l (#3)]
    │       ├── read rows: 0
    │       ├── read bytes: 0
    │       ├── partitions total: 0
    │       ├── partitions scanned: 0
    │       ├── push downs: [filters: [false], limit: NONE]
    │       └── estimated rows: 2.00
    └── TableScan(Probe)
        ├── table: default.default.t1
        ├── output columns: [i (#0), j (#1)]
        ├── read rows: 3
        ├── read bytes: 88
        ├── partitions total: 1
        ├── partitions scanned: 1
        ├── pruning stats: [segments: <range pruning: 1 to 1>, blocks: <range pruning: 1 to 1, bloom pruning: 0 to 0>]
        ├── push downs: [filters: [], limit: NONE]
        └── estimated rows: 3.00

query T
EXPLAIN optimized SELECT * FROM t1 LEFT OUTER JOIN t2 ON TRUE AND t1.i = t2.k AND FALSE order by i, j;
----
EvalScalar
├── scalars: [t1.i (#0), t1.j (#1), t2.k (#2), t2.l (#3)]
└── Sort
    ├── sort keys: [i (#0) ASC, j (#1) ASC]
    ├── limit: [NONE]
    └── HashJoin: LEFT OUTER
        ├── equi conditions: [eq(t1.i (#0), t2.k (#2))]
        ├── non-equi conditions: []
        ├── LogicalGet
        │   ├── table: default.default.t1
        │   ├── filters: []
        │   ├── order by: []
        │   └── limit: NONE
        └── Filter
            ├── filters: [false]
            └── LogicalGet
                ├── table: default.default.t2
                ├── filters: [false]
                ├── order by: []
                └── limit: NONE


statement ok
drop table t1;

statement ok
drop table t2;

statement ok
CREATE TABLE customers AS SELECT
  number % 100 AS customer_id,
  concat('Customer ', to_string(number % 100)) AS customer_name,
  CASE WHEN (rand() * 10000)::int % 3 = 0 THEN 'Small'
       WHEN (rand() * 10000 % 3)::int = 1 THEN 'Medium'
       ELSE 'Large'
  END AS segment,
  date_add('year', floor(rand() * 100 % 5)::int, '2021-01-01') AS create_timestamp,
  (rand() * 100)::int % 2 = 0 AS active
FROM numbers(100);


statement ok
CREATE TABLE products AS SELECT
  number % 10 AS product_id,
  concat('Product ', to_string(number % 10)) AS product_name,
  (rand() * 10000 % 2000 * 0.01)::decimal(10, 2) AS price,
  CASE WHEN (rand() * 100)::int % 4 = 0 THEN 'Electronics'
       WHEN (rand() * 100 % 4)::int = 1 THEN 'Clothing'
       WHEN (rand() * 1000 % 4)::int = 2 THEN 'Grocery'
       ELSE 'Furniture'
  END AS category
FROM numbers(10);

statement ok
CREATE TABLE sales AS SELECT
  number % 500 AS sale_id,
  number % 100 AS product_id,
  number % 100 AS customer_id,
  date_add('day', floor(rand() * 10000 % 365)::int, '2021-01-01') AS sale_date,
  (rand() * 10000 % 20 + 1)::int AS quantity,
  (rand() * 10000 % 2000 * 0.01)::decimal(10, 2) AS net_paid
FROM numbers(500);

query T
explain join SELECT customer_name, segment, (SELECT SUM(net_paid) FROM sales WHERE customer_id IN (SELECT customer_id FROM customers WHERE segment = c.segment AND active = true)) FROM customers c WHERE c.customer_id IN (SELECT customer_id FROM sales WHERE net_paid > 100) LIMIT 10;
----
HashJoin: LEFT SINGLE
├── Build
│   └── HashJoin: RIGHT SEMI
│       ├── Build
│       │   └── HashJoin: CROSS
│       │       ├── Build
│       │       │   └── Scan: default.default.customers (read rows: 100)
│       │       └── Probe
│       │           └── Scan: default.default.sales (read rows: 500)
│       └── Probe
│           └── Scan: default.default.customers (read rows: 100)
└── Probe
    └── HashJoin: LEFT SEMI
        ├── Build
        │   └── Scan: default.default.sales (read rows: 0)
        └── Probe
            └── Scan: default.default.customers (read rows: 100)


query T
explain join SELECT c.customer_name FROM customers c WHERE NOT EXISTS ( SELECT category FROM products WHERE category NOT IN ( SELECT p.category FROM sales s JOIN products p ON s.product_id = p.product_id WHERE s.customer_id = c.customer_id ) ) ORDER BY c.customer_name;
----
HashJoin: RIGHT MARK
├── Build
│   └── HashJoin: LEFT MARK
│       ├── Build
│       │   └── HashJoin: CROSS
│       │       ├── Build
│       │       │   └── Scan: default.default.customers (read rows: 100)
│       │       └── Probe
│       │           └── Scan: default.default.products (read rows: 10)
│       └── Probe
│           └── HashJoin: INNER
│               ├── Build
│               │   └── Scan: default.default.products (read rows: 10)
│               └── Probe
│                   └── Scan: default.default.sales (read rows: 500)
└── Probe
    └── Scan: default.default.customers (read rows: 100)

statement ok
drop table customers;

statement ok
drop table products;

statement ok
drop table sales;

statement ok
create table t1 (a int);

statement ok
create table t2 (b int);

query T
explain select date from (select *, 'year' as date from t1 left join t2 on t1.a = t2.b) where date = '';
----
EvalScalar
├── output columns: [date (#2)]
├── expressions: ['year']
├── estimated rows: 0.00
└── HashJoin
    ├── output columns: []
    ├── join type: LEFT OUTER
    ├── build keys: [t2.b (#1)]
    ├── probe keys: [t1.a (#0)]
    ├── filters: []
    ├── estimated rows: 0.00
    ├── Filter(Build)
    │   ├── output columns: [t2.b (#1)]
    │   ├── filters: [false]
    │   ├── estimated rows: 0.00
    │   └── TableScan
    │       ├── table: default.default.t2
    │       ├── output columns: [b (#1)]
    │       ├── read rows: 0
    │       ├── read bytes: 0
    │       ├── partitions total: 0
    │       ├── partitions scanned: 0
    │       ├── push downs: [filters: [false], limit: NONE]
    │       └── estimated rows: 0.00
    └── Filter(Probe)
        ├── output columns: [t1.a (#0)]
        ├── filters: [false]
        ├── estimated rows: 0.00
        └── TableScan
            ├── table: default.default.t1
            ├── output columns: [a (#0)]
            ├── read rows: 0
            ├── read bytes: 0
            ├── partitions total: 0
            ├── partitions scanned: 0
            ├── push downs: [filters: [false], limit: NONE]
            └── estimated rows: 0.00


statement ok
drop table t1;

statement ok
drop table t2;

statement ok
create table t1(a int, b int, c varchar(20));

statement ok
create table t2(a int, b int, c varchar(20));

# scalar subquery and sort plan contains count() agg function.
query T
explain select * from t2 where c > (select c from t1 where t1.a = t2.a group by c order by count(a));
----
Filter
├── output columns: [t2.a (#0), t2.b (#1), t2.c (#2)]
├── filters: [is_true(t2.c (#2) > scalar_subquery_5 (#5))]
├── estimated rows: 0.00
└── HashJoin
    ├── output columns: [t2.a (#0), t2.b (#1), t2.c (#2), t1.c (#5)]
    ├── join type: LEFT SINGLE
    ├── build keys: [a (#3)]
    ├── probe keys: [a (#0)]
    ├── filters: []
    ├── estimated rows: 0.00
    ├── Sort(Build)
    │   ├── output columns: [t1.c (#5), t1.a (#3), count(a) (#7)]
    │   ├── sort keys: [count(a) ASC NULLS LAST]
    │   ├── estimated rows: 0.00
    │   └── EvalScalar
    │       ├── output columns: [t1.c (#5), t1.a (#3), count(a) (#7)]
    │       ├── expressions: [count(a) (#6)]
    │       ├── estimated rows: 0.00
    │       └── AggregateFinal
    │           ├── output columns: [count(a) (#6), t1.c (#5), t1.a (#3)]
    │           ├── group by: [c, a]
    │           ├── aggregate functions: [count(a)]
    │           ├── estimated rows: 0.00
    │           └── AggregatePartial
    │               ├── output columns: [count(a) (#6), #_group_by_key]
    │               ├── group by: [c, a]
    │               ├── aggregate functions: [count(a)]
    │               ├── estimated rows: 0.00
    │               └── Filter
    │                   ├── output columns: [t1.a (#3), t1.c (#5)]
    │                   ├── filters: [is_true(t1.a (#3) = t1.a (#3))]
    │                   ├── estimated rows: 0.00
    │                   └── TableScan
    │                       ├── table: default.default.t1
    │                       ├── output columns: [a (#3), c (#5)]
    │                       ├── read rows: 0
    │                       ├── read bytes: 0
    │                       ├── partitions total: 0
    │                       ├── partitions scanned: 0
    │                       ├── push downs: [filters: [is_true(t1.a (#3) = t1.a (#3))], limit: NONE]
    │                       └── estimated rows: 0.00
    └── TableScan(Probe)
        ├── table: default.default.t2
        ├── output columns: [a (#0), b (#1), c (#2)]
        ├── read rows: 0
        ├── read bytes: 0
        ├── partitions total: 0
        ├── partitions scanned: 0
        ├── push downs: [filters: [], limit: NONE]
        └── estimated rows: 0.00

query T
explain select * from t2 where c > (select c from t1 where t1.a = t2.a group by c order by count(*));
----
Filter
├── output columns: [t2.a (#0), t2.b (#1), t2.c (#2)]
├── filters: [is_true(t2.c (#2) > scalar_subquery_5 (#5))]
├── estimated rows: 0.00
└── HashJoin
    ├── output columns: [t2.a (#0), t2.b (#1), t2.c (#2), t1.c (#5)]
    ├── join type: LEFT SINGLE
    ├── build keys: [a (#3)]
    ├── probe keys: [a (#0)]
    ├── filters: []
    ├── estimated rows: 0.00
    ├── Sort(Build)
    │   ├── output columns: [t1.c (#5), t1.a (#3), COUNT(*) (#7)]
    │   ├── sort keys: [COUNT(*) ASC NULLS LAST]
    │   ├── estimated rows: 0.00
    │   └── EvalScalar
    │       ├── output columns: [t1.c (#5), t1.a (#3), COUNT(*) (#7)]
    │       ├── expressions: [COUNT(*) (#6)]
    │       ├── estimated rows: 0.00
    │       └── AggregateFinal
    │           ├── output columns: [COUNT(*) (#6), t1.c (#5), t1.a (#3)]
    │           ├── group by: [c, a]
    │           ├── aggregate functions: [count()]
    │           ├── estimated rows: 0.00
    │           └── AggregatePartial
    │               ├── output columns: [COUNT(*) (#6), #_group_by_key]
    │               ├── group by: [c, a]
    │               ├── aggregate functions: [count()]
    │               ├── estimated rows: 0.00
    │               └── Filter
    │                   ├── output columns: [t1.a (#3), t1.c (#5)]
    │                   ├── filters: [is_true(a (#3) = a (#3))]
    │                   ├── estimated rows: 0.00
    │                   └── TableScan
    │                       ├── table: default.default.t1
    │                       ├── output columns: [a (#3), c (#5)]
    │                       ├── read rows: 0
    │                       ├── read bytes: 0
    │                       ├── partitions total: 0
    │                       ├── partitions scanned: 0
    │                       ├── push downs: [filters: [is_true(t1.a (#3) = t1.a (#3))], limit: NONE]
    │                       └── estimated rows: 0.00
    └── TableScan(Probe)
        ├── table: default.default.t2
        ├── output columns: [a (#0), b (#1), c (#2)]
        ├── read rows: 0
        ├── read bytes: 0
        ├── partitions total: 0
        ├── partitions scanned: 0
        ├── push downs: [filters: [], limit: NONE]
        └── estimated rows: 0.00

query T
explain insert into t2 select * from t1;
----
Insert
TableScan
├── table: default.default.t1
├── output columns: [a (#0), b (#1), c (#2)]
├── read rows: 0
├── read bytes: 0
├── partitions total: 0
├── partitions scanned: 0
├── push downs: [filters: [], limit: NONE]
└── estimated rows: 0.00


statement ok
drop table t1;

statement ok
drop table t2;<|MERGE_RESOLUTION|>--- conflicted
+++ resolved
@@ -709,53 +709,6 @@
 ├── build keys: []
 ├── probe keys: []
 ├── filters: [t1.a (#0) > 1 AND t2.a (#2) > 2 OR t1.b (#1) < 3 AND t2.b (#3) < 4 OR t3.a (#4) = 2]
-<<<<<<< HEAD
-├── estimated rows: 21.20
-└── HashJoin
-    ├── output columns: [t3.a (#4), t3.b (#5), t2.a (#2), t2.b (#3), t1.a (#0), t1.b (#1)]
-    ├── join type: CROSS
-    ├── build keys: []
-    ├── probe keys: []
-    ├── filters: []
-    ├── estimated rows: 50.00
-    ├── HashJoin(Build)
-    │   ├── output columns: [t2.a (#2), t2.b (#3), t1.a (#0), t1.b (#1)]
-    │   ├── join type: CROSS
-    │   ├── build keys: []
-    │   ├── probe keys: []
-    │   ├── filters: []
-    │   ├── estimated rows: 5.00
-    │   ├── TableScan(Build)
-    │   │   ├── table: default.default.t1
-    │   │   ├── output columns: [a (#0), b (#1)]
-    │   │   ├── read rows: 1
-    │   │   ├── read bytes: 68
-    │   │   ├── partitions total: 1
-    │   │   ├── partitions scanned: 1
-    │   │   ├── pruning stats: [segments: <range pruning: 1 to 1>, blocks: <range pruning: 1 to 1, bloom pruning: 0 to 0>]
-    │   │   ├── push downs: [filters: [], limit: NONE]
-    │   │   └── estimated rows: 1.00
-    │   └── TableScan(Probe)
-    │       ├── table: default.default.t2
-    │       ├── output columns: [a (#2), b (#3)]
-    │       ├── read rows: 5
-    │       ├── read bytes: 98
-    │       ├── partitions total: 1
-    │       ├── partitions scanned: 1
-    │       ├── pruning stats: [segments: <range pruning: 1 to 1>, blocks: <range pruning: 1 to 1, bloom pruning: 0 to 0>]
-    │       ├── push downs: [filters: [], limit: NONE]
-    │       └── estimated rows: 5.00
-    └── TableScan(Probe)
-        ├── table: default.default.t3
-        ├── output columns: [a (#4), b (#5)]
-        ├── read rows: 10
-        ├── read bytes: 120
-        ├── partitions total: 1
-        ├── partitions scanned: 1
-        ├── pruning stats: [segments: <range pruning: 1 to 1>, blocks: <range pruning: 1 to 1, bloom pruning: 0 to 0>]
-        ├── push downs: [filters: [], limit: NONE]
-        └── estimated rows: 10.00
-=======
 ├── estimated rows: 50.00
 ├── HashJoin(Build)
 │   ├── output columns: [t2.a (#2), t2.b (#3), t1.a (#0), t1.b (#1)]
@@ -768,7 +721,7 @@
 │   │   ├── table: default.default.t1
 │   │   ├── output columns: [a (#0), b (#1)]
 │   │   ├── read rows: 1
-│   │   ├── read bytes: 78
+│   │   ├── read bytes: 68
 │   │   ├── partitions total: 1
 │   │   ├── partitions scanned: 1
 │   │   ├── pruning stats: [segments: <range pruning: 1 to 1>, blocks: <range pruning: 1 to 1, bloom pruning: 0 to 0>]
@@ -778,7 +731,7 @@
 │       ├── table: default.default.t2
 │       ├── output columns: [a (#2), b (#3)]
 │       ├── read rows: 5
-│       ├── read bytes: 108
+│       ├── read bytes: 98
 │       ├── partitions total: 1
 │       ├── partitions scanned: 1
 │       ├── pruning stats: [segments: <range pruning: 1 to 1>, blocks: <range pruning: 1 to 1, bloom pruning: 0 to 0>]
@@ -788,13 +741,12 @@
     ├── table: default.default.t3
     ├── output columns: [a (#4), b (#5)]
     ├── read rows: 10
-    ├── read bytes: 130
+    ├── read bytes: 120
     ├── partitions total: 1
     ├── partitions scanned: 1
     ├── pruning stats: [segments: <range pruning: 1 to 1>, blocks: <range pruning: 1 to 1, bloom pruning: 0 to 0>]
     ├── push downs: [filters: [], limit: NONE]
     └── estimated rows: 10.00
->>>>>>> 8c55e079
 
 query T
 explain select * from t1,t2, t3 where ((t1.a > 1 and t2.a > 2) or (t1.b < 3 and t2.b < 4)) and t3.a > 1
