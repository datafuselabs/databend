--- conflicted
+++ resolved
@@ -49,7 +49,6 @@
         mycursor.execute("drop MASKING POLICY if exists mask")
         mycursor.execute("desc masking policy mask;")
         mask = mycursor.fetchall()
-<<<<<<< HEAD
         print(mask)
 
         client1.send("drop table if exists data_mask_test;")
@@ -83,7 +82,4 @@
         mycursor.execute(sql)
         mycursor.execute("select * from data_mask_test")
         data = mycursor.fetchall()
-        print(data)
-=======
-        print(mask)
->>>>>>> 7cfe9641
+        print(data)