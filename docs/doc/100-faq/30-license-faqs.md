--- conflicted
+++ resolved
@@ -35,7 +35,6 @@
 Databend Labs encourage non-commercial academic research involving Databend. For such projects, please [contact us](https://www.databend.com/contact-us) for possible long term licenses)
 :::
 
-<<<<<<< HEAD
 ## Feature licensing
 | Feature | Apache 2.0 | Elastic 2.0(paid) |
 | --- |---| --- |
@@ -43,7 +42,7 @@
 | [Role-based access management](https://databend.rs/doc/sql-reference/access-control-privileges) | ✓ | |
 | [Password and certificate authentication ](https://databend.rs/doc/sql-commands/ddl/user/user-create-user#create-a-sha256_password-auth_type-user) | ✓ | |
 | All other features | ✓ | |
-=======
+
 ## Set a license
 
 In the following example, we assume that you are the `root` user. Then use the `SET GLOBAL SETTING` command to set the license key:
@@ -65,7 +64,6 @@
 +----------------+--------------+--------------------+----------------------------+----------------------------+---------------------------------------+
 ```
 
->>>>>>> 23ad6867
 ## FAQs
 
 ### Can I host Databend as a Service for internal use at my organization?
