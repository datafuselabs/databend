--- conflicted
+++ resolved
@@ -353,10 +353,6 @@
     SECRET_ACCESS_KEY = '<your-secret-access-key>'
 )
 FILE_FORMAT = (type = CSV field_delimiter = ',' record_delimiter = '\n' skip_header = 1 compression = AUTO);
-<<<<<<< HEAD
-=======
-SIZE_LIMIT = 10;
->>>>>>> 2861b5ee
 ```
 
 ### Example 4: Filtering Files with Pattern
