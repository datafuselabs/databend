--- conflicted
+++ resolved
@@ -77,11 +77,7 @@
 hyper = "0.14.15"
 indexmap = "1.7.0"
 lazy_static = "1.4.0"
-<<<<<<< HEAD
-log = "0.4.14"
 maplit = "1.0.2"
-=======
->>>>>>> 73904550
 metrics = "0.17.0"
 nom = "7.1.0"
 num = "0.4.0"
