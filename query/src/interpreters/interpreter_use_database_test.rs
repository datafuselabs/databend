// Copyright 2020 Datafuse Labs.
//
// Licensed under the Apache License, Version 2.0 (the "License");
// you may not use this file except in compliance with the License.
// You may obtain a copy of the License at
//
//     http://www.apache.org/licenses/LICENSE-2.0
//
// Unless required by applicable law or agreed to in writing, software
// distributed under the License is distributed on an "AS IS" BASIS,
// WITHOUT WARRANTIES OR CONDITIONS OF ANY KIND, either express or implied.
// See the License for the specific language governing permissions and
// limitations under the License.

use common_base::tokio;
use common_exception::Result;
use common_planners::*;
use futures::stream::StreamExt;
use pretty_assertions::assert_eq;

use crate::interpreters::*;
use crate::tests::parse_query;

#[tokio::test]
async fn test_use_interpreter() -> Result<()> {
    let ctx = crate::tests::try_create_context()?;

    if let PlanNode::UseDatabase(plan) = parse_query("USE default", &ctx)? {
        let interpreter = UseDatabaseInterpreter::try_create(ctx, plan)?;
        assert_eq!(interpreter.name(), "UseDatabaseInterpreter");

<<<<<<< HEAD
        let mut stream = interpreter.execute().await?;
=======
        let mut stream = executor.execute(None).await?;
>>>>>>> 18dbf54f
        while let Some(_block) = stream.next().await {}
    } else {
        panic!()
    }

    Ok(())
}

#[tokio::test]
async fn test_use_database_interpreter_error() -> Result<()> {
    let ctx = crate::tests::try_create_context()?;

    if let PlanNode::UseDatabase(plan) = parse_query("USE xx", &ctx)? {
        let interpreter = UseDatabaseInterpreter::try_create(ctx, plan)?;

<<<<<<< HEAD
        if let Err(e) = interpreter.execute().await {
=======
        if let Err(e) = executor.execute(None).await {
>>>>>>> 18dbf54f
            let expect = "Code: 3, displayText = Cannot USE 'xx', because the 'xx' doesn't exist.";
            assert_eq!(expect, format!("{}", e));
        } else {
            panic!();
        }
    }

    Ok(())
}<|MERGE_RESOLUTION|>--- conflicted
+++ resolved
@@ -29,11 +29,7 @@
         let interpreter = UseDatabaseInterpreter::try_create(ctx, plan)?;
         assert_eq!(interpreter.name(), "UseDatabaseInterpreter");
 
-<<<<<<< HEAD
-        let mut stream = interpreter.execute().await?;
-=======
-        let mut stream = executor.execute(None).await?;
->>>>>>> 18dbf54f
+        let mut stream = interpreter.execute(None).await?;
         while let Some(_block) = stream.next().await {}
     } else {
         panic!()
@@ -49,11 +45,7 @@
     if let PlanNode::UseDatabase(plan) = parse_query("USE xx", &ctx)? {
         let interpreter = UseDatabaseInterpreter::try_create(ctx, plan)?;
 
-<<<<<<< HEAD
-        if let Err(e) = interpreter.execute().await {
-=======
-        if let Err(e) = executor.execute(None).await {
->>>>>>> 18dbf54f
+        if let Err(e) = interpreter.execute(None).await {
             let expect = "Code: 3, displayText = Cannot USE 'xx', because the 'xx' doesn't exist.";
             assert_eq!(expect, format!("{}", e));
         } else {
