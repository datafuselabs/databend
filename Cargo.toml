[workspace.package]
version = "0.1.0"
authors = ["Databend Authors <opensource@datafuselabs.com>"]
license = "Apache-2.0"
publish = false
edition = "2021"

[workspace]
resolver = "2"
members = [
    "src/binaries",
    "src/common/arrow",
    "src/common/auth",
    "src/common/base",
    "src/common/building",
    "src/common/cache",
    "src/common/cloud_control",
    "src/common/compress",
    "src/common/exception",
    "src/common/grpc",
    "src/common/hashtable",
    "src/common/http",
    "src/common/io",
    "src/common/metrics",
    "src/common/openai",
    "src/common/tracing",
    "src/common/storage",
    "src/common/vector",
    "src/common/license",
    "src/common/parquet2",
    "src/query/ast",
    "src/query/async_functions",
    "src/query/codegen",
    "src/query/config",
    "src/query/catalog",
    "src/query/sharing",
    "src/query/datavalues",
    "src/query/expression",
    "src/query/formats",
    "src/query/functions",
    "src/query/management",
    "src/query/pipeline/core",
    "src/query/pipeline/sinks",
    "src/query/pipeline/sources",
    "src/query/pipeline/transforms",
    "src/query/script",
    "src/query/settings",
    "src/query/sql",
    "src/query/storages/common/blocks",
    "src/query/storages/common/cache",
    "src/query/storages/common/cache_manager",
    "src/query/storages/common/index",
    "src/query/storages/common/io",
    "src/query/storages/common/pruner",
    "src/query/storages/common/txn",
    "src/query/storages/common/table_meta",
    "src/query/storages/delta",
    "src/query/storages/factory",
    "src/query/storages/fuse",
    "src/query/storages/hive/hive",
    "src/query/storages/iceberg",
    "src/query/storages/information_schema",
    "src/query/storages/memory",
    "src/query/storages/null",
    "src/query/storages/orc",
    "src/query/storages/random",
    "src/query/storages/share",
    "src/query/storages/stage",
    "src/query/storages/stream",
    "src/query/storages/system",
    "src/query/storages/view",
    "src/query/storages/parquet",
    "src/query/storages/result_cache",
    "src/query/users",
    "src/query/ee_features/attach_table",
    "src/query/ee_features/vacuum_handler",
    "src/query/ee_features/background_service",
    "src/query/ee_features/aggregating_index",
    "src/query/ee_features/data_mask",
    "src/query/ee_features/storage_encryption",
    "src/query/ee_features/stream_handler",
    "src/query/ee_features/storage_quota",
    "src/query/ee_features/inverted_index",
    "src/query/ee_features/virtual_column",
    "src/query/service",
    "src/query/ee",
    "src/meta/api",
    "src/meta/app",
    "src/meta/binaries",
    "src/meta/client",
    "src/meta/embedded",
    "src/meta/kvapi",
    "src/meta/process",
    "src/meta/raft-store",
    "src/meta/sled-store",
    "src/meta/stoerr",
    "src/meta/store",
    "src/meta/types",
    "src/meta/ee",
    "src/meta/proto-conv",
    "src/meta/protos",
    "src/meta/service",
    "tests/sqllogictests",
    "src/tests/sqlsmith",
]

[workspace.dependencies]
# Workspace dependencies
databend-common-arrow = { path = "src/common/arrow" }
databend-common-ast = { path = "src/query/ast" }
databend-common-async-functions = { path = "src/query/async_functions" }
databend-common-auth = { path = "src/common/auth" }
databend-common-base = { path = "src/common/base" }
databend-common-binaries = { path = "src/binaries" }
databend-common-building = { path = "src/common/building" }
databend-common-cache = { path = "src/common/cache" }
databend-common-catalog = { path = "src/query/catalog" }
databend-common-cloud-control = { path = "src/common/cloud_control" }
databend-common-codegen = { path = "src/query/codegen" }
databend-common-compress = { path = "src/common/compress" }
databend-common-config = { path = "src/query/config" }
databend-common-datavalues = { path = "src/query/datavalues" }
databend-common-exception = { path = "src/common/exception" }
databend-common-expression = { path = "src/query/expression" }
databend-common-formats = { path = "src/query/formats" }
databend-common-functions = { path = "src/query/functions" }
databend-common-grpc = { path = "src/common/grpc" }
databend-common-hashtable = { path = "src/common/hashtable" }
databend-common-http = { path = "src/common/http" }
databend-common-io = { path = "src/common/io" }
databend-common-license = { path = "src/common/license" }
databend-common-management = { path = "src/query/management" }
databend-common-meta-api = { path = "src/meta/api" }
databend-common-meta-app = { path = "src/meta/app" }
databend-common-meta-client = { path = "src/meta/client" }
databend-common-meta-embedded = { path = "src/meta/embedded" }
databend-common-meta-kvapi = { path = "src/meta/kvapi" }
databend-common-meta-process = { path = "src/meta/process" }
databend-common-meta-raft-store = { path = "src/meta/raft-store" }
databend-common-meta-sled-store = { path = "src/meta/sled-store" }
databend-common-meta-stoerr = { path = "src/meta/stoerr" }
databend-common-meta-store = { path = "src/meta/store" }
databend-common-meta-types = { path = "src/meta/types" }
databend-common-metrics = { path = "src/common/metrics" }
databend-common-openai = { path = "src/common/openai" }
databend-common-parquet2 = { path = "src/common/parquet2" }
databend-common-pipeline-core = { path = "src/query/pipeline/core" }
databend-common-pipeline-sinks = { path = "src/query/pipeline/sinks" }
databend-common-pipeline-sources = { path = "src/query/pipeline/sources" }
databend-common-pipeline-transforms = { path = "src/query/pipeline/transforms" }
databend-common-proto-conv = { path = "src/meta/proto-conv" }
databend-common-protos = { path = "src/meta/protos" }
databend-common-script = { path = "src/query/script" }
databend-common-settings = { path = "src/query/settings" }
databend-common-sharing = { path = "src/query/sharing" }
databend-common-sql = { path = "src/query/sql" }
databend-common-sqlsmith = { path = "src/tests/sqlsmith" }
databend-common-storage = { path = "src/common/storage" }
databend-common-storages-delta = { path = "src/query/storages/delta" }
databend-common-storages-factory = { path = "src/query/storages/factory" }
databend-common-storages-fuse = { path = "src/query/storages/fuse" }
databend-common-storages-hive = { path = "src/query/storages/hive/hive" }
databend-common-storages-iceberg = { path = "src/query/storages/iceberg" }
databend-common-storages-information-schema = { path = "src/query/storages/information_schema" }
databend-common-storages-memory = { path = "src/query/storages/memory" }
databend-common-storages-null = { path = "src/query/storages/null" }
databend-common-storages-orc = { path = "src/query/storages/orc" }
databend-common-storages-parquet = { path = "src/query/storages/parquet" }
databend-common-storages-random = { path = "src/query/storages/random" }
databend-common-storages-result-cache = { path = "src/query/storages/result_cache" }
databend-common-storages-share = { path = "src/query/storages/share" }
databend-common-storages-stage = { path = "src/query/storages/stage" }
databend-common-storages-stream = { path = "src/query/storages/stream" }
databend-common-storages-system = { path = "src/query/storages/system" }
databend-common-storages-view = { path = "src/query/storages/view" }
databend-common-tracing = { path = "src/common/tracing" }
databend-common-users = { path = "src/query/users" }
databend-common-vector = { path = "src/common/vector" }
databend-enterprise-aggregating-index = { path = "src/query/ee_features/aggregating_index" }
databend-enterprise-attach-table = { path = "src/query/ee_features/attach_table" }
databend-enterprise-background-service = { path = "src/query/ee_features/background_service" }
databend-enterprise-data-mask-feature = { path = "src/query/ee_features/data_mask" }
databend-enterprise-fail-safe = { path = "src/query/ee_features/fail_safe" }
databend-enterprise-inverted-index = { path = "src/query/ee_features/inverted_index" }
databend-enterprise-meta = { path = "src/meta/ee" }
databend-enterprise-query = { path = "src/query/ee" }
databend-enterprise-storage-encryption = { path = "src/query/ee_features/storage_encryption" }
databend-enterprise-storage-quota = { path = "src/query/ee_features/storage_quota" }
databend-enterprise-stream-handler = { path = "src/query/ee_features/stream_handler" }
databend-enterprise-vacuum-handler = { path = "src/query/ee_features/vacuum_handler" }
databend-enterprise-virtual-column = { path = "src/query/ee_features/virtual_column" }
databend-meta = { path = "src/meta/service" }
databend-query = { path = "src/query/service" }
databend-sqllogictests = { path = "tests/sqllogictests" }
databend-storages-common-blocks = { path = "src/query/storages/common/blocks" }
databend-storages-common-cache = { path = "src/query/storages/common/cache" }
databend-storages-common-cache-manager = { path = "src/query/storages/common/cache_manager" }
databend-storages-common-index = { path = "src/query/storages/common/index" }
databend-storages-common-io = { path = "src/query/storages/common/io" }
databend-storages-common-pruner = { path = "src/query/storages/common/pruner" }
databend-storages-common-table-meta = { path = "src/query/storages/common/table_meta" }
databend-storages-common-txn = { path = "src/query/storages/common/txn" }

# Crates.io dependencies
anyerror = { version = "=0.1.10" }
anyhow = { version = "1.0.65" }
arrow = { version = "52" }
arrow-array = { version = "52" }
arrow-buffer = { version = "52" }
arrow-cast = { version = "52", features = ["prettyprint"] }
arrow-data = { version = "52" }
arrow-flight = { version = "52", features = ["flight-sql-experimental", "tls"] }
arrow-format = { version = "0.8.1", features = ["flight-data", "flight-service", "ipc"] }
arrow-ipc = { version = "52" }
arrow-ord = { version = "52" }
arrow-schema = { version = "52", features = ["serde"] }
arrow-select = { version = "52" }
arrow-udf-js = "0.3.1"
arrow-udf-python = "0.2.1"
arrow-udf-wasm = "0.2.2"
async-backtrace = "0.2"
async-trait = { version = "0.1.77", package = "async-trait-fn" }
backtrace = "0.3"
base64 = "0.22"
bincode = { version = "2.0.0-rc.3", features = ["serde", "std", "alloc"] }
borsh = { version = "1.2.1", features = ["derive"] }
bumpalo = "3.12.0"
byteorder = "1.4.3"
bytes = "1.5.0"
chrono = { version = "0.4.31", features = ["serde"] }
chrono-tz = { version = "0.8", features = ["serde"] }
clap = { version = "4.4.2", features = ["derive"] }
criterion = "0.5"
dashmap = "5.4.0"
deepsize = { version = "0.2.0" }
deltalake = "0.18"
derive-visitor = { version = "0.4.0", features = ["std-types-drive"] }
derive_more = "0.99.17"
enumflags2 = { version = "0.7.7", features = ["serde"] }
ethnum = { version = "1.5.0" }
feature-set = { version = "0.1.1" }
flatbuffers = "24" # Must use the same version with arrow-ipc
futures = "0.3.24"
futures-async-stream = { version = "0.2.7" }
futures-util = "0.3.24"
geo = { version = "0.27.0", features = ["use-serde"] }
geos = { version = "8.3", features = ["static", "geo", "geo-types"] }
geozero = { version = "0.13.0", features = ["default", "with-wkb", "with-geos", "with-geojson"] }
hashbrown = { version = "0.14.3", default-features = false }
http = "1"
itertools = "0.10.5"
jsonb = "0.4.0"
match-template = "0.0.1"
mysql_async = { version = "0.34", default-features = false, features = ["rustls-tls"] }
once_cell = "1.15.0"
openai_api_rust = "0.1"
opendal = { version = "0.47.1", features = [
    "layers-minitrace",
    "layers-prometheus-client",
    "layers-async-backtrace",
    "services-s3",
    "services-fs",
    "services-gcs",
    "services-cos",
    "services-obs",
    "services-oss",
    "services-azblob",
    "services-azdls",
    "services-ipfs",
    "services-http",
    "services-moka",
    "services-webhdfs",
    "services-huggingface",
] }
openraft = { version = "0.9.13", features = [
    "serde",
    "tracing-log",
    "generic-snapshot-data",
    "storage-v2",
    "loosen-follower-log-revert", # allows removing all data from a follower and restoring from the leader.
] }
orc-rust = "0.3"
ordered-float = { version = "4.1.0", default-features = false }
ordq = "0.2.0"
parking_lot = "0.12.1"
parquet = { version = "52", features = ["async"] }
paste = "1.0.15"
poem = { version = "3.0", features = ["rustls", "multipart", "compression"] }
prometheus-client = "0.22"
prost = { version = "0.12.1" }
prost-build = { version = "0.12.1" }
rand = { version = "0.8.5", features = ["small_rng"] }
regex = "1.8.1"
reqwest = { version = "0.12", default-features = false, features = [
    "json",
    "http2",
    "rustls-tls",
    "rustls-tls-native-roots",
] }
reqwest-hickory-resolver = "0.1"
rotbl = { git = "https://github.com/drmingdrmer/rotbl", tag = "v0.1.2-alpha.6", features = [] }
semver = "1.0.14"
serde = { version = "1.0.164", features = ["derive", "rc"] }
serde_json = { version = "1.0.85", default-features = false, features = ["preserve_order", "unbounded_depth"] }
serde_stacker = { version = "0.1" }
serde_with = { version = "3.8.1" }
serfig = "0.1.0"
sled = { version = "0.34", default-features = false }
stream-more = "0.1.3"
tantivy = "0.22.0"
thiserror = { version = "1" }
tikv-jemalloc-ctl = { version = "0.5.0", features = ["use_std"] }
tokio = { version = "1.35.0", features = ["full"] }
tokio-stream = "0.1.11"
tonic = { version = "0.11.0", features = ["transport", "codegen", "prost", "tls-roots", "tls"] }
tonic-build = { version = "0.11" }
tonic-reflection = { version = "0.11.0" }
typetag = "0.2.3"
uuid = { version = "1.1.2", features = ["serde", "v4"] }
walkdir = "2.3.2"
xorfilter-rs = "0.5"

# Observability
log = { version = "0.4.21", features = ["serde", "kv_unstable_std"] }
logcall = "0.1.9"
minitrace = { version = "0.6.6", features = ["enable"] }
minitrace-opentelemetry = "0.6.6"
opentelemetry = { version = "0.23", features = ["trace", "logs"] }
opentelemetry-otlp = { version = "0.16", features = [
    "trace",
    "logs",
    "grpc-tonic",
    "http-proto",
    "reqwest-client",
] }
opentelemetry_sdk = { version = "0.23", features = ["trace", "logs", "rt-tokio"] }
tracing = "0.1.40"
tracing-appender = "0.2.3"
tracing-subscriber = { version = "0.3.17", features = ["env-filter", "json", "valuable"] }

[workspace.lints.rust]
async_fn_in_trait = "allow"

[workspace.lints.clippy]
useless_format = "allow"

[profile.release]
debug = 1
lto = "thin"
overflow-checks = false
incremental = false
opt-level = "s"
# codegen-units = 1 # Reduce number of codegen units to increase optimizations.

# [profile.release.package]
# arrow2 = { codegen-units = 4 }
# common-functions = { codegen-units = 16 }
# databend-query = { codegen-units = 4 }
# databend-binaries = { codegen-units = 4 }

[profile.bench]
debug = true
overflow-checks = false

[profile.dev]
split-debuginfo = "unpacked"
overflow-checks = false
# wait until https://github.com/rust-lang/rust/issues/100142 fixed
incremental = false

[profile.dev.package]
addr2line = { opt-level = 3 }
adler = { opt-level = 3 }
gimli = { opt-level = 3 }
miniz_oxide = { opt-level = 3 }
object = { opt-level = 3 }
rustc-demangle = { opt-level = 3 }

[profile.test]
opt-level = 0
debug = true
codegen-units = 16
lto = false
debug-assertions = true
overflow-checks = true
rpath = false

[patch.crates-io]
arrow-format = { git = "https://github.com/Xuanwo/arrow-format", rev = "be633a0" }
arrow-udf-js = { git = "https://github.com/datafuse-extras/arrow-udf", rev = "dfa1390" }
arrow-udf-python = { git = "https://github.com/datafuse-extras/arrow-udf", rev = "dfa1390" }
arrow-udf-wasm = { git = "https://github.com/datafuse-extras/arrow-udf", rev = "dfa1390" }
async-backtrace = { git = "https://github.com/zhang2014/async-backtrace.git", rev = "dea4553" }
async-recursion = { git = "https://github.com/zhang2014/async-recursion.git", rev = "a353334" }
backtrace = { git = "https://github.com/rust-lang/backtrace-rs.git", rev = "6145fe6b" }
deltalake = { git = "https://github.com/delta-io/delta-rs", rev = "57795da" }
ethnum = { git = "https://github.com/ariesdevil/ethnum-rs", rev = "4cb05f1" }
<<<<<<< HEAD
=======
icelake = { git = "https://github.com/icelake-io/icelake", rev = "be8b2c2" }
object_store_opendal = { package = "object_store_opendal", git = "https://github.com/Xuanwo/opendal", rev = "d6baf68" }
>>>>>>> 38c157b9
openai_api_rust = { git = "https://github.com/datafuse-extras/openai-api", rev = "819a0ed" }
orc-rust = { git = "https://github.com/youngsofun/datafusion-orc", rev = "51733de" }
recursive = { git = "https://github.com/zhang2014/recursive.git", rev = "6af35a1" }
sled = { git = "https://github.com/datafuse-extras/sled", tag = "v0.34.7-datafuse.1" }
xorfilter-rs = { git = "https://github.com/datafuse-extras/xorfilter", tag = "databend-alpha.4" }<|MERGE_RESOLUTION|>--- conflicted
+++ resolved
@@ -395,11 +395,7 @@
 backtrace = { git = "https://github.com/rust-lang/backtrace-rs.git", rev = "6145fe6b" }
 deltalake = { git = "https://github.com/delta-io/delta-rs", rev = "57795da" }
 ethnum = { git = "https://github.com/ariesdevil/ethnum-rs", rev = "4cb05f1" }
-<<<<<<< HEAD
-=======
-icelake = { git = "https://github.com/icelake-io/icelake", rev = "be8b2c2" }
 object_store_opendal = { package = "object_store_opendal", git = "https://github.com/Xuanwo/opendal", rev = "d6baf68" }
->>>>>>> 38c157b9
 openai_api_rust = { git = "https://github.com/datafuse-extras/openai-api", rev = "819a0ed" }
 orc-rust = { git = "https://github.com/youngsofun/datafusion-orc", rev = "51733de" }
 recursive = { git = "https://github.com/zhang2014/recursive.git", rev = "6af35a1" }
