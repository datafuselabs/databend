// Copyright 2020-2021 The Datafuse Authors.
//
// SPDX-License-Identifier: Apache-2.0.

use std::collections::HashMap;
use std::sync::Arc;

use common_arrow::arrow::datatypes::Field;
use common_datavalues::DataField;
use common_datavalues::DataSchema;
use common_datavalues::DataValue;
use common_exception::ErrorCodes;
use common_exception::Result;
use common_planners::CreateDatabasePlan;
use common_planners::CreateTablePlan;
use common_planners::DropDatabasePlan;
use common_planners::DropTablePlan;
use common_planners::ExplainPlan;
use common_planners::ExpressionAction;
use common_planners::PlanBuilder;
use common_planners::PlanNode;
use common_planners::SelectPlan;
use common_planners::SettingPlan;
use common_planners::StageState;
use common_planners::UseDatabasePlan;
use common_planners::VarValue;
use sqlparser::ast::FunctionArg;
// use sqlparser::ast::JoinConstraint;
// use sqlparser::ast::JoinOperator;
use sqlparser::ast::OrderByExpr;
use sqlparser::ast::Statement;

use crate::datasources::ITable;
use crate::functions::ContextFunction;
use crate::sessions::FuseQueryContextRef;
use crate::sql::sql_statement::DfCreateTable;
use crate::sql::sql_statement::DfDropDatabase;
use crate::sql::sql_statement::DfUseDatabase;
use crate::sql::DfCreateDatabase;
use crate::sql::DfDropTable;
use crate::sql::DfExplain;
use crate::sql::DfParser;
use crate::sql::DfStatement;
use crate::sql::SQLCommon;

pub struct PlanParser {
    ctx: FuseQueryContextRef
}

impl PlanParser {
    pub fn create(ctx: FuseQueryContextRef) -> Self {
        Self { ctx }
    }

    pub fn build_from_sql(&self, query: &str) -> Result<PlanNode> {
        DfParser::parse_sql(query).and_then(|statement| {
            statement
                .first()
                .map(|statement| self.statement_to_plan(&statement))
                .unwrap_or_else(|| {
                    Result::Err(ErrorCodes::SyntaxException("Only support single query"))
                })
        })
    }

    pub fn statement_to_plan(&self, statement: &DfStatement) -> Result<PlanNode> {
        match statement {
            DfStatement::Statement(v) => self.sql_statement_to_plan(&v),
            DfStatement::Explain(v) => self.sql_explain_to_plan(&v),
            DfStatement::ShowDatabases(_) => {
                self.build_from_sql("SELECT name FROM system.databases ORDER BY name")
            }
            DfStatement::CreateDatabase(v) => self.sql_create_database_to_plan(&v),
            DfStatement::DropDatabase(v) => self.sql_drop_database_to_plan(&v),
            DfStatement::CreateTable(v) => self.sql_create_table_to_plan(&v),
            DfStatement::DropTable(v) => self.sql_drop_table_to_plan(&v),
            DfStatement::UseDatabase(v) => self.sql_use_database_to_plan(&v),

            // TODO: support like and other filters in show queries
            DfStatement::ShowTables(_) => self.build_from_sql(
                format!(
                    "SELECT name FROM system.tables where database = '{}' ORDER BY database, name",
                    self.ctx.get_current_database()
                )
                .as_str()
            ),
            DfStatement::ShowSettings(_) => self.build_from_sql("SELECT name FROM system.settings")
        }
    }

    /// Builds plan from AST statement.
    pub fn sql_statement_to_plan(&self, statement: &sqlparser::ast::Statement) -> Result<PlanNode> {
        match statement {
            Statement::Query(query) => self.query_to_plan(query),
            Statement::SetVariable {
                variable, value, ..
            } => self.set_variable_to_plan(variable, value),
            _ => Result::Err(ErrorCodes::SyntaxException(format!(
                "Unsupported statement {:?}",
                statement
            )))
        }
    }

    /// Generate a logic plan from an EXPLAIN
    pub fn sql_explain_to_plan(&self, explain: &DfExplain) -> Result<PlanNode> {
        let plan = self.sql_statement_to_plan(&explain.statement)?;
        Ok(PlanNode::Explain(ExplainPlan {
            typ: explain.typ,
            input: Arc::new(plan)
        }))
    }

    /// DfCreateDatabase to plan.
    pub fn sql_create_database_to_plan(&self, create: &DfCreateDatabase) -> Result<PlanNode> {
        if create.name.0.is_empty() {
            return Result::Err(ErrorCodes::SyntaxException("Create database name is empty"));
        }
        let name = create.name.0[0].value.clone();

        let mut options = HashMap::new();
        for p in create.options.iter() {
            options.insert(p.name.value.to_lowercase(), p.value.to_string());
        }

        Ok(PlanNode::CreateDatabase(CreateDatabasePlan {
            if_not_exists: create.if_not_exists,
            db: name,
            engine: create.engine,
            options
        }))
    }

    /// DfDropDatabase to plan.
    pub fn sql_drop_database_to_plan(&self, drop: &DfDropDatabase) -> Result<PlanNode> {
        if drop.name.0.is_empty() {
            return Result::Err(ErrorCodes::SyntaxException("Drop database name is empty"));
        }
        let name = drop.name.0[0].value.clone();

        Ok(PlanNode::DropDatabase(DropDatabasePlan {
            if_exists: drop.if_exists,
            db: name
        }))
    }

    pub fn sql_use_database_to_plan(&self, use_db: &DfUseDatabase) -> Result<PlanNode> {
        let db = use_db.name.0[0].value.clone();
        Ok(PlanNode::UseDatabase(UseDatabasePlan { db }))
    }

    pub fn sql_create_table_to_plan(&self, create: &DfCreateTable) -> Result<PlanNode> {
        let mut db = self.ctx.get_current_database();
        if create.name.0.is_empty() {
            return Result::Err(ErrorCodes::SyntaxException("Create table name is empty"));
        }
        let mut table = create.name.0[0].value.clone();
        if create.name.0.len() > 1 {
            db = table;
            table = create.name.0[1].value.clone();
        }

        let fields = create
            .columns
            .iter()
            .map(|column| {
                SQLCommon::make_data_type(&column.data_type)
                    .map(|data_type| DataField::new(&column.name.value, data_type, false))
            })
            .collect::<Result<Vec<Field>>>()?;

        let mut options = HashMap::new();
        for p in create.options.iter() {
            options.insert(p.name.value.to_lowercase(), p.value.to_string());
        }

        // Schema with metadata(due to serde must set metadata).
        let schema = Arc::new(DataSchema::new_with_metadata(
            fields,
            [("Key".to_string(), "Value".to_string())]
                .iter()
                .cloned()
                .collect()
        ));
        Ok(PlanNode::CreateTable(CreateTablePlan {
            if_not_exists: create.if_not_exists,
            db,
            table,
            schema,
            engine: create.engine,
            options
        }))
    }

    /// DfDropTable to plan.
    pub fn sql_drop_table_to_plan(&self, drop: &DfDropTable) -> Result<PlanNode> {
        let mut db = self.ctx.get_current_database();
        if drop.name.0.is_empty() {
            return Result::Err(ErrorCodes::SyntaxException("Drop table name is empty"));
        }
        let mut table = drop.name.0[0].value.clone();
        if drop.name.0.len() > 1 {
            db = table;
            table = drop.name.0[1].value.clone();
        }
        Ok(PlanNode::DropTable(DropTablePlan {
            if_exists: drop.if_exists,
            db,
            table
        }))
    }

    /// Generate a logic plan from an SQL query
    pub fn query_to_plan(&self, query: &sqlparser::ast::Query) -> Result<PlanNode> {
        match &query.body {
            sqlparser::ast::SetExpr::Select(s) => {
                self.select_to_plan(s.as_ref(), &query.limit, &query.order_by)
            }
            _ => Result::Err(ErrorCodes::UnImplement(format!(
                "Query {} not implemented yet",
                query.body
            )))
        }
    }

    /// Generate a logic plan from an SQL select
    fn select_to_plan(
        &self,
        select: &sqlparser::ast::Select,
        limit: &Option<sqlparser::ast::Expr>,
        order_by: &[OrderByExpr]
    ) -> Result<PlanNode> {
        // From.
        let plan = self.plan_tables_with_joins(&select.from)?;

        // Filter (also known as selection) first
        let plan = self.filter(&plan, &select.selection)?;

        // Projection expressions.
        let projection_exprs = select
            .projection
            .iter()
            .map(|e| self.sql_select_to_rex(&e, &plan.schema()))
            .collect::<Result<Vec<ExpressionAction>>>()?;

        // OrderBy expressions.
        let order_by_exprs = order_by
            .iter()
            .map(|e| -> Result<ExpressionAction> {
                Ok(ExpressionAction::Sort {
                    expr: Box::new(self.sql_to_rex(&e.expr, &plan.schema())?),
                    asc: e.asc.unwrap_or(true),
                    nulls_first: e.nulls_first.unwrap_or(true)
                })
            })
            .collect::<Result<Vec<ExpressionAction>>>()?;

        // Aggregator check.
        let has_aggregator = projection_exprs
            .iter()
            .map(|expr| expr.has_aggregator())
            .fold(Ok(false), |res, item| {
                // Zip and `||` fold
                res.and_then(|res| item.map(|item| res || item))
            });

        // Projection.
        let plan = if !select.group_by.is_empty() || has_aggregator? {
            self.aggregate(&plan, &projection_exprs, &select.group_by)
                .and_then(|input| self.sort(&input, order_by))?
        } else {
            self.expression(&plan, &projection_exprs, "Before Projection")
                .and_then(|input| self.expression(&input, &order_by_exprs, "Before OrderBy"))
                .and_then(|input| self.sort(&input, order_by))
                .and_then(|input| self.project(&input, &projection_exprs))?
        };

        // Having.
        let plan = self.having(&plan, &select.having)?;

        // Limit.
        let plan = self.limit(&plan, limit)?;

        Ok(PlanNode::Select(SelectPlan {
            input: Arc::new(plan)
        }))
    }

    /// Generate a relational expression from a select SQL expression
    fn sql_select_to_rex(
        &self,
        sql: &sqlparser::ast::SelectItem,
        schema: &DataSchema
    ) -> Result<ExpressionAction> {
        match sql {
            sqlparser::ast::SelectItem::UnnamedExpr(expr) => self.sql_to_rex(expr, schema),
            sqlparser::ast::SelectItem::ExprWithAlias { expr, alias } => {
                Ok(ExpressionAction::Alias(
                    alias.value.clone(),
                    Box::new(self.sql_to_rex(&expr, schema)?)
                ))
            }
            sqlparser::ast::SelectItem::Wildcard => Ok(ExpressionAction::Wildcard),
            _ => Result::Err(ErrorCodes::UnImplement(format!(
                "SelectItem: {:?} are not supported",
                sql
            )))
        }
    }

    fn plan_tables_with_joins(&self, from: &[sqlparser::ast::TableWithJoins]) -> Result<PlanNode> {
        match from.len() {
            0 => self.plan_with_dummy_source(),
            1 => self.plan_table_with_joins(&from[0]),
<<<<<<< HEAD
            _ => self.plan_joins(from)
=======
            _ => Result::Err(ErrorCodes::SyntaxException("Cannot support JOIN clause"))
>>>>>>> a2663df1
        }
    }

    fn plan_joins(&self, table_references: &[sqlparser::ast::TableWithJoins]) -> Result<PlanNode> {
        let mut joins = Vec::<PlanNode>::new();
        for table_reference in table_references {
            joins.push(self.plan_join(table_reference)?);
        }
        let mut builder = PlanBuilder::from(&joins[0]);
        for i in 1..joins.len() {
            builder = builder.join(&[], &joins[i])?;
        }
        builder.build()
    }

    fn plan_join(&self, table_reference: &sqlparser::ast::TableWithJoins) -> Result<PlanNode> {
        let mut joined_table = self.create_relation(&table_reference.relation)?;
        // This is a hack that we just simply merge the schemas of joined tables into one
        // so we can build join condition with it.
        let mut schema = (*joined_table.schema()).clone();
        for join in table_reference.joins.iter() {
            let right_table = self.create_relation(&join.relation)?;
            schema = DataSchema::try_merge(vec![schema, (*right_table.schema()).clone()])?;
            // Note that schema of current right table and merged left tables is enough to build condition expression.
            // let condition = match &join.join_operator {
            //     JoinOperator::Inner(constraint) => match constraint {
            //         JoinConstraint::On(condition) => self.sql_to_rex(condition, &schema),
            //         _ => Result::Err(ErrorCodes::SyntexException("Unsupported USING clause"))
            //     },
            //     _ => Result::Err(ErrorCodes::SyntexException("Unsupported JOIN type"))
            // }?;

            joined_table = PlanBuilder::from(&joined_table)
                .join(&[], &right_table)?
                .build()?;
        }

        Ok(joined_table)
    }

    fn plan_with_dummy_source(&self) -> Result<PlanNode> {
        let db_name = "system";
        let table_name = "one";

        self.ctx.get_table(db_name, table_name).and_then(|table| {
            table
                .schema()
                .and_then(|ref schema| {
                    PlanBuilder::scan(db_name, table_name, schema, None, None, None)
                })
                .and_then(|builder| builder.build())
                .and_then(|dummy_scan_plan| match dummy_scan_plan {
                    PlanNode::Scan(ref dummy_scan_plan) => table
                        .read_plan(self.ctx.clone(), dummy_scan_plan)
                        .map(PlanNode::ReadSource),
                    _unreachable_plan => panic!("Logical error: cannot downcast to scan plan")
                })
        })
    }

    fn plan_table_with_joins(&self, t: &sqlparser::ast::TableWithJoins) -> Result<PlanNode> {
        self.create_relation(&t.relation)
    }

    fn create_relation(&self, relation: &sqlparser::ast::TableFactor) -> Result<PlanNode> {
        use sqlparser::ast::TableFactor::*;

        match relation {
            Table { name, args, .. } => {
                let mut db_name = self.ctx.get_current_database();
                let mut table_name = name.to_string();
                if name.0.len() == 2 {
                    db_name = name.0[0].to_string();
                    table_name = name.0[1].to_string();
                }
                let mut table_args = None;
                let table: Arc<dyn ITable>;

                // only table functions has table args
                if !args.is_empty() {
                    if name.0.len() >= 2 {
                        return Result::Err(ErrorCodes::BadArguments(
                            "Currently table can't have arguments"
                        ));
                    }

                    let empty_schema = Arc::new(DataSchema::empty());
                    match &args[0] {
                        FunctionArg::Named { arg, .. } => {
                            table_args = Some(self.sql_to_rex(&arg, empty_schema.as_ref())?);
                        }
                        FunctionArg::Unnamed(arg) => {
                            table_args = Some(self.sql_to_rex(&arg, empty_schema.as_ref())?);
                        }
                    }

                    let table_function = self.ctx.get_table_function(&table_name)?;
                    table_name = table_function.name().to_string();
                    db_name = table_function.db().to_string();
                    table = table_function.as_table();
                } else {
                    table = self.ctx.get_table(&db_name, table_name.as_str())?;
                }

                let scan = {
                    table.schema().and_then(|schema| {
                        PlanBuilder::scan(
                            &db_name,
                            &table_name,
                            schema.as_ref(),
                            None,
                            table_args,
                            None
                        )
                        .and_then(|builder| builder.build())
                    })
                };

                scan.and_then(|scan| match scan {
                    PlanNode::Scan(ref scan) => table
                        .read_plan(self.ctx.clone(), scan)
                        .map(PlanNode::ReadSource),
                    _unreachable_plan => panic!("Logical error: Cannot downcast to scan plan")
                })
            }
            Derived { subquery, .. } => self.query_to_plan(subquery),
            NestedJoin(table_with_joins) => self.plan_table_with_joins(table_with_joins),
            TableFunction { .. } => {
                Result::Err(ErrorCodes::UnImplement("Unsupported table function"))
            }
        }
    }

    /// Generate a relational expression from a SQL expression
    pub fn sql_to_rex(
        &self,
        expr: &sqlparser::ast::Expr,
        schema: &DataSchema
    ) -> Result<ExpressionAction> {
        fn value_to_rex(value: &sqlparser::ast::Value) -> Result<ExpressionAction> {
            match value {
                sqlparser::ast::Value::Number(ref n, _) => {
                    DataValue::try_from_literal(n).map(ExpressionAction::Literal)
                }
                sqlparser::ast::Value::SingleQuotedString(ref value) => Ok(
                    ExpressionAction::Literal(DataValue::Utf8(Some(value.clone())))
                ),
                sqlparser::ast::Value::Interval {
                    value,
                    leading_field,
                    leading_precision,
                    last_field,
                    fractional_seconds_precision
                } => SQLCommon::make_sql_interval_to_literal(
                    value,
                    leading_field,
                    leading_precision,
                    last_field,
                    fractional_seconds_precision
                ),
                other => Result::Err(ErrorCodes::SyntaxException(format!(
                    "Unsupported value expression: {}, type: {:?}",
                    value, other
                )))
            }
        }

        match expr {
            sqlparser::ast::Expr::Value(value) => value_to_rex(value),
            sqlparser::ast::Expr::Identifier(ref v) => {
                Ok(ExpressionAction::Column(v.clone().value))
            }
            sqlparser::ast::Expr::BinaryOp { left, op, right } => {
                Ok(ExpressionAction::BinaryExpression {
                    op: format!("{}", op),
                    left: Box::new(self.sql_to_rex(left, schema)?),
                    right: Box::new(self.sql_to_rex(right, schema)?)
                })
            }
            sqlparser::ast::Expr::Nested(e) => self.sql_to_rex(e, schema),
            sqlparser::ast::Expr::Function(e) => {
                let mut args = Vec::with_capacity(e.args.len());

                // 1. Get the args from context by function name. such as SELECT database()
                // common::functions::udf::database arg is ctx.get_default()
                let ctx_args = ContextFunction::build_args_from_ctx(
                    e.name.to_string().as_str(),
                    self.ctx.clone()
                )?;
                if !ctx_args.is_empty() {
                    args.extend_from_slice(ctx_args.as_slice());
                }

                // 2. Get args from the ast::Expr:Function
                for arg in &e.args {
                    match &arg {
                        FunctionArg::Named { arg, .. } => {
                            args.push(self.sql_to_rex(arg, schema)?);
                        }
                        FunctionArg::Unnamed(arg) => {
                            args.push(self.sql_to_rex(arg, schema)?);
                        }
                    }
                }

                Ok(ExpressionAction::Function {
                    op: e.name.to_string(),
                    args
                })
            }
            sqlparser::ast::Expr::Wildcard => Ok(ExpressionAction::Wildcard),
            sqlparser::ast::Expr::TypedString { data_type, value } => {
                SQLCommon::make_data_type(data_type).map(|data_type| ExpressionAction::Cast {
                    expr: Box::new(ExpressionAction::Literal(DataValue::Utf8(Some(
                        value.clone()
                    )))),
                    data_type
                })
            }
            sqlparser::ast::Expr::Cast { expr, data_type } => self
                .sql_to_rex(expr, schema)
                .map(Box::from)
                .and_then(|expr| {
                    SQLCommon::make_data_type(data_type)
                        .map(|data_type| ExpressionAction::Cast { expr, data_type })
                }),
            sqlparser::ast::Expr::Substring {
                expr,
                substring_from,
                substring_for
            } => {
                let mut args = Vec::with_capacity(3);
                args.push(self.sql_to_rex(expr, schema)?);
                if let Some(from) = substring_from {
                    args.push(self.sql_to_rex(from, schema)?);
                } else {
                    args.push(ExpressionAction::Literal(DataValue::Int64(Some(1))));
                }

                if let Some(len) = substring_for {
                    args.push(self.sql_to_rex(len, schema)?);
                } else {
                    args.push(ExpressionAction::Literal(DataValue::UInt64(None)));
                }

                Ok(ExpressionAction::Function {
                    op: "substring".to_string(),
                    args
                })
            }
            other => Result::Err(ErrorCodes::SyntaxException(format!(
                "Unsupported expression: {}, type: {:?}",
                expr, other
            )))
        }
    }

    pub fn set_variable_to_plan(
        &self,
        variable: &sqlparser::ast::Ident,
        values: &[sqlparser::ast::SetVariableValue]
    ) -> Result<PlanNode> {
        let mut vars = vec![];
        for value in values {
            let variable = variable.value.clone();
            let value = match value {
                sqlparser::ast::SetVariableValue::Ident(v) => v.value.clone(),
                sqlparser::ast::SetVariableValue::Literal(v) => v.to_string()
            };
            vars.push(VarValue { variable, value });
        }
        Ok(PlanNode::SetVariable(SettingPlan { vars }))
    }

    /// Apply a filter to the plan
    fn filter(
        &self,
        plan: &PlanNode,
        predicate: &Option<sqlparser::ast::Expr>
    ) -> Result<PlanNode> {
        match *predicate {
            Some(ref predicate_expr) => {
                self.sql_to_rex(predicate_expr, &plan.schema())
                    .and_then(|filter_expr| {
                        PlanBuilder::from(&plan)
                            .filter(filter_expr)
                            .and_then(|builder| builder.build())
                    })
            }
            _ => Ok(plan.clone())
        }
    }

    /// Apply a having to the plan
    fn having(
        &self,
        plan: &PlanNode,
        predicate: &Option<sqlparser::ast::Expr>
    ) -> Result<PlanNode> {
        match *predicate {
            Some(ref predicate_expr) => {
                self.sql_to_rex(predicate_expr, &plan.schema())
                    .and_then(|filter_expr| {
                        PlanBuilder::from(&plan)
                            .having(filter_expr)
                            .and_then(|builder| builder.build())
                    })
            }
            _ => Ok(plan.clone())
        }
    }

    /// Wrap a plan in a projection
    fn project(&self, input: &PlanNode, expr: &[ExpressionAction]) -> Result<PlanNode> {
        PlanBuilder::from(&input)
            .project(expr)
            .and_then(|builder| builder.build())
    }

    /// Wrap a plan for an aggregate
    fn aggregate(
        &self,
        input: &PlanNode,
        aggr_expr: &[ExpressionAction],
        group_by: &[sqlparser::ast::Expr]
    ) -> Result<PlanNode> {
        let group_expr = group_by
            .iter()
            .map(|e| self.sql_to_rex(&e, &input.schema()))
            .collect::<Result<Vec<ExpressionAction>>>()?;

        // S0: Apply a partial aggregator plan.
        // S1: Apply a fragment plan for distributed planners split.
        // S2: Apply a final aggregator plan.
        PlanBuilder::from(&input)
            .aggregate_partial(aggr_expr, &group_expr)
            // TODO self.ctx.get_id().unwrap()
            .and_then(|builder| {
                builder.stage(self.ctx.get_id().unwrap(), StageState::AggregatorMerge)
            })
            .and_then(|builder| builder.aggregate_final(aggr_expr, &group_expr))
            .and_then(|builder| builder.build())
    }

    fn sort(&self, input: &PlanNode, order_by: &[OrderByExpr]) -> Result<PlanNode> {
        if order_by.is_empty() {
            return Ok(input.clone());
        }

        let order_by_exprs: Vec<ExpressionAction> = order_by
            .iter()
            .map(|e| -> Result<ExpressionAction> {
                Ok(ExpressionAction::Sort {
                    expr: Box::new(self.sql_to_rex(&e.expr, &input.schema())?),
                    asc: e.asc.unwrap_or(true),
                    nulls_first: e.nulls_first.unwrap_or(true)
                })
            })
            .collect::<Result<Vec<ExpressionAction>>>()?;

        PlanBuilder::from(&input)
            .sort(&order_by_exprs)
            .and_then(|builder| builder.build())
    }

    /// Wrap a plan in a limit
    fn limit(&self, input: &PlanNode, limit: &Option<sqlparser::ast::Expr>) -> Result<PlanNode> {
        match *limit {
            Some(ref limit_expr) => {
                let n = self
                    .sql_to_rex(&limit_expr, &input.schema())
                    .and_then(|limit_expr| match limit_expr {
                        ExpressionAction::Literal(DataValue::UInt64(Some(n))) => Ok(n as usize),
                        _ => Err(ErrorCodes::SyntaxException(
                            "Unexpected expression for LIMIT clause"
                        ))
                    })?;

                PlanBuilder::from(&input)
                    .limit(n)
                    .and_then(|builder| builder.build())
            }
            _ => Ok(input.clone())
        }
    }

    /// Apply a expression against exprs.
    fn expression(
        &self,
        input: &PlanNode,
        exprs: &[ExpressionAction],
        desc: &str
    ) -> Result<PlanNode> {
        if exprs.is_empty() {
            return Ok(input.clone());
        }

        PlanBuilder::from(&input)
            .expression(&exprs, desc)
            .and_then(|builder| builder.build())
    }
}<|MERGE_RESOLUTION|>--- conflicted
+++ resolved
@@ -312,11 +312,7 @@
         match from.len() {
             0 => self.plan_with_dummy_source(),
             1 => self.plan_table_with_joins(&from[0]),
-<<<<<<< HEAD
             _ => self.plan_joins(from)
-=======
-            _ => Result::Err(ErrorCodes::SyntaxException("Cannot support JOIN clause"))
->>>>>>> a2663df1
         }
     }
 
