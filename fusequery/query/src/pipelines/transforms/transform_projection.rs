// Copyright 2020-2021 The Datafuse Authors.
//
// SPDX-License-Identifier: Apache-2.0.

use std::any::Any;
use std::sync::Arc;
use std::time::Instant;

use common_datablocks::DataBlock;
use common_datavalues::DataSchemaRef;
use common_exception::Result;
use common_planners::Expression;
use common_streams::SendableDataBlockStream;
use common_tracing::tracing;
use tokio_stream::StreamExt;

use crate::pipelines::processors::EmptyProcessor;
use crate::pipelines::processors::IProcessor;
use crate::pipelines::transforms::ExpressionExecutor;

pub struct ProjectionTransform {
    executor: Arc<ExpressionExecutor>,
    input: Arc<dyn IProcessor>,
}

impl ProjectionTransform {
    pub fn try_create(
        input_schema: DataSchemaRef,
        output_schema: DataSchemaRef,
        exprs: Vec<Expression>,
    ) -> Result<Self> {
        let executor = ExpressionExecutor::try_create(
            "projection executor",
            input_schema,
            output_schema,
            exprs,
            true,
        )?;

        Ok(ProjectionTransform {
            executor: Arc::new(executor),
            input: Arc::new(EmptyProcessor::create()),
        })
    }
}

#[async_trait::async_trait]
impl IProcessor for ProjectionTransform {
    fn name(&self) -> &str {
        "ProjectionTransform"
    }

    fn connect_to(&mut self, input: Arc<dyn IProcessor>) -> Result<()> {
        self.input = input;
        Ok(())
    }

    fn inputs(&self) -> Vec<Arc<dyn IProcessor>> {
        vec![self.input.clone()]
    }

    fn as_any(&self) -> &dyn Any {
        self
    }

    async fn execute(&self) -> Result<SendableDataBlockStream> {
        tracing::debug!("execute...");

        let executor = self.executor.clone();
        let input_stream = self.input.execute().await?;

        let executor_fn =
            |executor: Arc<ExpressionExecutor>, block: Result<DataBlock>| -> Result<DataBlock> {
                let block = block?;
<<<<<<< HEAD
                executor.execute(&block, None)
=======
                let start = Instant::now();
                let r = executor.execute(&block);
                let delta = start.elapsed();
                tracing::debug!("Projection cost: {:?}", delta);
                r
>>>>>>> 641f1edd
            };

        let stream = input_stream
            .filter_map(move |v| executor_fn(executor.clone(), v).map(Some).transpose());

        Ok(Box::pin(stream))
    }
}<|MERGE_RESOLUTION|>--- conflicted
+++ resolved
@@ -72,15 +72,11 @@
         let executor_fn =
             |executor: Arc<ExpressionExecutor>, block: Result<DataBlock>| -> Result<DataBlock> {
                 let block = block?;
-<<<<<<< HEAD
-                executor.execute(&block, None)
-=======
                 let start = Instant::now();
-                let r = executor.execute(&block);
+                let r = executor.execute(&block, None);
                 let delta = start.elapsed();
                 tracing::debug!("Projection cost: {:?}", delta);
                 r
->>>>>>> 641f1edd
             };
 
         let stream = input_stream
