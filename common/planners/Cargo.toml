cargo-features = ["edition2021"]

[package]
name = "common-planners"
version = "0.1.0"
authors = ["Datafuse Authors <opensource@datafuselabs.com>"]
license = "Apache-2.0"
publish = false
edition = "2021"

[dependencies] # In alphabetical order
# Workspace dependencies
common-datavalues = {path = "../datavalues"}
common-functions = {path = "../functions"}
common-exception = {path = "../exception"}
common-datablocks = {path = "../datablocks"}
common-infallible = {path = "../infallible"}
<<<<<<< HEAD
common-arrow = {path = "../arrow"}
=======
common-metatypes= {path = "../metatypes"}
>>>>>>> 5f0c5bfd

# Github dependencies

# Crates.io dependencies
serde = { version = "1.0", features = ["derive"] }
futures = "0.3"
lazy_static = "1.4.0"

[dev-dependencies]
pretty_assertions = "0.7"<|MERGE_RESOLUTION|>--- conflicted
+++ resolved
@@ -15,11 +15,7 @@
 common-exception = {path = "../exception"}
 common-datablocks = {path = "../datablocks"}
 common-infallible = {path = "../infallible"}
-<<<<<<< HEAD
-common-arrow = {path = "../arrow"}
-=======
 common-metatypes= {path = "../metatypes"}
->>>>>>> 5f0c5bfd
 
 # Github dependencies
 
