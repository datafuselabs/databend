// Copyright 2022 Datafuse Labs.
//
// Licensed under the Apache License, Version 2.0 (the "License");
// you may not use this file except in compliance with the License.
// You may obtain a copy of the License at
//
//     http://www.apache.org/licenses/LICENSE-2.0
//
// Unless required by applicable law or agreed to in writing, software
// distributed under the License is distributed on an "AS IS" BASIS,
// WITHOUT WARRANTIES OR CONDITIONS OF ANY KIND, either express or implied.
// See the License for the specific language governing permissions and
// limitations under the License.

// This Source Code Form is subject to the terms of the Mozilla Public
// License, v. 2.0. If a copy of the MPL was not distributed with this
// file, You can obtain one at https://mozilla.org/MPL/2.0/.

#[derive(Debug, Clone, Copy, Default)]
pub struct JEAllocator<T> {
    #[allow(dead_code)]
    allocator: T,
}

impl<T> JEAllocator<T> {
    pub fn new(allocator: T) -> Self {
        Self { allocator }
    }
}

#[cfg(any(target_os = "linux", target_os = "macos"))]
pub mod linux_or_macos {
    use std::alloc::AllocError;
    use std::alloc::Allocator;
    use std::alloc::Layout;
    use std::ptr::NonNull;

    use libc::c_int;
    use libc::c_void;
    use tikv_jemalloc_sys as ffi;

    use super::JEAllocator;
    use crate::base::ThreadTracker;

    impl<T> JEAllocator<T> {
        pub const FALLBACK: bool = false;
    }

    #[cfg(all(any(
        target_arch = "arm",
        target_arch = "mips",
        target_arch = "mipsel",
        target_arch = "powerpc"
    )))]
    const ALIGNOF_MAX_ALIGN_T: usize = 8;
    #[cfg(all(any(
        target_arch = "x86",
        target_arch = "x86_64",
        target_arch = "aarch64",
        target_arch = "powerpc64",
        target_arch = "powerpc64le",
        target_arch = "mips64",
        target_arch = "riscv64",
        target_arch = "s390x",
        target_arch = "sparc64"
    )))]
    const ALIGNOF_MAX_ALIGN_T: usize = 16;

    /// If `align` is less than `_Alignof(max_align_t)`, and if the requested
    /// allocation `size` is larger than the alignment, we are guaranteed to get a
    /// suitably aligned allocation by default, without passing extra flags, and
    /// this function returns `0`.
    ///
    /// Otherwise, it returns the alignment flag to pass to the jemalloc APIs.
    fn layout_to_flags(align: usize, size: usize) -> c_int {
        if align <= ALIGNOF_MAX_ALIGN_T && align <= size {
            0
        } else {
            ffi::MALLOCX_ALIGN(align)
        }
    }

    unsafe impl<T: Allocator> Allocator for JEAllocator<T> {
        #[inline(always)]
        fn allocate(&self, layout: Layout) -> Result<NonNull<[u8]>, AllocError> {
            let data_address = if layout.size() == 0 {
                unsafe { NonNull::new(layout.align() as *mut ()).unwrap_unchecked() }
            } else {
                let flags = layout_to_flags(layout.align(), layout.size());
                unsafe {
                    NonNull::new(ffi::mallocx(layout.size(), flags) as *mut ()).ok_or(AllocError)?
                }
            };
            ThreadTracker::alloc_memory(layout.size() as i64, &data_address);
            Ok(NonNull::<[u8]>::from_raw_parts(data_address, layout.size()))
        }

        #[inline(always)]
<<<<<<< HEAD
=======
        unsafe fn deallocate(&self, ptr: NonNull<u8>, layout: Layout) {
            if layout.size() == 0 {
                debug_assert_eq!(ptr.as_ptr() as usize, layout.align());
            } else {
                ThreadTracker::dealloc_memory(layout.size() as i64, &ptr);

                let flags = layout_to_flags(layout.align(), layout.size());
                ffi::sdallocx(ptr.as_ptr() as *mut _, layout.size(), flags)
            }
        }

        #[inline(always)]
>>>>>>> 61d8b083
        fn allocate_zeroed(&self, layout: Layout) -> Result<NonNull<[u8]>, AllocError> {
            let data_address = if layout.size() == 0 {
                unsafe { NonNull::new(layout.align() as *mut ()).unwrap_unchecked() }
            } else {
                let flags = layout_to_flags(layout.align(), layout.size()) | ffi::MALLOCX_ZERO;
                unsafe {
                    NonNull::new(ffi::mallocx(layout.size(), flags) as *mut ()).ok_or(AllocError)?
                }
            };
<<<<<<< HEAD
            ThreadTracker::alloc_memory(layout.size() as i64);
=======

            ThreadTracker::alloc_memory(layout.size() as i64, &data_address);
>>>>>>> 61d8b083
            Ok(NonNull::<[u8]>::from_raw_parts(data_address, layout.size()))
        }

        #[inline(always)]
        unsafe fn deallocate(&self, ptr: NonNull<u8>, layout: Layout) {
            if layout.size() == 0 {
                debug_assert_eq!(ptr.as_ptr() as usize, layout.align());
            } else {
                let flags = layout_to_flags(layout.align(), layout.size());
                ffi::sdallocx(ptr.as_ptr() as *mut _, layout.size(), flags);
                ThreadTracker::dealloc_memory(layout.size() as i64);
            }
        }

        unsafe fn grow(
            &self,
            ptr: NonNull<u8>,
            old_layout: Layout,
            new_layout: Layout,
        ) -> Result<NonNull<[u8]>, AllocError> {
            debug_assert_eq!(old_layout.align(), new_layout.align());
            debug_assert!(old_layout.size() <= new_layout.size());

            ThreadTracker::dealloc_memory(old_layout.size() as i64, &ptr);

            let data_address = if new_layout.size() == 0 {
                NonNull::new(new_layout.align() as *mut ()).unwrap_unchecked()
            } else if old_layout.size() == 0 {
                let flags = layout_to_flags(new_layout.align(), new_layout.size());
                NonNull::new(ffi::mallocx(new_layout.size(), flags) as *mut ()).ok_or(AllocError)?
            } else {
                let flags = layout_to_flags(new_layout.align(), new_layout.size());
                NonNull::new(ffi::rallocx(ptr.cast().as_ptr(), new_layout.size(), flags) as *mut ())
                    .unwrap()
            };

<<<<<<< HEAD
            ThreadTracker::grow_memory(old_layout.size() as i64, new_layout.size() as i64);
=======
            ThreadTracker::alloc_memory(new_layout.size() as i64, &data_address);

>>>>>>> 61d8b083
            Ok(NonNull::<[u8]>::from_raw_parts(
                data_address,
                new_layout.size(),
            ))
        }

        unsafe fn grow_zeroed(
            &self,
            ptr: NonNull<u8>,
            old_layout: Layout,
            new_layout: Layout,
        ) -> Result<NonNull<[u8]>, AllocError> {
            debug_assert_eq!(old_layout.align(), new_layout.align());
            debug_assert!(old_layout.size() <= new_layout.size());

            ThreadTracker::dealloc_memory(old_layout.size() as i64, &ptr);

            let data_address = if new_layout.size() == 0 {
                NonNull::new(new_layout.align() as *mut ()).unwrap_unchecked()
            } else if old_layout.size() == 0 {
                let flags =
                    layout_to_flags(new_layout.align(), new_layout.size()) | ffi::MALLOCX_ZERO;
                NonNull::new(ffi::mallocx(new_layout.size(), flags) as *mut ()).ok_or(AllocError)?
            } else {
                let flags = layout_to_flags(new_layout.align(), new_layout.size());
                // Jemalloc doesn't support `grow_zeroed`, so it might be better to use
                // mmap allocator for large frequent memory allocation and take jemalloc
                // as fallback.
                let raw = ffi::rallocx(ptr.cast().as_ptr(), new_layout.size(), flags) as *mut u8;
                raw.add(old_layout.size())
                    .write_bytes(0, new_layout.size() - old_layout.size());
                NonNull::new(raw as *mut ()).unwrap()
            };

<<<<<<< HEAD
            ThreadTracker::grow_memory(old_layout.size() as i64, new_layout.size() as i64);
=======
            ThreadTracker::alloc_memory(new_layout.size() as i64, &data_address);

>>>>>>> 61d8b083
            Ok(NonNull::<[u8]>::from_raw_parts(
                data_address,
                new_layout.size(),
            ))
        }

        unsafe fn shrink(
            &self,
            ptr: NonNull<u8>,
            old_layout: Layout,
            new_layout: Layout,
        ) -> Result<NonNull<[u8]>, AllocError> {
            debug_assert_eq!(old_layout.align(), new_layout.align());
            debug_assert!(old_layout.size() >= new_layout.size());

            ThreadTracker::dealloc_memory(old_layout.size() as i64, &ptr);

            if old_layout.size() == 0 {
                debug_assert_eq!(ptr.as_ptr() as usize, old_layout.align());
                let slice = std::slice::from_raw_parts_mut(ptr.as_ptr(), 0);
                let ptr = NonNull::new(slice).unwrap_unchecked();
                return Ok(ptr);
            }

            let flags = layout_to_flags(new_layout.align(), new_layout.size());
            let new_ptr = if new_layout.size() == 0 {
                ffi::sdallocx(ptr.as_ptr() as *mut c_void, new_layout.size(), flags);
                ThreadTracker::shrink_memory(old_layout.size() as i64, new_layout.size() as i64);
                let slice = std::slice::from_raw_parts_mut(new_layout.align() as *mut u8, 0);
                NonNull::new(slice).unwrap_unchecked()
            } else {
                let data_address =
                    ffi::rallocx(ptr.cast().as_ptr(), new_layout.size(), flags) as *mut u8;
                ThreadTracker::shrink_memory(old_layout.size() as i64, new_layout.size() as i64);
                let metadata = new_layout.size();
                let slice = std::slice::from_raw_parts_mut(data_address, metadata);
                NonNull::new(slice).ok_or(AllocError)?
            };

            ThreadTracker::alloc_memory(new_layout.size() as i64, &new_ptr);
            Ok(new_ptr)
        }
    }
}

#[cfg(not(any(target_os = "linux", target_os = "macos")))]
pub mod fallback {
    use std::alloc::AllocError;
    use std::alloc::Allocator;
    use std::alloc::Layout;
    use std::ptr::NonNull;

    use super::JEAllocator;

    impl<T> JEAllocator<T> {
        pub const FALLBACK: bool = true;
    }

    unsafe impl<T: Allocator> Allocator for JEAllocator<T> {
        #[inline(always)]
        fn allocate(&self, layout: Layout) -> Result<NonNull<[u8]>, AllocError> {
            self.allocator.allocate(layout)
        }

        #[inline(always)]
        unsafe fn deallocate(&self, ptr: NonNull<u8>, layout: Layout) {
            self.allocator.deallocate(ptr, layout)
        }

        #[inline(always)]
        fn allocate_zeroed(&self, layout: Layout) -> Result<NonNull<[u8]>, AllocError> {
            self.allocator.allocate_zeroed(layout)
        }

        unsafe fn grow(
            &self,
            ptr: NonNull<u8>,
            old_layout: Layout,
            new_layout: Layout,
        ) -> Result<NonNull<[u8]>, AllocError> {
            self.allocator.grow(ptr, old_layout, new_layout)
        }

        unsafe fn grow_zeroed(
            &self,
            ptr: NonNull<u8>,
            old_layout: Layout,
            new_layout: Layout,
        ) -> Result<NonNull<[u8]>, AllocError> {
            self.allocator.grow_zeroed(ptr, old_layout, new_layout)
        }

        unsafe fn shrink(
            &self,
            ptr: NonNull<u8>,
            old_layout: Layout,
            new_layout: Layout,
        ) -> Result<NonNull<[u8]>, AllocError> {
            self.allocator.shrink(ptr, old_layout, new_layout)
        }
    }
}<|MERGE_RESOLUTION|>--- conflicted
+++ resolved
@@ -96,21 +96,6 @@
         }
 
         #[inline(always)]
-<<<<<<< HEAD
-=======
-        unsafe fn deallocate(&self, ptr: NonNull<u8>, layout: Layout) {
-            if layout.size() == 0 {
-                debug_assert_eq!(ptr.as_ptr() as usize, layout.align());
-            } else {
-                ThreadTracker::dealloc_memory(layout.size() as i64, &ptr);
-
-                let flags = layout_to_flags(layout.align(), layout.size());
-                ffi::sdallocx(ptr.as_ptr() as *mut _, layout.size(), flags)
-            }
-        }
-
-        #[inline(always)]
->>>>>>> 61d8b083
         fn allocate_zeroed(&self, layout: Layout) -> Result<NonNull<[u8]>, AllocError> {
             let data_address = if layout.size() == 0 {
                 unsafe { NonNull::new(layout.align() as *mut ()).unwrap_unchecked() }
@@ -120,12 +105,8 @@
                     NonNull::new(ffi::mallocx(layout.size(), flags) as *mut ()).ok_or(AllocError)?
                 }
             };
-<<<<<<< HEAD
-            ThreadTracker::alloc_memory(layout.size() as i64);
-=======
 
             ThreadTracker::alloc_memory(layout.size() as i64, &data_address);
->>>>>>> 61d8b083
             Ok(NonNull::<[u8]>::from_raw_parts(data_address, layout.size()))
         }
 
@@ -134,9 +115,10 @@
             if layout.size() == 0 {
                 debug_assert_eq!(ptr.as_ptr() as usize, layout.align());
             } else {
+                ThreadTracker::dealloc_memory(layout.size() as i64, &ptr);
+
                 let flags = layout_to_flags(layout.align(), layout.size());
                 ffi::sdallocx(ptr.as_ptr() as *mut _, layout.size(), flags);
-                ThreadTracker::dealloc_memory(layout.size() as i64);
             }
         }
 
@@ -162,12 +144,8 @@
                     .unwrap()
             };
 
-<<<<<<< HEAD
-            ThreadTracker::grow_memory(old_layout.size() as i64, new_layout.size() as i64);
-=======
             ThreadTracker::alloc_memory(new_layout.size() as i64, &data_address);
 
->>>>>>> 61d8b083
             Ok(NonNull::<[u8]>::from_raw_parts(
                 data_address,
                 new_layout.size(),
@@ -202,12 +180,8 @@
                 NonNull::new(raw as *mut ()).unwrap()
             };
 
-<<<<<<< HEAD
-            ThreadTracker::grow_memory(old_layout.size() as i64, new_layout.size() as i64);
-=======
             ThreadTracker::alloc_memory(new_layout.size() as i64, &data_address);
 
->>>>>>> 61d8b083
             Ok(NonNull::<[u8]>::from_raw_parts(
                 data_address,
                 new_layout.size(),
@@ -235,13 +209,11 @@
             let flags = layout_to_flags(new_layout.align(), new_layout.size());
             let new_ptr = if new_layout.size() == 0 {
                 ffi::sdallocx(ptr.as_ptr() as *mut c_void, new_layout.size(), flags);
-                ThreadTracker::shrink_memory(old_layout.size() as i64, new_layout.size() as i64);
                 let slice = std::slice::from_raw_parts_mut(new_layout.align() as *mut u8, 0);
                 NonNull::new(slice).unwrap_unchecked()
             } else {
                 let data_address =
                     ffi::rallocx(ptr.cast().as_ptr(), new_layout.size(), flags) as *mut u8;
-                ThreadTracker::shrink_memory(old_layout.size() as i64, new_layout.size() as i64);
                 let metadata = new_layout.size();
                 let slice = std::slice::from_raw_parts_mut(data_address, metadata);
                 NonNull::new(slice).ok_or(AllocError)?
