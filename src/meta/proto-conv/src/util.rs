--- conflicted
+++ resolved
@@ -75,12 +75,9 @@
     (43, "2023-06-05: Add fields `number_of_segments` and `number_of_blocks` to TableStatistics", ),
     (44, "2023-06-07: Add: metadata.proto/ComputedExpr", ),
     (45, "2023-06-06: Add: background_tasks.proto and background_jobs.proto", ),
-<<<<<<< HEAD
-    (46, "2023-06-20: Add: ManualTriggerParams on background_job", )
-=======
     (46, "2023-06-28: Add: index.proto/IndexMeta::updated_on", ),
     (47, "2023-07-03: Add: catalog.proto/CatalogMeta",),
->>>>>>> d5a8f89a
+    (48, "2023-07-04: Add: ManualTriggerParams on background_job", )
     // Dear developer:
     //      If you're gonna add a new metadata version, you'll have to add a test for it.
     //      You could just copy an existing test file(e.g., `../tests/it/v024_table_meta.rs`)
