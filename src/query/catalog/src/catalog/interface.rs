// Copyright 2021 Datafuse Labs
//
// Licensed under the Apache License, Version 2.0 (the "License");
// you may not use this file except in compliance with the License.
// You may obtain a copy of the License at
//
//     http://www.apache.org/licenses/LICENSE-2.0
//
// Unless required by applicable law or agreed to in writing, software
// distributed under the License is distributed on an "AS IS" BASIS,
// WITHOUT WARRANTIES OR CONDITIONS OF ANY KIND, either express or implied.
// See the License for the specific language governing permissions and
// limitations under the License.

use std::any::Any;
use std::fmt::Debug;
use std::sync::Arc;

use databend_common_config::InnerConfig;
use databend_common_exception::ErrorCode;
use databend_common_exception::Result;
use databend_common_meta_app::schema::tenant_dictionary_ident::TenantDictionaryIdent;
use databend_common_meta_app::schema::CatalogInfo;
use databend_common_meta_app::schema::CommitTableMetaReply;
use databend_common_meta_app::schema::CommitTableMetaReq;
use databend_common_meta_app::schema::CreateDatabaseReply;
use databend_common_meta_app::schema::CreateDatabaseReq;
use databend_common_meta_app::schema::CreateDictionaryReply;
use databend_common_meta_app::schema::CreateDictionaryReq;
use databend_common_meta_app::schema::CreateIndexReply;
use databend_common_meta_app::schema::CreateIndexReq;
use databend_common_meta_app::schema::CreateLockRevReply;
use databend_common_meta_app::schema::CreateLockRevReq;
use databend_common_meta_app::schema::CreateSequenceReply;
use databend_common_meta_app::schema::CreateSequenceReq;
use databend_common_meta_app::schema::CreateTableIndexReply;
use databend_common_meta_app::schema::CreateTableIndexReq;
use databend_common_meta_app::schema::CreateTableReply;
use databend_common_meta_app::schema::CreateTableReq;
use databend_common_meta_app::schema::CreateVirtualColumnReply;
use databend_common_meta_app::schema::CreateVirtualColumnReq;
use databend_common_meta_app::schema::DeleteLockRevReq;
use databend_common_meta_app::schema::DictionaryIdentity;
use databend_common_meta_app::schema::DictionaryMeta;
use databend_common_meta_app::schema::DropDatabaseReply;
use databend_common_meta_app::schema::DropDatabaseReq;
use databend_common_meta_app::schema::DropIndexReply;
use databend_common_meta_app::schema::DropIndexReq;
use databend_common_meta_app::schema::DropSequenceReply;
use databend_common_meta_app::schema::DropSequenceReq;
use databend_common_meta_app::schema::DropTableByIdReq;
use databend_common_meta_app::schema::DropTableIndexReply;
use databend_common_meta_app::schema::DropTableIndexReq;
use databend_common_meta_app::schema::DropTableReply;
use databend_common_meta_app::schema::DropVirtualColumnReply;
use databend_common_meta_app::schema::DropVirtualColumnReq;
use databend_common_meta_app::schema::DroppedId;
use databend_common_meta_app::schema::ExtendLockRevReq;
use databend_common_meta_app::schema::GcDroppedTableReq;
use databend_common_meta_app::schema::GcDroppedTableResp;
use databend_common_meta_app::schema::GetDictionaryReply;
use databend_common_meta_app::schema::GetIndexReply;
use databend_common_meta_app::schema::GetIndexReq;
use databend_common_meta_app::schema::GetSequenceNextValueReply;
use databend_common_meta_app::schema::GetSequenceNextValueReq;
use databend_common_meta_app::schema::GetSequenceReply;
use databend_common_meta_app::schema::GetSequenceReq;
use databend_common_meta_app::schema::GetTableCopiedFileReply;
use databend_common_meta_app::schema::GetTableCopiedFileReq;
use databend_common_meta_app::schema::IndexMeta;
use databend_common_meta_app::schema::ListDictionaryReq;
use databend_common_meta_app::schema::ListDroppedTableReq;
use databend_common_meta_app::schema::ListIndexesByIdReq;
use databend_common_meta_app::schema::ListIndexesReq;
use databend_common_meta_app::schema::ListLockRevReq;
use databend_common_meta_app::schema::ListLocksReq;
use databend_common_meta_app::schema::ListVirtualColumnsReq;
use databend_common_meta_app::schema::LockInfo;
use databend_common_meta_app::schema::LockMeta;
use databend_common_meta_app::schema::RenameDatabaseReply;
use databend_common_meta_app::schema::RenameDatabaseReq;
use databend_common_meta_app::schema::RenameTableReply;
use databend_common_meta_app::schema::RenameTableReq;
use databend_common_meta_app::schema::SetLVTReply;
use databend_common_meta_app::schema::SetLVTReq;
use databend_common_meta_app::schema::SetTableColumnMaskPolicyReply;
use databend_common_meta_app::schema::SetTableColumnMaskPolicyReq;
use databend_common_meta_app::schema::TableInfo;
use databend_common_meta_app::schema::TableMeta;
use databend_common_meta_app::schema::TruncateTableReply;
use databend_common_meta_app::schema::TruncateTableReq;
use databend_common_meta_app::schema::UndropDatabaseReply;
use databend_common_meta_app::schema::UndropDatabaseReq;
use databend_common_meta_app::schema::UndropTableByIdReq;
use databend_common_meta_app::schema::UndropTableReply;
use databend_common_meta_app::schema::UndropTableReq;
use databend_common_meta_app::schema::UpdateDictionaryReply;
use databend_common_meta_app::schema::UpdateDictionaryReq;
use databend_common_meta_app::schema::UpdateIndexReply;
use databend_common_meta_app::schema::UpdateIndexReq;
use databend_common_meta_app::schema::UpdateMultiTableMetaReq;
use databend_common_meta_app::schema::UpdateMultiTableMetaResult;
use databend_common_meta_app::schema::UpdateStreamMetaReq;
use databend_common_meta_app::schema::UpdateTableMetaReply;
use databend_common_meta_app::schema::UpdateTableMetaReq;
use databend_common_meta_app::schema::UpdateTempTableReq;
use databend_common_meta_app::schema::UpdateVirtualColumnReply;
use databend_common_meta_app::schema::UpdateVirtualColumnReq;
use databend_common_meta_app::schema::UpsertTableOptionReply;
use databend_common_meta_app::schema::UpsertTableOptionReq;
use databend_common_meta_app::schema::VirtualColumnMeta;
use databend_common_meta_app::tenant::Tenant;
use databend_common_meta_store::MetaStore;
use databend_common_meta_types::anyerror::func_name;
use databend_common_meta_types::MetaId;
use databend_common_meta_types::SeqV;
use databend_storages_common_session::SessionState;
use databend_storages_common_table_meta::table::OPT_KEY_TEMP_PREFIX;
use dyn_clone::DynClone;

use crate::database::Database;
use crate::table::Table;
use crate::table_args::TableArgs;
use crate::table_function::TableFunction;

#[derive(Default, Clone)]
pub struct StorageDescription {
    pub engine_name: String,
    pub comment: String,
    pub support_cluster_key: bool,
}

pub trait CatalogCreator: Send + Sync + Debug {
    fn try_create(
        &self,
        info: Arc<CatalogInfo>,
        conf: InnerConfig,
        meta: &MetaStore,
    ) -> Result<Arc<dyn Catalog>>;
}

#[async_trait::async_trait]
pub trait Catalog: DynClone + Send + Sync + Debug {
    /// Catalog itself

    // Get the name of the catalog.
    fn name(&self) -> String;
    // Get the info of the catalog.
    fn info(&self) -> Arc<CatalogInfo>;

    fn disable_table_info_refresh(self: Arc<Self>) -> Result<Arc<dyn Catalog>> {
        Err(ErrorCode::Unimplemented(format!(
            "{} not implemented",
            func_name!()
        )))
    }

    /// Database.

    // Get the database by name.
    async fn get_database(&self, tenant: &Tenant, db_name: &str) -> Result<Arc<dyn Database>>;

    // Get all the databases.
    async fn list_databases(&self, tenant: &Tenant) -> Result<Vec<Arc<dyn Database>>>;

    // Operation with database.
    async fn create_database(&self, req: CreateDatabaseReq) -> Result<CreateDatabaseReply>;

    async fn drop_database(&self, req: DropDatabaseReq) -> Result<DropDatabaseReply>;

    async fn undrop_database(&self, req: UndropDatabaseReq) -> Result<UndropDatabaseReply>;

    async fn create_index(&self, req: CreateIndexReq) -> Result<CreateIndexReply>;

    async fn drop_index(&self, req: DropIndexReq) -> Result<DropIndexReply>;

    async fn get_index(&self, req: GetIndexReq) -> Result<GetIndexReply>;

    async fn update_index(&self, req: UpdateIndexReq) -> Result<UpdateIndexReply>;

    async fn list_indexes(&self, req: ListIndexesReq) -> Result<Vec<(u64, String, IndexMeta)>>;

    async fn list_index_ids_by_table_id(&self, req: ListIndexesByIdReq) -> Result<Vec<u64>>;

    async fn list_indexes_by_table_id(
        &self,
        req: ListIndexesByIdReq,
    ) -> Result<Vec<(u64, String, IndexMeta)>>;

    async fn create_virtual_column(
        &self,
        req: CreateVirtualColumnReq,
    ) -> Result<CreateVirtualColumnReply>;

    async fn update_virtual_column(
        &self,
        req: UpdateVirtualColumnReq,
    ) -> Result<UpdateVirtualColumnReply>;

    async fn drop_virtual_column(
        &self,
        req: DropVirtualColumnReq,
    ) -> Result<DropVirtualColumnReply>;

    async fn list_virtual_columns(
        &self,
        req: ListVirtualColumnsReq,
    ) -> Result<Vec<VirtualColumnMeta>>;

    #[async_backtrace::framed]
    async fn exists_database(&self, tenant: &Tenant, db_name: &str) -> Result<bool> {
        match self.get_database(tenant, db_name).await {
            Ok(_) => Ok(true),
            Err(err) => {
                if err.code() == ErrorCode::UNKNOWN_DATABASE {
                    Ok(false)
                } else {
                    Err(err)
                }
            }
        }
    }

    async fn rename_database(&self, req: RenameDatabaseReq) -> Result<RenameDatabaseReply>;

    /// Table.

    // Build a `Arc<dyn Table>` from `TableInfo`.
    fn get_table_by_info(&self, table_info: &TableInfo) -> Result<Arc<dyn Table>>;

    /// Get the table meta by table id.
    async fn get_table_meta_by_id(&self, table_id: u64) -> Result<Option<SeqV<TableMeta>>>;

    /// List the tables name by meta ids.
    async fn mget_table_names_by_ids(
        &self,
        tenant: &Tenant,
        table_ids: &[MetaId],
    ) -> Result<Vec<Option<String>>>;

    // Get the db name by meta id.
    async fn get_db_name_by_id(&self, db_ids: MetaId) -> Result<String>;

    // Mget the dbs name by meta ids.
    async fn mget_database_names_by_ids(
        &self,
        tenant: &Tenant,
        db_ids: &[MetaId],
    ) -> Result<Vec<Option<String>>>;

    /// Get the table name by meta id.
    async fn get_table_name_by_id(&self, table_id: u64) -> Result<Option<String>>;

    // Get one table by db and table name.
    async fn get_table(
        &self,
        tenant: &Tenant,
        db_name: &str,
        table_name: &str,
    ) -> Result<Arc<dyn Table>>;

    async fn list_tables(&self, tenant: &Tenant, db_name: &str) -> Result<Vec<Arc<dyn Table>>>;
    async fn list_tables_history(
        &self,
        tenant: &Tenant,
        db_name: &str,
    ) -> Result<Vec<Arc<dyn Table>>>;

    async fn get_drop_table_infos(
        &self,
        _req: ListDroppedTableReq,
    ) -> Result<(Vec<Arc<dyn Table>>, Vec<DroppedId>)> {
        Err(ErrorCode::Unimplemented(
            "'get_drop_table_infos' not implemented",
        ))
    }

    async fn gc_drop_tables(&self, _req: GcDroppedTableReq) -> Result<GcDroppedTableResp> {
        Err(ErrorCode::Unimplemented("'gc_drop_tables' not implemented"))
    }

    async fn create_table(&self, req: CreateTableReq) -> Result<CreateTableReply>;

    async fn drop_table_by_id(&self, req: DropTableByIdReq) -> Result<DropTableReply>;

    async fn undrop_table(&self, req: UndropTableReq) -> Result<UndropTableReply>;

    async fn undrop_table_by_id(&self, _req: UndropTableByIdReq) -> Result<UndropTableReply> {
        unimplemented!("TODO")
    }

    async fn commit_table_meta(&self, _req: CommitTableMetaReq) -> Result<CommitTableMetaReply> {
        unimplemented!("TODO")
    }

    async fn rename_table(&self, req: RenameTableReq) -> Result<RenameTableReply>;

    // Check a db.table is exists or not.
    #[async_backtrace::framed]
    async fn exists_table(&self, tenant: &Tenant, db_name: &str, table_name: &str) -> Result<bool> {
        match self.get_table(tenant, db_name, table_name).await {
            Ok(_) => Ok(true),
            Err(err) => {
                if err.code() == ErrorCode::UNKNOWN_TABLE {
                    Ok(false)
                } else {
                    Err(err)
                }
            }
        }
    }

    // Check a db.dictionary is exists or not.
    #[async_backtrace::framed]
    async fn exists_dictionary(
        &self,
        tenant: &Tenant,
        db_name: &str,
        dict_name: &str,
    ) -> Result<bool> {
        let db_id = self
            .get_database(tenant, db_name)
            .await?
            .get_db_info()
            .database_id
            .db_id;
        let req = TenantDictionaryIdent::new(
            tenant,
            DictionaryIdentity::new(db_id, dict_name.to_string()),
        );
        match self.get_dictionary(req).await {
            Ok(_) => Ok(true),
            Err(err) => {
                if err.code() == ErrorCode::UNKNOWN_DICTIONARY {
                    Ok(false)
                } else {
                    Err(err)
                }
            }
        }
    }

    async fn upsert_table_option(
        &self,
        tenant: &Tenant,
        db_name: &str,
        req: UpsertTableOptionReq,
    ) -> Result<UpsertTableOptionReply>;

    async fn retryable_update_multi_table_meta(
        &self,
        _req: UpdateMultiTableMetaReq,
    ) -> Result<UpdateMultiTableMetaResult> {
        Err(ErrorCode::Unimplemented(
            "'update_multi_table_meta' not implemented",
        ))
    }

    async fn update_multi_table_meta(
        &self,
        req: UpdateMultiTableMetaReq,
    ) -> Result<UpdateTableMetaReply> {
        self.retryable_update_multi_table_meta(req)
            .await?
            .map_err(|e| {
                ErrorCode::TableVersionMismatched(format!(
                    "Fail to update table metas, conflict tables: {:?}",
                    e.iter()
                        .map(|(tid, seq, meta)| (tid, seq, &meta.engine))
                        .collect::<Vec<_>>()
                ))
            })
    }

    // update stream metas, currently used by "copy into location form stream"
    async fn update_stream_metas(
        &self,
        update_stream_metas: Vec<UpdateStreamMetaReq>,
    ) -> Result<()> {
        self.update_multi_table_meta(UpdateMultiTableMetaReq {
            update_stream_metas,
            ..Default::default()
        })
        .await
        .map(|_| ())
    }

    async fn update_single_table_meta(
        &self,
        req: UpdateTableMetaReq,
        table_info: &TableInfo,
    ) -> Result<UpdateTableMetaReply> {
        let mut update_table_metas = vec![];
        let mut update_temp_tables = vec![];
        if table_info.meta.options.contains_key(OPT_KEY_TEMP_PREFIX) {
            let req = UpdateTempTableReq {
                table_id: req.table_id,
                desc: table_info.desc.clone(),
                new_table_meta: req.new_table_meta,
                copied_files: Default::default(),
            };
            update_temp_tables.push(req);
        } else {
            update_table_metas.push((req, table_info.clone()));
        }
        self.update_multi_table_meta(UpdateMultiTableMetaReq {
            update_table_metas,
            update_temp_tables,
            ..Default::default()
        })
        .await
    }

    async fn set_table_column_mask_policy(
        &self,
        req: SetTableColumnMaskPolicyReq,
    ) -> Result<SetTableColumnMaskPolicyReply>;

    async fn create_table_index(&self, req: CreateTableIndexReq) -> Result<CreateTableIndexReply>;

    async fn drop_table_index(&self, req: DropTableIndexReq) -> Result<DropTableIndexReply>;

    async fn get_table_copied_file_info(
        &self,
        tenant: &Tenant,
        db_name: &str,
        req: GetTableCopiedFileReq,
    ) -> Result<GetTableCopiedFileReply>;

    async fn truncate_table(
        &self,
        table_info: &TableInfo,
        req: TruncateTableReq,
    ) -> Result<TruncateTableReply>;

    async fn list_lock_revisions(&self, req: ListLockRevReq) -> Result<Vec<(u64, LockMeta)>>;

    async fn create_lock_revision(&self, req: CreateLockRevReq) -> Result<CreateLockRevReply>;

    async fn extend_lock_revision(&self, req: ExtendLockRevReq) -> Result<()>;

    async fn delete_lock_revision(&self, req: DeleteLockRevReq) -> Result<()>;

    async fn list_locks(&self, req: ListLocksReq) -> Result<Vec<LockInfo>>;

    /// Table function

    // Get function by name.
    fn get_table_function(
        &self,
        _func_name: &str,
        _tbl_args: TableArgs,
    ) -> Result<Arc<dyn TableFunction>> {
        Err(ErrorCode::Unimplemented(
            "'get_table_function' not implemented",
        ))
    }

    fn exists_table_function(&self, _func_name: &str) -> bool {
        false
    }

    // List all table functions' names.
    fn list_table_functions(&self) -> Vec<String> {
        unimplemented!()
    }

    fn as_any(&self) -> &dyn Any;

    // Get table engines
    fn get_table_engines(&self) -> Vec<StorageDescription> {
        unimplemented!()
    }

    fn get_stream_source_table(&self, _stream_desc: &str) -> Result<Option<Arc<dyn Table>>> {
        Err(ErrorCode::Unimplemented(
            "'get_stream_source_table' not implemented",
        ))
    }

    fn cache_stream_source_table(&self, _stream: TableInfo, _source: TableInfo) {
        unimplemented!()
    }

    async fn create_sequence(&self, req: CreateSequenceReq) -> Result<CreateSequenceReply>;
    async fn get_sequence(&self, req: GetSequenceReq) -> Result<GetSequenceReply>;

    async fn get_sequence_next_value(
        &self,
        req: GetSequenceNextValueReq,
    ) -> Result<GetSequenceNextValueReply>;

    async fn drop_sequence(&self, req: DropSequenceReq) -> Result<DropSequenceReply>;

<<<<<<< HEAD
    async fn set_table_lvt(&self, _req: SetLVTReq) -> Result<SetLVTReply> {
        unimplemented!()
    }
=======
    fn set_session_state(&self, _state: SessionState) -> Arc<dyn Catalog> {
        unimplemented!()
    }

    /// Dictionary
    async fn create_dictionary(&self, req: CreateDictionaryReq) -> Result<CreateDictionaryReply>;

    async fn update_dictionary(&self, req: UpdateDictionaryReq) -> Result<UpdateDictionaryReply>;

    async fn drop_dictionary(
        &self,
        dict_ident: TenantDictionaryIdent,
    ) -> Result<Option<SeqV<DictionaryMeta>>>;

    async fn get_dictionary(
        &self,
        req: TenantDictionaryIdent,
    ) -> Result<Option<GetDictionaryReply>>;

    async fn list_dictionaries(
        &self,
        req: ListDictionaryReq,
    ) -> Result<Vec<(String, DictionaryMeta)>>;
>>>>>>> 8a61c891
}<|MERGE_RESOLUTION|>--- conflicted
+++ resolved
@@ -492,33 +492,31 @@
 
     async fn drop_sequence(&self, req: DropSequenceReq) -> Result<DropSequenceReply>;
 
-<<<<<<< HEAD
+    fn set_session_state(&self, _state: SessionState) -> Arc<dyn Catalog> {
+        unimplemented!()
+    }
+
+    /// Dictionary
+    async fn create_dictionary(&self, req: CreateDictionaryReq) -> Result<CreateDictionaryReply>;
+
+    async fn update_dictionary(&self, req: UpdateDictionaryReq) -> Result<UpdateDictionaryReply>;
+
+    async fn drop_dictionary(
+        &self,
+        dict_ident: TenantDictionaryIdent,
+    ) -> Result<Option<SeqV<DictionaryMeta>>>;
+
+    async fn get_dictionary(
+        &self,
+        req: TenantDictionaryIdent,
+    ) -> Result<Option<GetDictionaryReply>>;
+
+    async fn list_dictionaries(
+        &self,
+        req: ListDictionaryReq,
+    ) -> Result<Vec<(String, DictionaryMeta)>>;
+
     async fn set_table_lvt(&self, _req: SetLVTReq) -> Result<SetLVTReply> {
         unimplemented!()
     }
-=======
-    fn set_session_state(&self, _state: SessionState) -> Arc<dyn Catalog> {
-        unimplemented!()
-    }
-
-    /// Dictionary
-    async fn create_dictionary(&self, req: CreateDictionaryReq) -> Result<CreateDictionaryReply>;
-
-    async fn update_dictionary(&self, req: UpdateDictionaryReq) -> Result<UpdateDictionaryReply>;
-
-    async fn drop_dictionary(
-        &self,
-        dict_ident: TenantDictionaryIdent,
-    ) -> Result<Option<SeqV<DictionaryMeta>>>;
-
-    async fn get_dictionary(
-        &self,
-        req: TenantDictionaryIdent,
-    ) -> Result<Option<GetDictionaryReply>>;
-
-    async fn list_dictionaries(
-        &self,
-        req: ListDictionaryReq,
-    ) -> Result<Vec<(String, DictionaryMeta)>>;
->>>>>>> 8a61c891
 }