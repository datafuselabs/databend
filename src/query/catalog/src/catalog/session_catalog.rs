--- conflicted
+++ resolved
@@ -356,28 +356,8 @@
 
     async fn retryable_update_multi_table_meta(
         &self,
-<<<<<<< HEAD
-        table_info: &TableInfo,
-        req: UpdateTableMetaReq,
-    ) -> Result<UpdateTableMetaReply> {
-        let state = self.txn_mgr.lock().state();
-        match state {
-            TxnState::AutoCommit => self.inner.update_table_meta(table_info, req).await,
-            TxnState::Active => {
-                self.txn_mgr.lock().update_table_meta(req, table_info);
-                Ok(UpdateTableMetaReply {
-                    share_vec_table_info: None,
-                })
-            }
-            TxnState::Fail => unreachable!(),
-        }
-    }
-
-    async fn update_stream_metas(&self, update_stream_metas: &[UpdateStreamMetaReq]) -> Result<()> {
-=======
         req: UpdateMultiTableMetaReq,
     ) -> Result<UpdateMultiTableMetaResult> {
->>>>>>> 23169358
         let state = self.txn_mgr.lock().state();
         match state {
             TxnState::AutoCommit => self.inner.retryable_update_multi_table_meta(req).await,
