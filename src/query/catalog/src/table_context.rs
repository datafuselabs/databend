--- conflicted
+++ resolved
@@ -231,13 +231,11 @@
     /// Get license key from context, return empty if license is not found or error happened.
     fn get_license_key(&self) -> String;
 
-<<<<<<< HEAD
     fn add_query_profiles(&self, profiles: &[PlanProfile]);
 
     fn get_query_profiles(&self) -> Vec<PlanProfile>;
-=======
+
     fn set_runtime_filter(&self, filters: (usize, Vec<Expr<String>>));
 
     fn get_runtime_filter_with_id(&self, id: usize) -> Vec<Expr<String>>;
->>>>>>> 680a74c7
 }