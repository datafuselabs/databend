// Copyright 2021 Datafuse Labs
//
// Licensed under the Apache License, Version 2.0 (the "License");
// you may not use this file except in compliance with the License.
// You may obtain a copy of the License at
//
//     http://www.apache.org/licenses/LICENSE-2.0
//
// Unless required by applicable law or agreed to in writing, software
// distributed under the License is distributed on an "AS IS" BASIS,
// WITHOUT WARRANTIES OR CONDITIONS OF ANY KIND, either express or implied.
// See the License for the specific language governing permissions and
// limitations under the License.

use std::cmp::Ord;
use std::ops::*;
use std::sync::Arc;

use common_arrow::arrow::buffer::Buffer;
use common_expression::serialize::read_decimal_with_size;
use common_expression::type_check::common_super_type;
use common_expression::types::decimal::*;
use common_expression::types::nullable::NullableDomain;
use common_expression::types::string::StringColumn;
use common_expression::types::string::StringDomain;
use common_expression::types::*;
use common_expression::with_integer_mapped_type;
use common_expression::wrap_nullable;
use common_expression::Column;
use common_expression::ColumnBuilder;
use common_expression::Domain;
use common_expression::EvalContext;
use common_expression::Function;
use common_expression::FunctionDomain;
use common_expression::FunctionEval;
use common_expression::FunctionRegistry;
use common_expression::FunctionSignature;
use common_expression::Scalar;
use common_expression::ScalarRef;
use common_expression::SimpleDomainCmp;
use common_expression::Value;
use common_expression::ValueRef;
use ethnum::i256;
use num_traits::AsPrimitive;
use ordered_float::OrderedFloat;

macro_rules! op_decimal {
    ($a: expr, $b: expr, $ctx: expr, $common_type: expr, $op: ident, $scale_a: expr, $scale_b: expr, $is_divide: expr) => {
        match $common_type {
            DecimalDataType::Decimal128(size) => {
                binary_decimal!(
                    $a, $b, $ctx, $op, size, $scale_a, $scale_b, i128, Decimal128, $is_divide
                )
            }
            DecimalDataType::Decimal256(size) => {
                binary_decimal!(
                    $a, $b, $ctx, $op, size, $scale_a, $scale_b, i256, Decimal256, $is_divide
                )
            }
        }
    };
    ($a: expr, $b: expr, $return_type: expr, $op: ident) => {
        match $return_type {
            DecimalDataType::Decimal128(_) => {
                compare_decimal!($a, $b, $op, Decimal128)
            }
            DecimalDataType::Decimal256(_) => {
                compare_decimal!($a, $b, $op, Decimal256)
            }
        }
    };
}

macro_rules! compare_decimal {
    ($a: expr, $b: expr, $op: ident, $decimal_type: tt) => {{
        match ($a, $b) {
            (
                ValueRef::Column(Column::Decimal(DecimalColumn::$decimal_type(buffer_a, _))),
                ValueRef::Column(Column::Decimal(DecimalColumn::$decimal_type(buffer_b, _))),
            ) => {
                let result = buffer_a
                    .iter()
                    .zip(buffer_b.iter())
                    .map(|(a, b)| a.cmp(b).$op())
                    .collect();

                Value::Column(Column::Boolean(result))
            }

            (
                ValueRef::Column(Column::Decimal(DecimalColumn::$decimal_type(buffer, _))),
                ValueRef::Scalar(ScalarRef::Decimal(DecimalScalar::$decimal_type(b, _))),
            ) => {
                let result = buffer.iter().map(|a| a.cmp(b).$op()).collect();

                Value::Column(Column::Boolean(result))
            }

            (
                ValueRef::Scalar(ScalarRef::Decimal(DecimalScalar::$decimal_type(a, _))),
                ValueRef::Column(Column::Decimal(DecimalColumn::$decimal_type(buffer, _))),
            ) => {
                let result = buffer.iter().map(|b| a.cmp(b).$op()).collect();

                Value::Column(Column::Boolean(result))
            }

            (
                ValueRef::Scalar(ScalarRef::Decimal(DecimalScalar::$decimal_type(a, _))),
                ValueRef::Scalar(ScalarRef::Decimal(DecimalScalar::$decimal_type(b, _))),
            ) => Value::Scalar(Scalar::Boolean(a.cmp(b).$op())),

            _ => unreachable!("arg type of cmp op is not required decimal"),
        }
    }};
}

macro_rules! binary_decimal {
    ($a: expr, $b: expr, $ctx: expr, $op: ident, $size: expr, $scale_a: expr, $scale_b: expr, $type_name: ty, $decimal_type: tt, $is_divide: expr) => {{
        let scale_a = <$type_name>::e($scale_a);
        let scale_b = <$type_name>::e($scale_b);

        let zero = <$type_name>::zero();
        let one = <$type_name>::one();
        let min_for_precision = <$type_name>::min_for_precision($size.precision);
        let max_for_precision = <$type_name>::max_for_precision($size.precision);

        match ($a, $b) {
            (
                ValueRef::Column(Column::Decimal(DecimalColumn::$decimal_type(buffer_a, _))),
                ValueRef::Column(Column::Decimal(DecimalColumn::$decimal_type(buffer_b, _))),
            ) => {
                let mut result = Vec::with_capacity(buffer_a.len());

                for (a, b) in buffer_a.iter().zip(buffer_b.iter()) {
                    if $is_divide && std::intrinsics::unlikely(*b == zero) {
                        $ctx.set_error(result.len(), "divided by zero");
                        result.push(one);
                    } else {
                        let t = (a * scale_a).$op(b) / scale_b;
                        if t < min_for_precision || t > max_for_precision {
                            $ctx.set_error(
                                result.len(),
                                concat!("Decimal overflow at line : ", line!()),
                            );
                            result.push(one);
                        } else {
                            result.push(t);
                        }
                    }
                }
                Value::Column(Column::Decimal(DecimalColumn::$decimal_type(
                    result.into(),
                    $size,
                )))
            }

            (
                ValueRef::Column(Column::Decimal(DecimalColumn::$decimal_type(buffer, _))),
                ValueRef::Scalar(ScalarRef::Decimal(DecimalScalar::$decimal_type(b, _))),
            ) => {
                let mut result = Vec::with_capacity(buffer.len());

                if $is_divide && std::intrinsics::unlikely(*b == zero) {
                    $ctx.set_error(result.len(), "divided by zero");
                    result.push(one);
                } else {
                    for a in buffer.iter() {
                        let t = (a * scale_a).$op(b) / scale_b;
                        if t < min_for_precision || t > max_for_precision {
                            $ctx.set_error(
                                result.len(),
                                concat!("Decimal overflow at line : ", line!()),
                            );
                            result.push(one);
                        } else {
                            result.push(t);
                        }
                    }
                }

                Value::Column(Column::Decimal(DecimalColumn::$decimal_type(
                    result.into(),
                    $size,
                )))
            }

            (
                ValueRef::Scalar(ScalarRef::Decimal(DecimalScalar::$decimal_type(a, _))),
                ValueRef::Column(Column::Decimal(DecimalColumn::$decimal_type(buffer, _))),
            ) => {
                let mut result = Vec::with_capacity(buffer.len());

                for b in buffer.iter() {
                    if $is_divide && std::intrinsics::unlikely(*b == zero) {
                        $ctx.set_error(result.len(), "divided by zero");
                        result.push(one);
                    } else {
                        let t = (a * scale_a).$op(b) / scale_b;
                        if t < min_for_precision || t > max_for_precision {
                            $ctx.set_error(
                                result.len(),
                                concat!("Decimal overflow at line : ", line!()),
                            );
                            result.push(one);
                        } else {
                            result.push(t);
                        }
                    }
                }
                Value::Column(Column::Decimal(DecimalColumn::$decimal_type(
                    result.into(),
                    $size,
                )))
            }

            (
                ValueRef::Scalar(ScalarRef::Decimal(DecimalScalar::$decimal_type(a, _))),
                ValueRef::Scalar(ScalarRef::Decimal(DecimalScalar::$decimal_type(b, _))),
            ) => {
                let mut t = zero;
                if $is_divide && std::intrinsics::unlikely(*b == zero) {
                    $ctx.set_error(0, "divided by zero");
                } else {
                    t = (a * scale_a).$op(b) / scale_b;
                    if t < min_for_precision || t > max_for_precision {
                        $ctx.set_error(0, concat!("Decimal overflow at line : ", line!()));
                    }
                }
                Value::Scalar(Scalar::Decimal(DecimalScalar::$decimal_type(t, $size)))
            }

            _ => unreachable!("arg type of binary op is not required decimal"),
        }
    }};
}

macro_rules! register_decimal_compare_op {
    ($registry: expr, $name: expr, $op: ident, $domain_op: tt) => {
        $registry.register_function_factory($name, |_, args_type| {
            if args_type.len() != 2 {
                return None;
            }

            let has_nullable = args_type.iter().any(|x| x.is_nullable_or_null());
            let args_type: Vec<DataType> = args_type.iter().map(|x| x.remove_nullable()).collect();

            // Only works for one of is decimal types
            if !args_type[0].is_decimal() && !args_type[1].is_decimal() {
                return None;
            }

            let common_type = common_super_type(args_type[0].clone(), args_type[1].clone(), &[])?;

            if !common_type.is_decimal() {
                return None;
            }

            // Comparison between different decimal types must be same siganature types
<<<<<<< HEAD
            Some(Arc::new(if has_nullable {
                // Cannot use `function.wrap_nullable` because this method will erase `calc_domain`.
                Function {
                    signature: FunctionSignature {
                        name: $name.to_string(),
                        args_type: vec![common_type.wrap_nullable(), common_type.wrap_nullable()],
                        return_type: DataType::Nullable(Box::new(DataType::Boolean)),
                    },
                    eval: FunctionEval::Scalar {
                        calc_domain: Box::new(|_, d| match (&d[0], &d[1]) {
                            (Domain::Nullable(d1), Domain::Nullable(d2))
                                if d1.value.is_some() && d2.value.is_some() =>
                            {
                                let new_domain = match (
                                    d1.value.as_ref().unwrap().as_ref(),
                                    d2.value.as_ref().unwrap().as_ref(),
                                ) {
                                    (
                                        Domain::Decimal(DecimalDomain::Decimal128(d1, _)),
                                        Domain::Decimal(DecimalDomain::Decimal128(d2, _)),
                                    ) => d1.$domain_op(d2),
                                    (
                                        Domain::Decimal(DecimalDomain::Decimal256(d1, _)),
                                        Domain::Decimal(DecimalDomain::Decimal256(d2, _)),
                                    ) => d1.$domain_op(d2),
                                    _ => {
                                        unreachable!("Expect two same decimal domains, got {:?}", d)
                                    }
                                };
                                new_domain.map(|d| {
                                    Domain::Nullable(NullableDomain {
                                        has_null: d1.has_null || d2.has_null,
                                        value: Some(Box::new(Domain::Boolean(d))),
                                    })
                                })
                            }
                            (_, _) => FunctionDomain::Full,
                        }),
                        eval: Box::new(wrap_nullable(move |args, _ctx| {
                            op_decimal!(&args[0], &args[1], common_type.as_decimal().unwrap(), $op)
                        })),
                    },
                }
=======
            let function = Function {
                signature: FunctionSignature {
                    name: $name.to_string(),
                    args_type: vec![common_type.clone(), common_type.clone()],
                    return_type: DataType::Boolean,
                },
                eval: FunctionEval::Scalar {
                    calc_domain: Box::new(|_, _| FunctionDomain::Full),
                    eval: Box::new(move |args, _ctx| {
                        op_decimal!(&args[0], &args[1], &common_type, $op)
                    }),
                },
            };
            if has_nullable {
                Some(Arc::new(function.passthrough_nullable()))
>>>>>>> 3224d1b7
            } else {
                Function {
                    signature: FunctionSignature {
                        name: $name.to_string(),
                        args_type: vec![common_type.clone(), common_type.clone()],
                        return_type: DataType::Boolean,
                    },
                    eval: FunctionEval::Scalar {
                        calc_domain: Box::new(|_, d| {
                            let new_domain = match (&d[0], &d[1]) {
                                (
                                    Domain::Decimal(DecimalDomain::Decimal128(d1, _)),
                                    Domain::Decimal(DecimalDomain::Decimal128(d2, _)),
                                ) => d1.$domain_op(d2),
                                (
                                    Domain::Decimal(DecimalDomain::Decimal256(d1, _)),
                                    Domain::Decimal(DecimalDomain::Decimal256(d2, _)),
                                ) => d1.$domain_op(d2),
                                _ => unreachable!("Expect two same decimal domains, got {:?}", d),
                            };
                            new_domain.map(|d| Domain::Boolean(d))
                        }),
                        eval: Box::new(move |args, _ctx| {
                            op_decimal!(&args[0], &args[1], common_type.as_decimal().unwrap(), $op)
                        }),
                    },
                }
            }))
        });
    };
}

fn domain_plus<T: Decimal>(
    lhs: &SimpleDomain<T>,
    rhs: &SimpleDomain<T>,
    _lscale: u32,
    _rscale: u32,
    precision: u8,
) -> Option<SimpleDomain<T>> {
    // For plus, the scale of the two operands must be the same.
    let min = T::min_for_precision(precision);
    let max = T::max_for_precision(precision);
    Some(SimpleDomain {
        min: lhs
            .min
            .checked_add(rhs.min)
            .filter(|&m| m >= min && m <= max)?,
        max: lhs
            .max
            .checked_add(rhs.max)
            .filter(|&m| m >= min && m <= max)?,
    })
}

fn domain_minus<T: Decimal>(
    lhs: &SimpleDomain<T>,
    rhs: &SimpleDomain<T>,
    _lscale: u32,
    _rscale: u32,
    precision: u8,
) -> Option<SimpleDomain<T>> {
    // For minus, the scale of the two operands must be the same.
    let min = T::min_for_precision(precision);
    let max = T::max_for_precision(precision);
    Some(SimpleDomain {
        min: lhs
            .min
            .checked_sub(rhs.max)
            .filter(|&m| m >= min && m <= max)?,
        max: lhs
            .max
            .checked_sub(rhs.min)
            .filter(|&m| m >= min && m <= max)?,
    })
}

fn domain_mul<T: Decimal>(
    lhs: &SimpleDomain<T>,
    rhs: &SimpleDomain<T>,
    lscale: u32,
    rscale: u32,
    precision: u8,
) -> Option<SimpleDomain<T>> {
    // For mul, the scale of the two operands are not the same.
    let lscale = T::e(lscale);
    let rscale = T::e(rscale);
    let min = T::min_for_precision(precision);
    let max = T::max_for_precision(precision);

    let a = lhs
        .min
        .checked_mul(lscale)?
        .checked_mul(rhs.min)?
        .checked_div(rscale)
        .filter(|&m| m >= min && m <= max)?;
    let b = lhs
        .min
        .checked_mul(lscale)?
        .checked_mul(rhs.max)?
        .checked_div(rscale)
        .filter(|&m| m >= min && m <= max)?;
    let c = lhs
        .max
        .checked_mul(lscale)?
        .checked_mul(rhs.min)?
        .checked_div(rscale)
        .filter(|&m| m >= min && m <= max)?;
    let d = lhs
        .max
        .checked_mul(lscale)?
        .checked_mul(rhs.max)?
        .checked_div(rscale)
        .filter(|&m| m >= min && m <= max)?;

    Some(SimpleDomain {
        min: a.min(b).min(c).min(d),
        max: a.max(b).max(c).max(d),
    })
}

fn domain_div<T: Decimal>(
    lhs: &SimpleDomain<T>,
    rhs: &SimpleDomain<T>,
    lscale: u32,
    rscale: u32,
    precision: u8,
) -> Option<SimpleDomain<T>> {
    // For div, the scale of the two operands are not the same.
    let lscale = T::e(lscale);
    let rscale = T::e(rscale);
    let min = T::min_for_precision(precision);
    let max = T::max_for_precision(precision);

    let a = lhs
        .min
        .checked_mul(lscale)?
        .checked_div(rhs.min)?
        .checked_div(rscale)
        .filter(|&m| m >= min && m <= max)?;
    let b = lhs
        .min
        .checked_mul(lscale)?
        .checked_div(rhs.max)?
        .checked_div(rscale)
        .filter(|&m| m >= min && m <= max)?;
    let c = lhs
        .max
        .checked_mul(lscale)?
        .checked_div(rhs.min)?
        .checked_div(rscale)
        .filter(|&m| m >= min && m <= max)?;
    let d = lhs
        .max
        .checked_mul(lscale)?
        .checked_div(rhs.max)?
        .checked_div(rscale)
        .filter(|&m| m >= min && m <= max)?;

    Some(SimpleDomain {
        min: a.min(b).min(c).min(d),
        max: a.max(b).max(c).max(d),
    })
}

macro_rules! register_decimal_binary_op {
    ($registry: expr, $name: expr, $op: ident, $domain_op: ident) => {
        $registry.register_function_factory($name, |_, args_type| {
            if args_type.len() != 2 {
                return None;
            }

            let has_nullable = args_type.iter().any(|x| x.is_nullable_or_null());
            let args_type: Vec<DataType> = args_type.iter().map(|x| x.remove_nullable()).collect();

            // number X decimal -> decimal
            // decimal X number -> decimal
            // decimal X decimal -> decimal
            if !args_type[0].is_decimal() && !args_type[1].is_decimal() {
                return None;
            }

            let decimal_a =
                DecimalDataType::from_size(args_type[0].get_decimal_properties()?).unwrap();
            let decimal_b =
                DecimalDataType::from_size(args_type[1].get_decimal_properties()?).unwrap();

            let is_multiply = $name == "multiply";
            let is_divide = $name == "divide";
            let is_plus_minus = !is_multiply && !is_divide;

            let return_decimal_type = DecimalDataType::binary_result_type(
                &decimal_a,
                &decimal_b,
                is_multiply,
                is_divide,
                is_plus_minus,
            )
            .ok()?;

            let common_decimal_type = if is_divide {
                DecimalDataType::div_common_type(&decimal_a, &decimal_b).ok()?
            } else {
                return_decimal_type
            };

            let mut scale_a = 0;
            let mut scale_b = 0;

            if is_multiply {
                scale_b = return_decimal_type.scale() as u32;
            } else if is_divide {
                scale_a = common_decimal_type.scale() as u32;
            }

            let function = Function {
                signature: FunctionSignature {
                    name: $name.to_string(),
                    args_type: args_type.clone(),
                    return_type: DataType::Decimal(return_decimal_type),
                },
                eval: FunctionEval::Scalar {
                    calc_domain: Box::new(move |_, d| {
                        let size = common_decimal_type.size();
                        let lhs = convert_to_decimal_domain(&d[0], common_decimal_type);
                        if lhs.is_none() {
                            return FunctionDomain::Full;
                        }
                        let rhs = convert_to_decimal_domain(&d[1], common_decimal_type);
                        if rhs.is_none() {
                            return FunctionDomain::Full;
                        }
                        let lhs = lhs.unwrap();
                        let rhs = rhs.unwrap();
                        {
                            match (lhs, rhs) {
                                (
                                    DecimalDomain::Decimal128(d1, s1),
                                    DecimalDomain::Decimal128(d2, s2),
                                ) if s1 == s2 => {
                                    $domain_op(&d1, &d2, scale_a, scale_b, size.precision)
                                        .map(|d| DecimalDomain::Decimal128(d, size))
                                }
                                (
                                    DecimalDomain::Decimal256(d1, s1),
                                    DecimalDomain::Decimal256(d2, s2),
                                ) if s1 == s2 => {
                                    $domain_op(&d1, &d2, scale_a, scale_b, size.precision)
                                        .map(|d| DecimalDomain::Decimal256(d, size))
                                }
                                _ => unreachable!(),
                            }
                        }
                        .and_then(|d| {
                            if common_decimal_type != return_decimal_type {
                                decimal_to_decimal_domain(&d, &return_decimal_type)
                            } else {
                                Some(d)
                            }
                        })
                        .map(|d| FunctionDomain::Domain(Domain::Decimal(d)))
                        .unwrap_or(FunctionDomain::Full)
                    }),
                    eval: Box::new(move |args, ctx| {
                        let lhs =
                            convert_to_decimal(&args[0], ctx, &args_type[0], common_decimal_type);

                        let rhs =
                            convert_to_decimal(&args[1], ctx, &args_type[1], common_decimal_type);

                        let res = op_decimal!(
                            &lhs.as_ref(),
                            &rhs.as_ref(),
                            ctx,
                            common_decimal_type,
                            $op,
                            scale_a,
                            scale_b,
                            is_divide
                        );

                        if common_decimal_type != return_decimal_type {
                            decimal_to_decimal(
                                &res.as_ref(),
                                ctx,
                                common_decimal_type,
                                return_decimal_type,
                            )
                        } else {
                            res
                        }
                    }),
                },
            };
            if has_nullable {
                Some(Arc::new(function.passthrough_nullable()))
            } else {
                Some(Arc::new(function))
            }
        });
    };
}

pub(crate) fn register_decimal_compare_op(registry: &mut FunctionRegistry) {
    register_decimal_compare_op!(registry, "lt", is_lt, domain_lt);
    register_decimal_compare_op!(registry, "eq", is_eq, domain_eq);
    register_decimal_compare_op!(registry, "gt", is_gt, domain_gt);
    register_decimal_compare_op!(registry, "lte", is_le, domain_lte);
    register_decimal_compare_op!(registry, "gte", is_ge, domain_gte);
    register_decimal_compare_op!(registry, "ne", is_ne, domain_noteq);
}

pub(crate) fn register_decimal_arithmetic(registry: &mut FunctionRegistry) {
    // TODO checked overflow by default
    register_decimal_binary_op!(registry, "plus", add, domain_plus);
    register_decimal_binary_op!(registry, "minus", sub, domain_minus);
    register_decimal_binary_op!(registry, "divide", div, domain_div);
    register_decimal_binary_op!(registry, "multiply", mul, domain_mul);
}

// int float to decimal
pub fn register(registry: &mut FunctionRegistry) {
    let factory = |params: &[usize], args_type: &[DataType]| {
        if args_type.len() != 1 {
            return None;
        }
        if params.len() != 2 {
            return None;
        }

        let from_type = args_type[0].remove_nullable();

        if !matches!(
            from_type,
            DataType::Number(_) | DataType::Decimal(_) | DataType::String
        ) {
            return None;
        }

        let decimal_size = DecimalSize {
            precision: params[0] as u8,
            scale: params[1] as u8,
        };

        let decimal_type = DecimalDataType::from_size(decimal_size).ok()?;

        Some(Function {
            signature: FunctionSignature {
                name: "to_decimal".to_string(),
                args_type: vec![from_type.clone()],
                return_type: DataType::Decimal(decimal_type),
            },
            eval: FunctionEval::Scalar {
                calc_domain: Box::new(move |_, d| {
                    convert_to_decimal_domain(&d[0], decimal_type)
                        .map(|d| FunctionDomain::Domain(Domain::Decimal(d)))
                        .unwrap_or(FunctionDomain::Full)
                }),
                eval: Box::new(move |args, ctx| {
                    convert_to_decimal(&args[0], ctx, &from_type, decimal_type)
                }),
            },
        })
    };

    registry.register_function_factory("to_decimal", move |params, args_type| {
        Some(Arc::new(factory(params, args_type)?))
    });
    registry.register_function_factory("to_decimal", move |params, args_type| {
        let f = factory(params, args_type)?;
        Some(Arc::new(f.passthrough_nullable()))
    });
    registry.register_function_factory("try_to_decimal", move |params, args_type| {
        let mut f = factory(params, args_type)?;
        f.signature.name = "try_to_decimal".to_string();
        Some(Arc::new(f.error_to_null()))
    });
    registry.register_function_factory("try_to_decimal", move |params, args_type| {
        let mut f = factory(params, args_type)?;
        f.signature.name = "try_to_decimal".to_string();
        Some(Arc::new(f.error_to_null().passthrough_nullable()))
    });
}

macro_rules! single_decimal128_to_float {
    ($from: expr, $size: expr, $to_type: ty) => {{
        let base: $to_type = 10.0;
        let div: $to_type = base.powi($size.scale as i32);
        let v: OrderedFloat<$to_type> = ($from as $to_type / div).into();
        v
    }};
}

macro_rules! single_decimal256_to_float {
    ($from: expr, $size: expr, $to_type: ty) => {{
        let base: $to_type = 10.0;
        let div: $to_type = base.powi($size.scale as i32);
        let v: OrderedFloat<$to_type> = (<$to_type>::from($from) / div).into();
        v
    }};
}

pub(crate) fn register_decimal_to_float64(registry: &mut FunctionRegistry) {
    registry.register_function_factory("to_float64", |_params, args_type| {
        if args_type.len() != 1 {
            return None;
        }

        let arg_type = args_type[0].remove_nullable();

        if !arg_type.is_decimal() {
            return None;
        }

        Some(Arc::new(Function {
            signature: FunctionSignature {
                name: "to_float64".to_string(),
                args_type: vec![arg_type.clone()],
                return_type: Float64Type::data_type(),
            },
            eval: FunctionEval::Scalar {
                calc_domain: Box::new(|_, d| match d[0].as_decimal().unwrap() {
                    DecimalDomain::Decimal128(d, size) => FunctionDomain::Domain(Domain::Number(
                        NumberDomain::Float64(SimpleDomain {
                            min: single_decimal128_to_float! {d.min, size, f64},
                            max: single_decimal128_to_float! {d.max, size, f64},
                        }),
                    )),
                    DecimalDomain::Decimal256(d, size) => FunctionDomain::Domain(Domain::Number(
                        NumberDomain::Float64(SimpleDomain {
                            min: single_decimal256_to_float! {d.min, size, f64},
                            max: single_decimal256_to_float! {d.max, size, f64},
                        }),
                    )),
                }),
                eval: Box::new(move |args, tx| decimal_to_float64(&args[0], arg_type.clone(), tx)),
            },
<<<<<<< HEAD
        }))
=======
        };

        if has_null {
            Some(Arc::new(f.passthrough_nullable()))
        } else {
            Some(Arc::new(f))
        }
>>>>>>> 3224d1b7
    });
}

pub(crate) fn register_decimal_to_float32(registry: &mut FunctionRegistry) {
    registry.register_function_factory("to_float32", |_params, args_type| {
        if args_type.len() != 1 {
            return None;
        }

        let arg_type = args_type[0].remove_nullable();
        if !arg_type.is_decimal() {
            return None;
        }

        Some(Arc::new(Function {
            signature: FunctionSignature {
                name: "to_float32".to_string(),
                args_type: vec![arg_type.clone()],
                return_type: Float32Type::data_type(),
            },
            eval: FunctionEval::Scalar {
                calc_domain: Box::new(|_, d| match d[0].as_decimal().unwrap() {
                    DecimalDomain::Decimal128(d, size) => FunctionDomain::Domain(Domain::Number(
                        NumberDomain::Float32(SimpleDomain {
                            min: single_decimal128_to_float! {d.min, size, f32},
                            max: single_decimal128_to_float! {d.max, size, f32},
                        }),
                    )),
                    DecimalDomain::Decimal256(d, size) => FunctionDomain::Domain(Domain::Number(
                        NumberDomain::Float32(SimpleDomain {
                            min: single_decimal256_to_float! {d.min, size, f32},
                            max: single_decimal256_to_float! {d.max, size, f32},
                        }),
                    )),
                }),
                eval: Box::new(move |args, tx| decimal_to_float32(&args[0], arg_type.clone(), tx)),
            },
<<<<<<< HEAD
        }))
=======
        };

        if has_null {
            Some(Arc::new(f.passthrough_nullable()))
        } else {
            Some(Arc::new(f))
        }
>>>>>>> 3224d1b7
    });
}

fn convert_to_decimal(
    arg: &ValueRef<AnyType>,
    ctx: &mut EvalContext,
    from_type: &DataType,
    dest_type: DecimalDataType,
) -> Value<AnyType> {
    match from_type {
        DataType::Number(ty) => {
            if ty.is_float() {
                float_to_decimal(arg, ctx, *ty, dest_type)
            } else {
                integer_to_decimal(arg, ctx, *ty, dest_type)
            }
        }
        DataType::Decimal(from) => decimal_to_decimal(arg, ctx, *from, dest_type),
        DataType::String => string_to_decimal(arg, ctx, dest_type),
        _ => unreachable!("to_decimal not support this DataType"),
    }
}

fn convert_to_decimal_domain(domain: &Domain, ty: DecimalDataType) -> Option<DecimalDomain> {
    match domain {
        Domain::Number(number_domain) => {
            with_integer_mapped_type!(|NUM_TYPE| match number_domain {
                NumberDomain::NUM_TYPE(d) => integer_to_decimal_domain(d, &ty),
                NumberDomain::Float32(d) => float_to_decimal_domain(d, &ty),
                NumberDomain::Float64(d) => float_to_decimal_domain(d, &ty),
            })
        }
        Domain::Decimal(d) => decimal_to_decimal_domain(d, &ty),
        Domain::String(d) => string_to_decimal_domain(d, &ty),
        _ => None,
    }
}

fn string_to_decimal_column<T: Decimal>(
    ctx: &mut EvalContext,
    string_column: &StringColumn,
    size: DecimalSize,
) -> DecimalColumn {
    let mut values = Vec::<T>::with_capacity(string_column.len());
    for (row, buf) in string_column.iter().enumerate() {
        match read_decimal_with_size::<T>(buf, size, true) {
            Ok((d, _)) => values.push(d),
            Err(e) => {
                ctx.set_error(row, e.message());
                values.push(T::zero())
            }
        }
    }
    T::to_column(values, size)
}

fn string_to_decimal_scalar<T: Decimal>(
    ctx: &mut EvalContext,
    string_buf: &[u8],
    size: DecimalSize,
) -> DecimalScalar {
    let value = match read_decimal_with_size::<T>(string_buf, size, true) {
        Ok((d, _)) => d,
        Err(e) => {
            ctx.set_error(0, e.message());
            T::zero()
        }
    };
    T::to_scalar(value, size)
}

fn string_to_decimal(
    arg: &ValueRef<AnyType>,
    ctx: &mut EvalContext,
    dest_type: DecimalDataType,
) -> Value<AnyType> {
    match arg {
        ValueRef::Column(column) => {
            let string_column = StringType::try_downcast_column(column).unwrap();
            let column = match dest_type {
                DecimalDataType::Decimal128(size) => {
                    string_to_decimal_column::<i128>(ctx, &string_column, size)
                }
                DecimalDataType::Decimal256(size) => {
                    string_to_decimal_column::<i256>(ctx, &string_column, size)
                }
            };
            Value::Column(Column::Decimal(column))
        }
        ValueRef::Scalar(scalar) => {
            let buf = StringType::try_downcast_scalar(scalar).unwrap();
            let scalar = match dest_type {
                DecimalDataType::Decimal128(size) => {
                    string_to_decimal_scalar::<i128>(ctx, buf, size)
                }
                DecimalDataType::Decimal256(size) => {
                    string_to_decimal_scalar::<i128>(ctx, buf, size)
                }
            };
            Value::Scalar(Scalar::Decimal(scalar))
        }
    }
}

fn string_to_decimal_domain(
    from: &StringDomain,
    dest_type: &DecimalDataType,
) -> Option<DecimalDomain> {
    let min = &from.min;
    let max = from.max.as_ref()?;
    Some(match dest_type {
        DecimalDataType::Decimal128(size) => DecimalDomain::Decimal128(
            SimpleDomain {
                min: read_decimal_with_size::<i128>(min, *size, true).ok()?.0,
                max: read_decimal_with_size::<i128>(max, *size, true).ok()?.0,
            },
            *size,
        ),
        DecimalDataType::Decimal256(size) => DecimalDomain::Decimal256(
            SimpleDomain {
                min: read_decimal_with_size::<i256>(min, *size, true).ok()?.0,
                max: read_decimal_with_size::<i256>(max, *size, true).ok()?.0,
            },
            *size,
        ),
    })
}

fn integer_to_decimal(
    arg: &ValueRef<AnyType>,
    ctx: &mut EvalContext,
    from_type: NumberDataType,
    dest_type: DecimalDataType,
) -> Value<AnyType> {
    let mut is_scalar = false;
    let column = match arg {
        ValueRef::Column(column) => column.clone(),
        ValueRef::Scalar(s) => {
            is_scalar = true;
            let builder = ColumnBuilder::repeat(s, 1, &DataType::Number(from_type));
            builder.build()
        }
    };

    let result = with_integer_mapped_type!(|NUM_TYPE| match from_type {
        NumberDataType::NUM_TYPE => {
            let column = NumberType::<NUM_TYPE>::try_downcast_column(&column).unwrap();
            integer_to_decimal_internal(column, ctx, &dest_type)
        }
        _ => unreachable!(),
    });

    if is_scalar {
        let scalar = result.index(0).unwrap();
        Value::Scalar(Scalar::Decimal(scalar))
    } else {
        Value::Column(Column::Decimal(result))
    }
}

macro_rules! m_integer_to_decimal {
    ($from: expr, $size: expr, $type_name: ty, $ctx: expr) => {
        let multiplier = <$type_name>::e($size.scale as u32);
        let min_for_precision = <$type_name>::min_for_precision($size.precision);
        let max_for_precision = <$type_name>::max_for_precision($size.precision);

        let values = $from
            .iter()
            .enumerate()
            .map(|(row, x)| {
                let x = x.as_() * <$type_name>::one();
                let x = x.checked_mul(multiplier).and_then(|v| {
                    if v > max_for_precision || v < min_for_precision {
                        None
                    } else {
                        Some(v)
                    }
                });

                match x {
                    Some(x) => x,
                    None => {
                        $ctx.set_error(row, concat!("Decimal overflow at line : ", line!()));
                        <$type_name>::one()
                    }
                }
            })
            .collect();
        <$type_name>::to_column(values, $size)
    };
}

fn integer_to_decimal_internal<T: Number + AsPrimitive<i128>>(
    from: Buffer<T>,
    ctx: &mut EvalContext,
    dest_type: &DecimalDataType,
) -> DecimalColumn {
    match dest_type {
        DecimalDataType::Decimal128(size) => {
            m_integer_to_decimal! {from, *size, i128, ctx}
        }
        DecimalDataType::Decimal256(size) => {
            m_integer_to_decimal! {from, *size, i256, ctx}
        }
    }
}

macro_rules! single_integer_to_decimal {
    ($from: expr, $size: expr, $type_name: ty) => {{
        let multiplier = <$type_name>::e($size.scale as u32);
        let min_for_precision = <$type_name>::min_for_precision($size.precision);
        let max_for_precision = <$type_name>::max_for_precision($size.precision);

        let x = $from.as_() * <$type_name>::one();
        x.checked_mul(multiplier).and_then(|v| {
            if v > max_for_precision || v < min_for_precision {
                None
            } else {
                Some(v)
            }
        })
    }};
}

fn integer_to_decimal_domain<T: Number + AsPrimitive<i128>>(
    from: &SimpleDomain<T>,
    dest_type: &DecimalDataType,
) -> Option<DecimalDomain> {
    Some(match dest_type {
        DecimalDataType::Decimal128(size) => DecimalDomain::Decimal128(
            SimpleDomain {
                min: single_integer_to_decimal! {from.min, *size, i128}?,
                max: single_integer_to_decimal! {from.max, *size, i128}?,
            },
            *size,
        ),
        DecimalDataType::Decimal256(size) => DecimalDomain::Decimal256(
            SimpleDomain {
                min: single_integer_to_decimal! {from.min, *size, i256}?,
                max: single_integer_to_decimal! {from.max, *size, i256}?,
            },
            *size,
        ),
    })
}

macro_rules! m_float_to_decimal {
    ($from: expr, $size: expr, $type_name: ty, $ctx: expr) => {
        let multiplier: f64 = (10_f64).powi($size.scale as i32).as_();

        let min_for_precision = <$type_name>::min_for_precision($size.precision);
        let max_for_precision = <$type_name>::max_for_precision($size.precision);

        let values = $from
            .iter()
            .enumerate()
            .map(|(row, x)| {
                let x = <$type_name>::from_float(x.as_() * multiplier);
                if x > max_for_precision || x < min_for_precision {
                    $ctx.set_error(row, concat!("Decimal overflow at line : ", line!()));
                    <$type_name>::one()
                } else {
                    x
                }
            })
            .collect();
        <$type_name>::to_column(values, $size)
    };
}

fn float_to_decimal(
    arg: &ValueRef<AnyType>,
    ctx: &mut EvalContext,
    from_type: NumberDataType,
    dest_type: DecimalDataType,
) -> Value<AnyType> {
    let mut is_scalar = false;
    let column = match arg {
        ValueRef::Column(column) => column.clone(),
        ValueRef::Scalar(s) => {
            is_scalar = true;
            let builder = ColumnBuilder::repeat(s, 1, &DataType::Number(from_type));
            builder.build()
        }
    };

    let result = match from_type {
        NumberDataType::Float32 => {
            let column = NumberType::<F32>::try_downcast_column(&column).unwrap();
            float_to_decimal_internal(column, ctx, &dest_type)
        }
        NumberDataType::Float64 => {
            let column = NumberType::<F64>::try_downcast_column(&column).unwrap();
            float_to_decimal_internal(column, ctx, &dest_type)
        }
        _ => unreachable!(),
    };
    if is_scalar {
        let scalar = result.index(0).unwrap();
        Value::Scalar(Scalar::Decimal(scalar))
    } else {
        Value::Column(Column::Decimal(result))
    }
}

fn float_to_decimal_internal<T: Number + AsPrimitive<f64>>(
    from: Buffer<T>,
    ctx: &mut EvalContext,
    dest_type: &DecimalDataType,
) -> DecimalColumn {
    match dest_type {
        DecimalDataType::Decimal128(size) => {
            m_float_to_decimal! {from, *size, i128, ctx}
        }
        DecimalDataType::Decimal256(size) => {
            m_float_to_decimal! {from, *size, i256, ctx}
        }
    }
}

macro_rules! single_float_to_decimal {
    ($from: expr, $size: expr, $type_name: ty) => {{
        let multiplier: f64 = (10_f64).powi($size.scale as i32).as_();

        let min_for_precision = <$type_name>::min_for_precision($size.precision);
        let max_for_precision = <$type_name>::max_for_precision($size.precision);

        let x = <$type_name>::from_float($from.as_() * multiplier);
        if x > max_for_precision || x < min_for_precision {
            None
        } else {
            Some(x)
        }
    }};
}

fn float_to_decimal_domain<T: Number + AsPrimitive<f64>>(
    from: &SimpleDomain<T>,
    dest_type: &DecimalDataType,
) -> Option<DecimalDomain> {
    Some(match dest_type {
        DecimalDataType::Decimal128(size) => DecimalDomain::Decimal128(
            SimpleDomain {
                min: single_float_to_decimal! {from.min, *size, i128}?,
                max: single_float_to_decimal! {from.max, *size, i128}?,
            },
            *size,
        ),
        DecimalDataType::Decimal256(size) => DecimalDomain::Decimal256(
            SimpleDomain {
                min: single_float_to_decimal! {from.min, *size, i256}?,
                max: single_float_to_decimal! {from.max, *size, i256}?,
            },
            *size,
        ),
    })
}

fn decimal_256_to_128(
    buffer: Buffer<i256>,
    from_size: DecimalSize,
    dest_size: DecimalSize,
    ctx: &mut EvalContext,
) -> DecimalColumn {
    let max = i128::max_for_precision(dest_size.precision);
    let min = i128::min_for_precision(dest_size.precision);

    let values = if dest_size.scale >= from_size.scale {
        let factor = i256::e((dest_size.scale - from_size.scale) as u32);
        buffer
            .iter()
            .enumerate()
            .map(|(row, x)| {
                let x = x * i128::one();
                match x.checked_mul(factor) {
                    Some(x) if x <= max && x >= min => *x.low(),
                    _ => {
                        ctx.set_error(row, concat!("Decimal overflow at line : ", line!()));
                        i128::one()
                    }
                }
            })
            .collect()
    } else {
        let factor = i256::e((from_size.scale - dest_size.scale) as u32);
        buffer
            .iter()
            .enumerate()
            .map(|(row, x)| {
                let x = x * i128::one();
                match x.checked_div(factor) {
                    Some(x) if x <= max && x >= min => *x.low(),
                    _ => {
                        ctx.set_error(row, concat!("Decimal overflow at line : ", line!()));
                        i128::one()
                    }
                }
            })
            .collect()
    };
    i128::to_column(values, dest_size)
}

macro_rules! m_decimal_to_decimal {
    ($from_size: expr, $dest_size: expr, $buffer: expr, $from_type_name: ty, $dest_type_name: ty, $ctx: expr) => {
        // faster path
        if $from_size.scale == $dest_size.scale && $from_size.precision <= $dest_size.precision {
            if <$from_type_name>::MAX == <$dest_type_name>::MAX {
                // 128 -> 128 or 256 -> 256
                <$from_type_name>::to_column_from_buffer($buffer, $dest_size)
            } else {
                // 128 -> 256
                let buffer = $buffer
                    .into_iter()
                    .map(|x| x * <$dest_type_name>::one())
                    .collect();
                <$dest_type_name>::to_column(buffer, $dest_size)
            }
        } else {
            let values = if $from_size.scale > $dest_size.scale {
                let factor = <$dest_type_name>::e(($from_size.scale - $dest_size.scale) as u32);
                $buffer
                    .iter()
                    .enumerate()
                    .map(|(row, x)| {
                        let x = x * <$dest_type_name>::one();
                        match x.checked_div(factor) {
                            Some(x) => x,
                            None => {
                                $ctx.set_error(
                                    row,
                                    concat!("Decimal overflow at line : ", line!()),
                                );
                                <$dest_type_name>::one()
                            }
                        }
                    })
                    .collect()
            } else {
                let factor = <$dest_type_name>::e(($dest_size.scale - $from_size.scale) as u32);
                let max = <$dest_type_name>::max_for_precision($dest_size.precision);
                let min = <$dest_type_name>::min_for_precision($dest_size.precision);
                $buffer
                    .iter()
                    .enumerate()
                    .map(|(row, x)| {
                        let x = x * <$dest_type_name>::one();
                        match x.checked_mul(factor) {
                            Some(x) if x <= max && x >= min => x as $dest_type_name,
                            _ => {
                                $ctx.set_error(
                                    row,
                                    concat!("Decimal overflow at line : ", line!()),
                                );
                                <$dest_type_name>::one()
                            }
                        }
                    })
                    .collect()
            };

            <$dest_type_name>::to_column(values, $dest_size)
        }
    };
}

fn decimal_to_decimal(
    arg: &ValueRef<AnyType>,
    ctx: &mut EvalContext,
    from_type: DecimalDataType,
    dest_type: DecimalDataType,
) -> Value<AnyType> {
    let mut is_scalar = false;
    let column = match arg {
        ValueRef::Column(column) => column.clone(),
        ValueRef::Scalar(s) => {
            is_scalar = true;
            let builder = ColumnBuilder::repeat(s, 1, &DataType::Decimal(from_type));
            builder.build()
        }
    };

    let result: DecimalColumn = match (from_type, dest_type) {
        (DecimalDataType::Decimal128(_), DecimalDataType::Decimal128(dest_size)) => {
            let (buffer, from_size) = i128::try_downcast_column(&column).unwrap();
            m_decimal_to_decimal! {from_size, dest_size, buffer, i128, i128, ctx}
        }
        (DecimalDataType::Decimal128(_), DecimalDataType::Decimal256(dest_size)) => {
            let (buffer, from_size) = i128::try_downcast_column(&column).unwrap();
            m_decimal_to_decimal! {from_size, dest_size, buffer, i128, i256, ctx}
        }
        (DecimalDataType::Decimal256(_), DecimalDataType::Decimal256(dest_size)) => {
            let (buffer, from_size) = i256::try_downcast_column(&column).unwrap();
            m_decimal_to_decimal! {from_size, dest_size, buffer, i256, i256, ctx}
        }
        (DecimalDataType::Decimal256(_), DecimalDataType::Decimal128(dest_size)) => {
            let (buffer, from_size) = i256::try_downcast_column(&column).unwrap();
            decimal_256_to_128(buffer, from_size, dest_size, ctx)
        }
    };

    if is_scalar {
        let scalar = result.index(0).unwrap();
        Value::Scalar(Scalar::Decimal(scalar))
    } else {
        Value::Column(Column::Decimal(result))
    }
}

macro_rules! single_decimal_to_decimal {
    ($from: expr, $from_size: expr, $dest_size: expr, $from_type_name: ty, $dest_type_name: ty) => {{
        // faster path
        if $from_size.scale == $dest_size.scale && $from_size.precision <= $dest_size.precision {
            // 128 -> 128 or 128 -> 256 or 256 -> 256
            Some($from * <$dest_type_name>::one())
        } else if $from_size.scale > $dest_size.scale {
            let factor = <$dest_type_name>::e(($from_size.scale - $dest_size.scale) as u32);
            let x = $from * <$dest_type_name>::one();
            x.checked_div(factor)
        } else {
            let factor = <$dest_type_name>::e(($dest_size.scale - $from_size.scale) as u32);
            let max = <$dest_type_name>::max_for_precision($dest_size.precision);
            let min = <$dest_type_name>::min_for_precision($dest_size.precision);
            let x = $from * <$dest_type_name>::one();
            match x.checked_mul(factor) {
                Some(x) if x <= max && x >= min => Some(x),
                _ => None,
            }
        }
    }};
}

fn single_decimal_256_to_128(
    from: i256,
    from_size: DecimalSize,
    dest_size: DecimalSize,
) -> Option<i128> {
    let max = i128::max_for_precision(dest_size.precision);
    let min = i128::min_for_precision(dest_size.precision);
    if dest_size.scale >= from_size.scale {
        let factor = i256::e((dest_size.scale - from_size.scale) as u32);
        let x = from * i128::one();
        match x.checked_mul(factor) {
            Some(x) if x <= max && x >= min => Some(*x.low()),
            _ => None,
        }
    } else {
        let factor = i256::e((from_size.scale - dest_size.scale) as u32);
        let x = from * i128::one();
        match x.checked_div(factor) {
            Some(x) if x <= max && x >= min => Some(*x.low()),
            _ => None,
        }
    }
}

fn decimal_to_decimal_domain(
    from: &DecimalDomain,
    dest_type: &DecimalDataType,
) -> Option<DecimalDomain> {
    Some(match (from, dest_type) {
        (DecimalDomain::Decimal128(d, from_size), DecimalDataType::Decimal128(dest_size)) => {
            DecimalDomain::Decimal128(
                SimpleDomain {
                    min: single_decimal_to_decimal! {d.min, *from_size, *dest_size, i128, i128}?,
                    max: single_decimal_to_decimal! {d.max, *from_size, *dest_size, i128, i128}?,
                },
                *dest_size,
            )
        }
        (DecimalDomain::Decimal128(d, from_size), DecimalDataType::Decimal256(dest_size)) => {
            DecimalDomain::Decimal256(
                SimpleDomain {
                    min: single_decimal_to_decimal! {d.min, *from_size, *dest_size, i128, i256}?,
                    max: single_decimal_to_decimal! {d.max, *from_size, *dest_size, i128, i256}?,
                },
                *dest_size,
            )
        }
        (DecimalDomain::Decimal256(d, from_size), DecimalDataType::Decimal256(dest_size)) => {
            DecimalDomain::Decimal256(
                SimpleDomain {
                    min: single_decimal_to_decimal! {d.min, *from_size, *dest_size, i256, i256}?,
                    max: single_decimal_to_decimal! {d.max, *from_size, *dest_size, i256, i256}?,
                },
                *dest_size,
            )
        }
        (DecimalDomain::Decimal256(d, from_size), DecimalDataType::Decimal128(dest_size)) => {
            DecimalDomain::Decimal128(
                SimpleDomain {
                    min: single_decimal_256_to_128(d.min, *from_size, *dest_size)?,
                    max: single_decimal_256_to_128(d.max, *from_size, *dest_size)?,
                },
                *dest_size,
            )
        }
    })
}

fn decimal_to_float64(
    arg: &ValueRef<AnyType>,
    from_type: DataType,
    _ctx: &mut EvalContext,
) -> Value<AnyType> {
    let mut is_scalar = false;
    let column = match arg {
        ValueRef::Column(column) => column.clone(),
        ValueRef::Scalar(s) => {
            is_scalar = true;
            let builder = ColumnBuilder::repeat(s, 1, &from_type);
            builder.build()
        }
    };

    let from_type = from_type.as_decimal().unwrap();

    let result = match from_type {
        DecimalDataType::Decimal128(_) => {
            let (buffer, from_size) = i128::try_downcast_column(&column).unwrap();

            let div = 10_f64.powi(from_size.scale as i32);

            let values: Buffer<F64> = buffer.iter().map(|x| (*x as f64 / div).into()).collect();
            Float64Type::upcast_column(values)
        }

        DecimalDataType::Decimal256(_) => {
            let (buffer, from_size) = i256::try_downcast_column(&column).unwrap();

            let div = 10_f64.powi(from_size.scale as i32);

            let values: Buffer<F64> = buffer
                .iter()
                .map(|x| (f64::from(*x) / div).into())
                .collect();
            Float64Type::upcast_column(values)
        }
    };

    if is_scalar {
        let scalar = result.index(0).unwrap();
        Value::Scalar(scalar.to_owned())
    } else {
        Value::Column(result)
    }
}

fn decimal_to_float32(
    arg: &ValueRef<AnyType>,
    from_type: DataType,
    _ctx: &mut EvalContext,
) -> Value<AnyType> {
    let mut is_scalar = false;
    let column = match arg {
        ValueRef::Column(column) => column.clone(),
        ValueRef::Scalar(s) => {
            is_scalar = true;
            let builder = ColumnBuilder::repeat(s, 1, &from_type);
            builder.build()
        }
    };

    let from_type = from_type.as_decimal().unwrap();

    let result = match from_type {
        DecimalDataType::Decimal128(_) => {
            let (buffer, from_size) = i128::try_downcast_column(&column).unwrap();

            let div = 10_f32.powi(from_size.scale as i32);

            let values: Buffer<F32> = buffer.iter().map(|x| (*x as f32 / div).into()).collect();
            Float32Type::upcast_column(values)
        }

        DecimalDataType::Decimal256(_) => {
            let (buffer, from_size) = i256::try_downcast_column(&column).unwrap();

            let div = 10_f32.powi(from_size.scale as i32);

            let values: Buffer<F32> = buffer
                .iter()
                .map(|x| (f32::from(*x) / div).into())
                .collect();
            Float32Type::upcast_column(values)
        }
    };

    if is_scalar {
        let scalar = result.index(0).unwrap();
        Value::Scalar(scalar.to_owned())
    } else {
        Value::Column(result)
    }
}<|MERGE_RESOLUTION|>--- conflicted
+++ resolved
@@ -257,7 +257,6 @@
             }
 
             // Comparison between different decimal types must be same siganature types
-<<<<<<< HEAD
             Some(Arc::new(if has_nullable {
                 // Cannot use `function.wrap_nullable` because this method will erase `calc_domain`.
                 Function {
@@ -301,23 +300,6 @@
                         })),
                     },
                 }
-=======
-            let function = Function {
-                signature: FunctionSignature {
-                    name: $name.to_string(),
-                    args_type: vec![common_type.clone(), common_type.clone()],
-                    return_type: DataType::Boolean,
-                },
-                eval: FunctionEval::Scalar {
-                    calc_domain: Box::new(|_, _| FunctionDomain::Full),
-                    eval: Box::new(move |args, _ctx| {
-                        op_decimal!(&args[0], &args[1], &common_type, $op)
-                    }),
-                },
-            };
-            if has_nullable {
-                Some(Arc::new(function.passthrough_nullable()))
->>>>>>> 3224d1b7
             } else {
                 Function {
                     signature: FunctionSignature {
@@ -754,17 +736,7 @@
                 }),
                 eval: Box::new(move |args, tx| decimal_to_float64(&args[0], arg_type.clone(), tx)),
             },
-<<<<<<< HEAD
         }))
-=======
-        };
-
-        if has_null {
-            Some(Arc::new(f.passthrough_nullable()))
-        } else {
-            Some(Arc::new(f))
-        }
->>>>>>> 3224d1b7
     });
 }
 
@@ -802,17 +774,7 @@
                 }),
                 eval: Box::new(move |args, tx| decimal_to_float32(&args[0], arg_type.clone(), tx)),
             },
-<<<<<<< HEAD
         }))
-=======
-        };
-
-        if has_null {
-            Some(Arc::new(f.passthrough_nullable()))
-        } else {
-            Some(Arc::new(f))
-        }
->>>>>>> 3224d1b7
     });
 }
 
