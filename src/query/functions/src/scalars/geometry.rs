--- conflicted
+++ resolved
@@ -231,7 +231,10 @@
             }
 
             if geohash.len() > 12 {
-                ctx.set_error(builder.len(), "Currently the precision only implement within 12 digits!");
+                ctx.set_error(
+                    builder.len(),
+                    "Currently the precision only implement within 12 digits!",
+                );
                 builder.commit_row();
                 return;
             }
@@ -513,12 +516,10 @@
                 }
 
                 if precision > 12 {
-<<<<<<< HEAD
-                    ctx.set_error(builder.len(), "Currently the precision only implement within 12 digits!");
-=======
-                    ctx.set_error(builder.len(), "");
-                    builder.put_str("Currently the precision only implement within 12 digits!");
->>>>>>> c097ea4c
+                    ctx.set_error(
+                        builder.len(),
+                        "Currently the precision only implement within 12 digits!",
+                    );
                     builder.commit_row();
                     return;
                 }
