// Copyright 2021 Datafuse Labs
//
// Licensed under the Apache License, Version 2.0 (the "License");
// you may not use this file except in compliance with the License.
// You may obtain a copy of the License at
//
//     http://www.apache.org/licenses/LICENSE-2.0
//
// Unless required by applicable law or agreed to in writing, software
// distributed under the License is distributed on an "AS IS" BASIS,
// WITHOUT WARRANTIES OR CONDITIONS OF ANY KIND, either express or implied.
// See the License for the specific language governing permissions and
// limitations under the License.

use databend_common_exception::ErrorCode;
use databend_common_expression::types::geometry::GeometryType;
use databend_common_expression::types::BinaryType;
use databend_common_expression::types::BooleanType;
use databend_common_expression::types::Int32Type;
use databend_common_expression::types::NullableType;
use databend_common_expression::types::NumberType;
use databend_common_expression::types::StringType;
use databend_common_expression::types::VariantType;
use databend_common_expression::types::F64;
use databend_common_expression::vectorize_with_builder_1_arg;
use databend_common_expression::vectorize_with_builder_2_arg;
use databend_common_expression::vectorize_with_builder_4_arg;
use databend_common_expression::FunctionDomain;
use databend_common_expression::FunctionRegistry;
use databend_common_io::geometry_format;
use databend_common_io::parse_to_ewkb;
use databend_common_io::parse_to_subtype;
use databend_common_io::Axis;
use databend_common_io::Extremum;
use databend_common_io::GeometryDataType;
use geo::dimensions::Dimensions;
use geo::BoundingRect;
use geo::Contains;
use geo::EuclideanDistance;
use geo::EuclideanLength;
use geo::HasDimensions;
use geo::HaversineDistance;
use geo::Point;
use geo_types::Polygon;
use geohash::decode_bbox;
use geohash::encode;
use geos::geo_types;
use geos::geo_types::Coord;
use geos::geo_types::LineString;
use geos::Geometry;
use geozero::geojson::GeoJson;
use geozero::wkb::Ewkb;
use geozero::wkb::Wkb;
use geozero::CoordDimensions;
use geozero::GeozeroGeometry;
use geozero::ToGeo;
use geozero::ToGeos;
use geozero::ToJson;
use geozero::ToWkb;
use geozero::ToWkt;
use jsonb::parse_value;
use jsonb::to_string;
use num_traits::AsPrimitive;

pub fn register(registry: &mut FunctionRegistry) {
    // aliases
    registry.register_aliases("st_aswkb", &["st_asbinary"]);
    registry.register_aliases("st_aswkt", &["st_astext"]);
    registry.register_aliases("st_makegeompoint", &["st_geom_point"]);
    registry.register_aliases("st_makepolygon", &["st_polygon"]);
    registry.register_aliases("st_makeline", &["st_make_line"]);
    registry.register_aliases("st_geometryfromwkb", &[
        "st_geomfromwkb",
        "st_geometryfromewkb",
        "st_geomfromewkb",
    ]);
    registry.register_aliases("st_geometryfromwkt", &[
        "st_geomfromwkt",
        "st_geometryfromewkt",
        "st_geomfromewkt",
        "st_geometryfromtext",
        "st_geomfromtext",
    ]);

    // functions
    registry.register_passthrough_nullable_4_arg::<NumberType<F64>, NumberType<F64>, NumberType<F64>, NumberType<F64>, NumberType<F64>, _, _>(
        "haversine",
        |_, _, _, _, _| FunctionDomain::Full,
        vectorize_with_builder_4_arg::<NumberType<F64>, NumberType<F64>, NumberType<F64>, NumberType<F64>, NumberType<F64>,>(|lat1, lon1, lat2, lon2, builder, _| {
            let p1 = Point::new(lon1, lat1);
            let p2 = Point::new(lon2, lat2);
            let distance = p1.haversine_distance(&p2) * 0.001;
            builder.push(format!("{:.9}",distance.into_inner()).parse().unwrap());
        }),
    );

    registry.register_passthrough_nullable_1_arg::<GeometryType, VariantType, _, _>(
        "st_asgeojson",
        |_, _| FunctionDomain::MayThrow,
        vectorize_with_builder_1_arg::<GeometryType, VariantType>(|geometry, builder, ctx| {
            if let Some(validity) = &ctx.validity {
                if !validity.get_bit(builder.len()) {
                    builder.commit_row();
                    return;
                }
            }

            let json = ewkb_to_json(geometry);
            match parse_value(json.unwrap().as_bytes()) {
                Ok(json) => {
                    json.write_to_vec(&mut builder.data);
                }
                Err(e) => {
                    ctx.set_error(
                        builder.len(),
                        ErrorCode::GeometryError(e.to_string()).to_string(),
                    );
                }
            };
            builder.commit_row();
        }),
    );

    registry.register_passthrough_nullable_1_arg::<GeometryType, BinaryType, _, _>(
        "st_asewkb",
        |_, _| FunctionDomain::MayThrow,
        vectorize_with_builder_1_arg::<GeometryType, BinaryType>(|geometry, builder, ctx| {
            if let Some(validity) = &ctx.validity {
                if !validity.get_bit(builder.len()) {
                    builder.commit_row();
                    return;
                }
            }
            let ewkb = Ewkb(geometry);
            let srid = ewkb.to_geos().unwrap().srid();
            match Ewkb(geometry).to_ewkb(CoordDimensions::xy(), srid) {
                Ok(wkb) => builder.put_slice(wkb.as_slice()),
                Err(e) => {
                    ctx.set_error(
                        builder.len(),
                        ErrorCode::GeometryError(e.to_string()).to_string(),
                    );
                }
            };
            builder.commit_row();
        }),
    );

    registry.register_passthrough_nullable_1_arg::<GeometryType, BinaryType, _, _>(
        "st_aswkb",
        |_, _| FunctionDomain::MayThrow,
        vectorize_with_builder_1_arg::<GeometryType, BinaryType>(|geometry, builder, ctx| {
            if let Some(validity) = &ctx.validity {
                if !validity.get_bit(builder.len()) {
                    builder.commit_row();
                    return;
                }
            }

            match Ewkb(geometry).to_wkb(CoordDimensions::xy()) {
                Ok(wkb) => builder.put_slice(wkb.as_slice()),
                Err(e) => {
                    ctx.set_error(
                        builder.len(),
                        ErrorCode::GeometryError(e.to_string()).to_string(),
                    );
                }
            };
            builder.commit_row();
        }),
    );

    registry.register_passthrough_nullable_1_arg::<GeometryType, StringType, _, _>(
        "st_asewkt",
        |_, _| FunctionDomain::MayThrow,
        vectorize_with_builder_1_arg::<GeometryType, StringType>(|geometry, builder, ctx| {
            if let Some(validity) = &ctx.validity {
                if !validity.get_bit(builder.len()) {
                    builder.commit_row();
                    return;
                }
            }

            let srid = Ewkb(geometry).to_geo().unwrap().srid();

            match Ewkb(geometry).to_ewkt(srid) {
                Ok(ewkt) => builder.put_str(&ewkt),
                Err(e) => ctx.set_error(
                    builder.len(),
                    ErrorCode::GeometryError(e.to_string()).to_string(),
                ),
            };
            builder.commit_row();
        }),
    );

    registry.register_passthrough_nullable_1_arg::<GeometryType, StringType, _, _>(
        "st_aswkt",
        |_, _| FunctionDomain::MayThrow,
        vectorize_with_builder_1_arg::<GeometryType, StringType>(|geometry, builder, ctx| {
            if let Some(validity) = &ctx.validity {
                if !validity.get_bit(builder.len()) {
                    builder.commit_row();
                    return;
                }
            }

            match Ewkb(geometry).to_wkt() {
                Ok(wkt) => builder.put_str(&wkt),
                Err(e) => ctx.set_error(
                    builder.len(),
                    ErrorCode::GeometryError(e.to_string()).to_string(),
                ),
            };
            builder.commit_row();
        }),
    );

    registry.register_combine_nullable_2_arg::<GeometryType, GeometryType, BooleanType, _, _>(
        "st_contains",
        |_, _, _| FunctionDomain::MayThrow,
        vectorize_with_builder_2_arg::<GeometryType, GeometryType, NullableType<BooleanType>>(
            |l_geometry, r_geometry, builder, ctx| {
                let l_ewkb = Ewkb(l_geometry);
                let r_ewkb = Ewkb(r_geometry);
                let l_geos: Geometry = l_ewkb.to_geos().unwrap();
                let r_geos: Geometry = r_ewkb.to_geos().unwrap();
                let l_srid = l_geos.srid();
                let r_srid = r_geos.srid();
                if l_srid != r_srid {
                    builder.push_null();
                    ctx.set_error(
                        builder.len(),
                        ErrorCode::GeometryError("Srid does not match!").to_string(),
                    );
                } else {
                    let l_geo: geo::Geometry = l_geos.to_geo().unwrap();
                    let r_geo: geo::Geometry = r_geos.to_geo().unwrap();
<<<<<<< HEAD
                    if let Some(err) = check_geometry_collection(&l_geo) {
                        builder.push_null();
                        ctx.set_error(builder.len(), err);
                    } else if let Some(err) = check_geometry_collection(&r_geo) {
                        builder.push_null();
                        ctx.set_error(builder.len(), err);
=======
                    if let geo::Geometry::GeometryCollection(_) = l_geo {
                        builder.push_null();
                        ctx.set_error(
                            builder.len(),
                            ErrorCode::GeometryError(
                                "A GEOMETRY object that is a GeometryCollection",
                            )
                            .to_string(),
                        );
                    } else if let geo::Geometry::GeometryCollection(_) = r_geo {
                        builder.push_null();
                        ctx.set_error(
                            builder.len(),
                            ErrorCode::GeometryError(
                                "A GEOMETRY object that is a GeometryCollection",
                            )
                            .to_string(),
                        );
>>>>>>> cacb6dfe
                    } else {
                        builder.push(l_geo.contains(&r_geo));
                    }
                }
            },
        ),
    );

    registry.register_combine_nullable_2_arg::<GeometryType, GeometryType, NumberType<F64>, _, _>(
        "st_distance",
        |_, _, _| FunctionDomain::MayThrow,
        vectorize_with_builder_2_arg::<GeometryType, GeometryType, NullableType<NumberType<F64>>>(
            |l_geometry, r_geometry, builder, ctx| {
                if let Some(validity) = &ctx.validity {
                    if !validity.get_bit(builder.len()) {
                        builder.push_null();
                        return;
                    }
                }

                let left_geo = Ewkb(l_geometry);
                let right_geo = Ewkb(r_geometry);
                let geos = &vec![left_geo.to_geos().unwrap(), right_geo.to_geos().unwrap()];
                match get_shared_srid(geos).map_err(|e| ErrorCode::GeometryError(e).to_string()) {
                    Ok(_) => {}
                    Err(err_msg) => {
                        ctx.set_error(builder.len(), err_msg);
                        return;
                    }
                }

                let l_point = match <geo_types::Geometry as TryInto<Point>>::try_into(
                    Ewkb(l_geometry).to_geo().unwrap(),
                ) {
                    Ok(point) => point,
                    Err(e) => {
                        ctx.set_error(
                            builder.len(),
                            ErrorCode::GeometryError(e.to_string()).to_string(),
                        );
                        return;
                    }
                };

                let r_point = match <geo_types::Geometry as TryInto<Point>>::try_into(
                    Ewkb(r_geometry).to_geo().unwrap(),
                ) {
                    Ok(point) => point,
                    Err(e) => {
                        ctx.set_error(
                            builder.len(),
                            ErrorCode::GeometryError(e.to_string()).to_string(),
                        );
                        return;
                    }
                };
                let distance = l_point.euclidean_distance(&r_point);
                builder.push(format!("{:.9}", distance).parse().unwrap());
            },
        ),
    );

    registry.register_passthrough_nullable_1_arg::<GeometryType, GeometryType, _, _>(
        "st_endpoint",
        |_, _| FunctionDomain::MayThrow,
        vectorize_with_builder_1_arg::<GeometryType, GeometryType>(|geometry, builder, ctx| {
            if let Some(validity) = &ctx.validity {
                if !validity.get_bit(builder.len()) {
                    builder.commit_row();
                    return;
                }
            }

            let point = match <geo_types::Geometry as TryInto<LineString>>::try_into(
                Ewkb(geometry).to_geo().unwrap(),
            ) {
                Ok(line_string) => line_string.points().last().unwrap(),
                Err(e) => {
                    ctx.set_error(
                        builder.len(),
                        ErrorCode::GeometryError(e.to_string()).to_string(),
                    );
                    builder.commit_row();
                    return;
                }
            };

            match geo_types::Geometry::from(point).to_wkb(CoordDimensions::xy()) {
                Ok(binary) => builder.put_slice(binary.as_slice()),
                Err(e) => ctx.set_error(
                    builder.len(),
                    ErrorCode::GeometryError(e.to_string()).to_string(),
                ),
            };

            builder.commit_row();
        }),
    );

    registry.register_passthrough_nullable_2_arg::<GeometryType, Int32Type, GeometryType, _, _>(
        "st_pointn",
        |_, _, _| FunctionDomain::MayThrow,
        vectorize_with_builder_2_arg::<GeometryType, Int32Type, GeometryType>(
            |geometry, index, builder, ctx| {
                if let Some(validity) = &ctx.validity {
                    if !validity.get_bit(builder.len()) {
                        builder.commit_row();
                        return;
                    }
                }

                let point = match <geo_types::Geometry as TryInto<LineString>>::try_into(
                    Ewkb(geometry).to_geo().unwrap(),
                ) {
                    Ok(line_string) => {
                        let len = line_string.0.len() as i32;
                        if index >= -len && index < len && index != 0 {
                            Point(
                                line_string.0
                                    [if index < 0 { len + index } else { index - 1 } as usize],
                            )
                        } else {
                            ctx.set_error(
                                builder.len(),
                                ErrorCode::GeometryError(format!(
                                    "Index { } is out of bounds",
                                    index
                                ))
                                .to_string(),
                            );
                            builder.commit_row();
                            return;
                        }
                    }
                    Err(e) => {
                        ctx.set_error(
                            builder.len(),
                            ErrorCode::GeometryError(e.to_string()).to_string(),
                        );
                        builder.commit_row();
                        return;
                    }
                };

                match geo_types::Geometry::from(point).to_wkb(CoordDimensions::xy()) {
                    Ok(binary) => builder.put_slice(binary.as_slice()),
                    Err(e) => ctx.set_error(
                        builder.len(),
                        ErrorCode::GeometryError(e.to_string()).to_string(),
                    ),
                };

                builder.commit_row();
            },
        ),
    );

    registry.register_combine_nullable_1_arg::<GeometryType, Int32Type, _, _>(
        "st_dimension",
        |_, _| FunctionDomain::Full,
        vectorize_with_builder_1_arg::<GeometryType, NullableType<Int32Type>>(|ewkb, output, _| {
            let geo: geo_types::Geometry = Ewkb(ewkb).to_geo().unwrap();

            let dimension: Option<i32> = match geo.dimensions() {
                Dimensions::Empty => None,
                Dimensions::ZeroDimensional => Some(0),
                Dimensions::OneDimensional => Some(1),
                Dimensions::TwoDimensional => Some(2),
            };

            match dimension {
                Some(dimension) => output.push(dimension),
                None => output.push_null(),
            }
        }),
    );

    registry.register_passthrough_nullable_1_arg::<StringType, GeometryType, _, _>(
        "st_geomfromgeohash",
        |_, _| FunctionDomain::MayThrow,
        vectorize_with_builder_1_arg::<StringType, GeometryType>(|geohash, builder, ctx| {
            if let Some(validity) = &ctx.validity {
                if !validity.get_bit(builder.len()) {
                    builder.commit_row();
                    return;
                }
            }

            if geohash.len() > 12 {
                ctx.set_error(
                    builder.len(),
                    "Currently the precision only implement within 12 digits!",
                );
                builder.commit_row();
                return;
            }

            let geo: geo_types::Geometry = match decode_bbox(geohash) {
                Ok(rect) => rect.into(),
                Err(e) => {
                    ctx.set_error(
                        builder.len(),
                        ErrorCode::GeometryError(e.to_string()).to_string(),
                    );
                    builder.commit_row();
                    return;
                }
            };

            match geo.to_wkb(CoordDimensions::xy()) {
                Ok(binary) => builder.put_slice(binary.as_slice()),
                Err(e) => ctx.set_error(
                    builder.len(),
                    ErrorCode::GeometryError(e.to_string()).to_string(),
                ),
            };
            builder.commit_row();
        }),
    );

    registry.register_passthrough_nullable_1_arg::<StringType, GeometryType, _, _>(
        "st_geompointfromgeohash",
        |_, _| FunctionDomain::MayThrow,
        vectorize_with_builder_1_arg::<StringType, GeometryType>(|geohash, builder, ctx| {
            if let Some(validity) = &ctx.validity {
                if !validity.get_bit(builder.len()) {
                    builder.commit_row();
                    return;
                }
            }
            if geohash.len() > 12 {
                ctx.set_error(
                    builder.len(),
                    ErrorCode::GeometryError(
                        "Currently the precision only implement within 12 digits!".to_string(),
                    )
                    .to_string(),
                );
                builder.commit_row();
                return;
            }

            let geo: geo_types::Geometry = match decode_bbox(geohash) {
                Ok(rect) => Point::from(rect.center()).into(),
                Err(e) => {
                    ctx.set_error(
                        builder.len(),
                        ErrorCode::GeometryError(e.to_string()).to_string(),
                    );
                    builder.commit_row();
                    return;
                }
            };

            match geo.to_wkb(CoordDimensions::xy()) {
                Ok(binary) => builder.put_slice(binary.as_slice()),
                Err(e) => ctx.set_error(
                    builder.len(),
                    ErrorCode::GeometryError(e.to_string()).to_string(),
                ),
            };
            builder.commit_row();
        }),
    );

    registry.register_passthrough_nullable_2_arg::<NumberType<F64>, NumberType<F64>, GeometryType, _, _>(
        "st_makegeompoint",
        |_,_, _| FunctionDomain::Full,
        vectorize_with_builder_2_arg::<NumberType<F64>, NumberType<F64>, GeometryType>(|longitude, latitude, builder, ctx| {
            if let Some(validity) = &ctx.validity {
                if !validity.get_bit(builder.len()) {
                    builder.commit_row();
                    return;
                }
            }
            let geom = geo::Geometry::from(Point::new(longitude.0, latitude.0));
            builder.put_slice(geom.to_wkb(CoordDimensions::xy()).unwrap().as_slice());
            builder.commit_row();
        })
    );

    registry.register_passthrough_nullable_1_arg::<GeometryType, GeometryType, _, _>(
        "st_makepolygon",
        |_, _| FunctionDomain::MayThrow,
        vectorize_with_builder_1_arg::<GeometryType, GeometryType>(|wkb, builder, ctx| {
            if let Some(validity) = &ctx.validity {
                if !validity.get_bit(builder.len()) {
                    builder.commit_row();
                    return;
                }
            }

            let polygon = Wkb(wkb)
                .to_geo()
                .unwrap()
                .try_into()
                .map_err(|e: geo_types::Error| ErrorCode::GeometryError(e.to_string()))
                .and_then(|line_string: LineString| {
                    let points = line_string.into_points();
                    if points.len() < 4 {
                        Err(ErrorCode::GeometryError(
                            "Input lines must have at least 4 points!",
                        ))
                    } else if points.last() != points.first() {
                        Err(ErrorCode::GeometryError(
                            "The first and last elements are not equal.",
                        ))
                    } else {
                        geo_types::Geometry::from(Polygon::new(LineString::from(points), vec![]))
                            .to_wkb(CoordDimensions::xy())
                            .map_err(|e| ErrorCode::GeometryError(e.to_string()))
                    }
                });

            match polygon {
                Ok(p) => builder.put_slice(p.as_slice()),
                Err(e) => ctx.set_error(
                    builder.len(),
                    ErrorCode::GeometryError(e.to_string()).to_string(),
                ),
            };
            builder.commit_row();
        }),
    );

    registry.register_passthrough_nullable_2_arg::<GeometryType, GeometryType, GeometryType, _, _>(
        "st_makeline",
        |_, _, _| FunctionDomain::MayThrow,
        vectorize_with_builder_2_arg::<GeometryType, GeometryType, GeometryType>(
            |left_ewkb, right_ewkb, builder, ctx| {
                if let Some(validity) = &ctx.validity {
                    if !validity.get_bit(builder.len()) {
                        builder.commit_row();
                        return;
                    }
                }
                let left_geo = Ewkb(left_ewkb);
                let right_geo = Ewkb(right_ewkb);
                let geos = &vec![left_geo.to_geos().unwrap(), right_geo.to_geos().unwrap()];
                // check srid
                let srid = match get_shared_srid(geos) {
                    Ok(srid) => srid,
                    Err(e) => {
                        ctx.set_error(builder.len(), ErrorCode::GeometryError(e).to_string());
                        builder.commit_row();
                        return;
                    }
                };

                let mut coords: Vec<Coord> = vec![];
                for geometry in geos.iter() {
                    let g : geo_types::Geometry = geometry.try_into().unwrap();
                    match g {
                        geo_types::Geometry::Point(point) => {
                            coords.push(point.0);
                        },
                        geo_types::Geometry::LineString(line)=> {
                            coords.append(&mut line.clone().into_inner());
                        },
                        geo_types::Geometry::MultiPoint(multi_point)=> {
                            for point in multi_point.into_iter() {
                                coords.push(point.0);
                            }
                        },
                        _ => {
                            ctx.set_error(
                                builder.len(),
                                ErrorCode::GeometryError("Geometry expression must be a Point, MultiPoint, or LineString.").to_string(),
                            );
                            builder.commit_row();
                            return;
                        }
                    }
                }
                let geom = geo::Geometry::from(LineString::new(coords));
                match geom.to_ewkb(CoordDimensions::xy(), srid) {
                    Ok(data) => builder.put_slice(data.as_slice()),
                    Err(e) => ctx.set_error(builder.len(), e.to_string()),
                }
                builder.commit_row();
            },
        ),
    );

    registry.register_passthrough_nullable_1_arg::<GeometryType, StringType, _, _>(
        "st_geohash",
        |_, _| FunctionDomain::MayThrow,
        vectorize_with_builder_1_arg::<GeometryType, StringType>(|geometry, builder, ctx| {
            if let Some(validity) = &ctx.validity {
                if !validity.get_bit(builder.len()) {
                    builder.commit_row();
                    return;
                }
            }

            match point_to_geohash(geometry, None) {
                Ok(hash) => builder.put_str(&hash),
                Err(e) => {
                    ctx.set_error(
                        builder.len(),
                        ErrorCode::GeometryError(e.to_string()).to_string(),
                    );
                }
            };
            builder.commit_row();
        }),
    );

    registry.register_passthrough_nullable_2_arg::<GeometryType, Int32Type, StringType, _, _>(
        "st_geohash",
        |_, _, _| FunctionDomain::MayThrow,
        vectorize_with_builder_2_arg::<GeometryType, Int32Type, StringType>(
            |geometry, precision, builder, ctx| {
                if let Some(validity) = &ctx.validity {
                    if !validity.get_bit(builder.len()) {
                        builder.commit_row();
                        return;
                    }
                }

                if precision > 12 {
                    ctx.set_error(
                        builder.len(),
                        "Currently the precision only implement within 12 digits!",
                    );
                    builder.commit_row();
                    return;
                }

                match point_to_geohash(geometry, Some(precision)) {
                    Ok(hash) => builder.put_str(&hash),
                    Err(e) => {
                        ctx.set_error(
                            builder.len(),
                            ErrorCode::GeometryError(e.to_string()).to_string(),
                        );
                    }
                };
                builder.commit_row();
            },
        ),
    );

    registry.register_passthrough_nullable_1_arg::<StringType, GeometryType, _, _>(
        "st_geometryfromwkb",
        |_, _| FunctionDomain::MayThrow,
        vectorize_with_builder_1_arg::<StringType, GeometryType>(|str, builder, ctx| {
            if let Some(validity) = &ctx.validity {
                if !validity.get_bit(builder.len()) {
                    builder.commit_row();
                    return;
                }
            }

            let ewkb = match hex::decode(str) {
                Ok(binary) => Ewkb(binary),
                Err(e) => {
                    ctx.set_error(
                        builder.len(),
                        ErrorCode::GeometryError(e.to_string()).to_string(),
                    );
                    builder.commit_row();
                    return;
                }
            };
            let geos = match ewkb.to_geos() {
                Ok(geos) => geos,
                Err(e) => {
                    ctx.set_error(
                        builder.len(),
                        ErrorCode::GeometryError(e.to_string()).to_string(),
                    );
                    builder.commit_row();
                    return;
                }
            };

            match geos.to_ewkb(CoordDimensions::xy(), geos.srid()) {
                Ok(ewkb) => {
                    builder.put_slice(ewkb.as_slice());
                }
                Err(e) => {
                    ctx.set_error(
                        builder.len(),
                        ErrorCode::GeometryError(e.to_string()).to_string(),
                    );
                }
            }
            builder.commit_row();
        }),
    );

    registry.register_passthrough_nullable_1_arg::<BinaryType, GeometryType, _, _>(
        "st_geometryfromwkb",
        |_, _| FunctionDomain::MayThrow,
        vectorize_with_builder_1_arg::<BinaryType, GeometryType>(|binary, builder, ctx| {
            if let Some(validity) = &ctx.validity {
                if !validity.get_bit(builder.len()) {
                    builder.commit_row();
                    return;
                }
            }
            let ewkb = Ewkb(binary);
            let geos = match ewkb.to_geos() {
                Ok(geos) => geos,
                Err(e) => {
                    ctx.set_error(
                        builder.len(),
                        ErrorCode::GeometryError(e.to_string()).to_string(),
                    );
                    builder.commit_row();
                    return;
                }
            };

            match geos.to_ewkb(CoordDimensions::xy(), geos.srid()) {
                Ok(ewkb) => {
                    builder.put_slice(ewkb.as_slice());
                }
                Err(e) => {
                    ctx.set_error(
                        builder.len(),
                        ErrorCode::GeometryError(e.to_string()).to_string(),
                    );
                }
            }
            builder.commit_row();
        }),
    );
    registry.register_passthrough_nullable_2_arg::<StringType, Int32Type, GeometryType, _, _>(
        "st_geometryfromwkb",
        |_, _, _| FunctionDomain::MayThrow,
        vectorize_with_builder_2_arg::<StringType, Int32Type, GeometryType>(
            |str, srid, builder, ctx| {
                if let Some(validity) = &ctx.validity {
                    if !validity.get_bit(builder.len()) {
                        builder.commit_row();
                        return;
                    }
                }

                let binary = match hex::decode(str) {
                    Ok(binary) => binary,
                    Err(e) => {
                        ctx.set_error(
                            builder.len(),
                            ErrorCode::GeometryError(e.to_string()).to_string(),
                        );
                        builder.commit_row();
                        return;
                    }
                };

                match Ewkb(binary).to_ewkb(CoordDimensions::xy(), Some(srid)) {
                    Ok(ewkb) => {
                        builder.put_slice(ewkb.as_slice());
                    }
                    Err(e) => {
                        ctx.set_error(
                            builder.len(),
                            ErrorCode::GeometryError(e.to_string()).to_string(),
                        );
                    }
                }
                builder.commit_row();
            },
        ),
    );

    registry.register_passthrough_nullable_2_arg::<BinaryType, Int32Type, GeometryType, _, _>(
        "st_geometryfromwkb",
        |_, _, _| FunctionDomain::MayThrow,
        vectorize_with_builder_2_arg::<BinaryType, Int32Type, GeometryType>(
            |binary, srid, builder, ctx| {
                if let Some(validity) = &ctx.validity {
                    if !validity.get_bit(builder.len()) {
                        builder.commit_row();
                        return;
                    }
                }
                let ewkb = Ewkb(binary);
                let geos = match ewkb.to_geos() {
                    Ok(geos) => geos,
                    Err(e) => {
                        ctx.set_error(
                            builder.len(),
                            ErrorCode::GeometryError(e.to_string()).to_string(),
                        );
                        builder.commit_row();
                        return;
                    }
                };

                match geos.to_ewkb(CoordDimensions::xy(), Some(srid)) {
                    Ok(ewkb) => {
                        builder.put_slice(ewkb.as_slice());
                    }
                    Err(e) => {
                        ctx.set_error(
                            builder.len(),
                            ErrorCode::GeometryError(e.to_string()).to_string(),
                        );
                    }
                }
                builder.commit_row();
            },
        ),
    );

    registry.register_passthrough_nullable_1_arg::<StringType, GeometryType, _, _>(
        "st_geometryfromwkt",
        |_, _| FunctionDomain::MayThrow,
        vectorize_with_builder_1_arg::<StringType, GeometryType>(|wkt, builder, ctx| {
            if let Some(validity) = &ctx.validity {
                if !validity.get_bit(builder.len()) {
                    builder.commit_row();
                    return;
                }
            }

            match parse_to_ewkb(wkt.as_bytes(), None) {
                Ok(data) => builder.put_slice(data.as_slice()),
                Err(e) => ctx.set_error(
                    builder.len(),
                    ErrorCode::GeometryError(e.to_string()).to_string(),
                ),
            }
            builder.commit_row();
        }),
    );

    registry.register_passthrough_nullable_2_arg::<StringType, Int32Type, GeometryType, _, _>(
        "st_geometryfromwkt",
        |_, _, _| FunctionDomain::MayThrow,
        vectorize_with_builder_2_arg::<StringType, Int32Type, GeometryType>(
            |wkt, srid, builder, ctx| {
                if let Some(validity) = &ctx.validity {
                    if !validity.get_bit(builder.len()) {
                        builder.commit_row();
                        return;
                    }
                }
                match parse_to_ewkb(wkt.as_bytes(), Some(srid)) {
                    Ok(data) => builder.put_slice(data.as_slice()),
                    Err(e) => ctx.set_error(
                        builder.len(),
                        ErrorCode::GeometryError(e.to_string()).to_string(),
                    ),
                }
                builder.commit_row();
            },
        ),
    );

    registry.register_passthrough_nullable_1_arg::<GeometryType, GeometryType, _, _>(
        "st_startpoint",
        |_, _| FunctionDomain::MayThrow,
        vectorize_with_builder_1_arg::<GeometryType, GeometryType>(|geometry, builder, ctx| {
            if let Some(validity) = &ctx.validity {
                if !validity.get_bit(builder.len()) {
                    builder.commit_row();
                    return;
                }
            }

            let point = match <geo_types::Geometry as TryInto<LineString>>::try_into(
                Ewkb(geometry).to_geo().unwrap(),
            ) {
                Ok(line_string) => line_string.points().next().unwrap(),
                Err(e) => {
                    ctx.set_error(
                        builder.len(),
                        ErrorCode::GeometryError(e.to_string()).to_string(),
                    );
                    builder.commit_row();
                    return;
                }
            };

            match geo_types::Geometry::from(point).to_wkb(CoordDimensions::xy()) {
                Ok(binary) => builder.put_slice(binary.as_slice()),
                Err(e) => ctx.set_error(
                    builder.len(),
                    ErrorCode::GeometryError(e.to_string()).to_string(),
                ),
            };
            builder.commit_row();
        }),
    );

    registry.register_combine_nullable_1_arg::<GeometryType, NumberType<F64>, _, _>(
        "st_length",
        |_, _| FunctionDomain::MayThrow,
        vectorize_with_builder_1_arg::<GeometryType, NullableType<NumberType<F64>>>(
            |geometry, builder, ctx| {
                if let Some(validity) = &ctx.validity {
                    if !validity.get_bit(builder.len()) {
                        builder.push_null();
                        return;
                    }
                }

                let g: geo_types::Geometry = Ewkb(geometry).to_geos().unwrap().try_into().unwrap();
                let mut distance = 0f64;
                match g {
                    geo_types::Geometry::LineString(lines) => {
                        for line in lines.lines() {
                            distance += line.euclidean_length();
                        }
                    }
                    geo_types::Geometry::MultiLineString(multi_lines) => {
                        for line_string in multi_lines.0 {
                            for line in line_string.lines() {
                                distance += line.euclidean_length();
                            }
                        }
                    }
                    geo_types::Geometry::GeometryCollection(geom_c) => {
                        for geometry in geom_c.0 {
                            if let geo::Geometry::LineString(line_string) = geometry {
                                for line in line_string.lines() {
                                    distance += line.euclidean_length();
                                }
                            }
                        }
                    }
                    _ => {}
                }

                builder.push(format!("{:.9}", distance).parse().unwrap());
            },
        ),
    );

    registry.register_combine_nullable_1_arg::<GeometryType, NumberType<F64>, _, _>(
        "st_x",
        |_, _| FunctionDomain::MayThrow,
        vectorize_with_builder_1_arg::<GeometryType, NullableType<NumberType<F64>>>(
            |geometry, builder, ctx| {
                if let Some(validity) = &ctx.validity {
                    if !validity.get_bit(builder.len()) {
                        builder.push_null();
                        return;
                    }
                }

                match <geo_types::Geometry as TryInto<Point>>::try_into(
                    Ewkb(geometry).to_geo().unwrap(),
                ) {
                    Ok(point) => builder.push(F64::from(AsPrimitive::<f64>::as_(point.x()))),
                    Err(e) => ctx.set_error(
                        builder.len(),
                        ErrorCode::GeometryError(e.to_string()).to_string(),
                    ),
                };
            },
        ),
    );

    registry.register_combine_nullable_1_arg::<GeometryType, NumberType<F64>, _, _>(
        "st_y",
        |_, _| FunctionDomain::MayThrow,
        vectorize_with_builder_1_arg::<GeometryType, NullableType<NumberType<F64>>>(
            |geometry, builder, ctx| {
                if let Some(validity) = &ctx.validity {
                    if !validity.get_bit(builder.len()) {
                        builder.push_null();
                        return;
                    }
                }

                match <geo_types::Geometry as TryInto<Point>>::try_into(
                    Ewkb(geometry).to_geo().unwrap(),
                ) {
                    Ok(point) => builder.push(F64::from(AsPrimitive::<f64>::as_(point.y()))),
                    Err(e) => ctx.set_error(
                        builder.len(),
                        ErrorCode::GeometryError(e.to_string()).to_string(),
                    ),
                };
            },
        ),
    );

    registry.register_combine_nullable_1_arg::<GeometryType, Int32Type, _, _>(
        "st_srid",
        |_, _| FunctionDomain::Full,
        vectorize_with_builder_1_arg::<GeometryType, NullableType<Int32Type>>(
            |geometry, output, ctx| {
                if let Some(validity) = &ctx.validity {
                    if !validity.get_bit(output.len()) {
                        output.push_null();
                        return;
                    }
                }

                output.push(Ewkb(geometry).to_geos().unwrap().srid().unwrap_or(4326));
            },
        ),
    );

    registry.register_combine_nullable_1_arg::<GeometryType, NumberType<F64>, _, _>(
        "st_xmax",
        |_, _| FunctionDomain::Full,
        vectorize_with_builder_1_arg::<GeometryType, NullableType<NumberType<F64>>>(
            |geometry, builder, ctx| {
                if let Some(validity) = &ctx.validity {
                    if !validity.get_bit(builder.len()) {
                        builder.push_null();
                        return;
                    }
                }

                match st_extreme(&Ewkb(geometry).to_geo().unwrap(), Axis::X, Extremum::Max) {
                    None => builder.push_null(),
                    Some(x_max) => builder.push(F64::from(AsPrimitive::<f64>::as_(x_max))),
                };
            },
        ),
    );

    registry.register_combine_nullable_1_arg::<GeometryType, NumberType<F64>, _, _>(
        "st_xmin",
        |_, _| FunctionDomain::Full,
        vectorize_with_builder_1_arg::<GeometryType, NullableType<NumberType<F64>>>(
            |geometry, builder, ctx| {
                if let Some(validity) = &ctx.validity {
                    if !validity.get_bit(builder.len()) {
                        builder.push_null();
                        return;
                    }
                }
                match st_extreme(&Ewkb(geometry).to_geo().unwrap(), Axis::X, Extremum::Min) {
                    None => builder.push_null(),
                    Some(x_min) => builder.push(F64::from(AsPrimitive::<f64>::as_(x_min))),
                };
            },
        ),
    );

    registry.register_combine_nullable_1_arg::<GeometryType, NumberType<F64>, _, _>(
        "st_ymax",
        |_, _| FunctionDomain::Full,
        vectorize_with_builder_1_arg::<GeometryType, NullableType<NumberType<F64>>>(
            |geometry, builder, ctx| {
                if let Some(validity) = &ctx.validity {
                    if !validity.get_bit(builder.len()) {
                        builder.push_null();
                        return;
                    }
                }

                match st_extreme(&Ewkb(geometry).to_geo().unwrap(), Axis::Y, Extremum::Max) {
                    None => builder.push_null(),
                    Some(y_max) => builder.push(F64::from(AsPrimitive::<f64>::as_(y_max))),
                };
            },
        ),
    );

    registry.register_combine_nullable_1_arg::<GeometryType, NumberType<F64>, _, _>(
        "st_ymin",
        |_, _| FunctionDomain::Full,
        vectorize_with_builder_1_arg::<GeometryType, NullableType<NumberType<F64>>>(
            |geometry, builder, ctx| {
                if let Some(validity) = &ctx.validity {
                    if !validity.get_bit(builder.len()) {
                        builder.push_null();
                        return;
                    }
                }

                match st_extreme(&Ewkb(geometry).to_geo().unwrap(), Axis::Y, Extremum::Min) {
                    None => builder.push_null(),
                    Some(y_min) => builder.push(F64::from(AsPrimitive::<f64>::as_(y_min))),
                };
            },
        ),
    );

    registry.register_passthrough_nullable_1_arg::<GeometryType, StringType, _, _>(
        "to_string",
        |_, _| FunctionDomain::MayThrow,
        vectorize_with_builder_1_arg::<GeometryType, StringType>(|b, builder, ctx| {
            if let Some(validity) = &ctx.validity {
                if !validity.get_bit(builder.len()) {
                    builder.commit_row();
                    return;
                }
            }

            match geometry_format(Ewkb(b), ctx.func_ctx.geometry_output_format) {
                Ok(data) => builder.put_str(&data),
                Err(e) => {
                    ctx.set_error(
                        builder.len(),
                        ErrorCode::GeometryError(e.to_string()).to_string(),
                    );
                }
            }
            builder.commit_row();
        }),
    );

    registry.register_passthrough_nullable_1_arg::<StringType, GeometryType, _, _>(
        "to_geometry",
        |_, _| FunctionDomain::MayThrow,
        vectorize_with_builder_1_arg::<StringType, GeometryType>(|str, builder, ctx| {
            if let Some(validity) = &ctx.validity {
                if !validity.get_bit(builder.len()) {
                    builder.commit_row();
                    return;
                }
            }
            match str_to_geometry_impl(str, None) {
                Ok(data) => builder.put_slice(data.as_slice()),
                Err(e) => ctx.set_error(
                    builder.len(),
                    ErrorCode::GeometryError(e.to_string()).to_string(),
                ),
            }
            builder.commit_row();
        }),
    );

    registry.register_passthrough_nullable_2_arg::<StringType, Int32Type, GeometryType, _, _>(
        "to_geometry",
        |_, _, _| FunctionDomain::MayThrow,
        vectorize_with_builder_2_arg::<StringType, Int32Type, GeometryType>(
            |str, srid, builder, ctx| {
                if let Some(validity) = &ctx.validity {
                    if !validity.get_bit(builder.len()) {
                        builder.commit_row();
                        return;
                    }
                }
                match str_to_geometry_impl(str, Some(srid)) {
                    Ok(data) => builder.put_slice(data.as_slice()),
                    Err(e) => ctx.set_error(
                        builder.len(),
                        ErrorCode::GeometryError(e.to_string()).to_string(),
                    ),
                }
                builder.commit_row();
            },
        ),
    );

    registry.register_passthrough_nullable_1_arg::<BinaryType, GeometryType, _, _>(
        "to_geometry",
        |_, _| FunctionDomain::MayThrow,
        vectorize_with_builder_1_arg::<BinaryType, GeometryType>(|binary, builder, ctx| {
            if let Some(validity) = &ctx.validity {
                if !validity.get_bit(builder.len()) {
                    builder.commit_row();
                    return;
                }
            }
            let ewkb = Ewkb(binary);
            let geos = match ewkb.to_geos() {
                Ok(geos) => geos,
                Err(e) => {
                    ctx.set_error(
                        builder.len(),
                        ErrorCode::GeometryError(e.to_string()).to_string(),
                    );
                    builder.commit_row();
                    return;
                }
            };

            match geos.to_ewkb(CoordDimensions::xy(), geos.srid()) {
                Ok(ewkb) => builder.put_slice(ewkb.as_slice()),
                Err(e) => ctx.set_error(
                    builder.len(),
                    ErrorCode::GeometryError(e.to_string()).to_string(),
                ),
            }
            builder.commit_row();
        }),
    );

    registry.register_passthrough_nullable_2_arg::<BinaryType, Int32Type, GeometryType, _, _>(
        "to_geometry",
        |_, _, _| FunctionDomain::MayThrow,
        vectorize_with_builder_2_arg::<BinaryType, Int32Type, GeometryType>(
            |binary, srid, builder, ctx| {
                if let Some(validity) = &ctx.validity {
                    if !validity.get_bit(builder.len()) {
                        builder.commit_row();
                        return;
                    }
                }

                let geo = match Ewkb(binary).to_geo() {
                    Ok(geo) => geo,
                    Err(e) => {
                        ctx.set_error(
                            builder.len(),
                            ErrorCode::GeometryError(e.to_string()).to_string(),
                        );
                        builder.commit_row();
                        return;
                    }
                };

                match geo.to_ewkb(CoordDimensions::xy(), Some(srid)) {
                    Ok(ewkb) => builder.put_slice(ewkb.as_slice()),
                    Err(e) => ctx.set_error(
                        builder.len(),
                        ErrorCode::GeometryError(e.to_string()).to_string(),
                    ),
                };
                builder.commit_row();
            },
        ),
    );

    registry.register_passthrough_nullable_1_arg::<VariantType, GeometryType, _, _>(
        "to_geometry",
        |_, _| FunctionDomain::MayThrow,
        vectorize_with_builder_1_arg::<VariantType, GeometryType>(|json, builder, ctx| {
            if let Some(validity) = &ctx.validity {
                if !validity.get_bit(builder.len()) {
                    builder.commit_row();
                    return;
                }
            }
            match json_to_geometry_impl(json, None) {
                Ok(data) => builder.put_slice(data.as_slice()),
                Err(e) => ctx.set_error(
                    builder.len(),
                    ErrorCode::GeometryError(e.to_string()).to_string(),
                ),
            }
            builder.commit_row();
        }),
    );

    registry.register_passthrough_nullable_2_arg::<VariantType, Int32Type, GeometryType, _, _>(
        "to_geometry",
        |_, _, _| FunctionDomain::MayThrow,
        vectorize_with_builder_2_arg::<VariantType, Int32Type, GeometryType>(
            |json, srid, builder, ctx| {
                if let Some(validity) = &ctx.validity {
                    if !validity.get_bit(builder.len()) {
                        builder.commit_row();
                        return;
                    }
                }
                match json_to_geometry_impl(json, Some(srid)) {
                    Ok(data) => builder.put_slice(data.as_slice()),
                    Err(e) => ctx.set_error(
                        builder.len(),
                        ErrorCode::GeometryError(e.to_string()).to_string(),
                    ),
                }
                builder.commit_row();
            },
        ),
    );

    registry.register_combine_nullable_1_arg::<VariantType, GeometryType, _, _>(
        "try_to_geometry",
        |_, _| FunctionDomain::Full,
        vectorize_with_builder_1_arg::<VariantType, NullableType<GeometryType>>(
            |json, output, ctx| {
                if let Some(validity) = &ctx.validity {
                    if !validity.get_bit(output.len()) {
                        output.push_null();
                        return;
                    }
                }
                match json_to_geometry_impl(json, None) {
                    Ok(data) => {
                        output.validity.push(true);
                        output.builder.put_slice(data.as_slice());
                        output.builder.commit_row();
                    }
                    Err(_) => output.push_null(),
                }
            },
        ),
    );

    registry.register_combine_nullable_2_arg::<VariantType, Int32Type, GeometryType, _, _>(
        "try_to_geometry",
        |_, _, _| FunctionDomain::Full,
        vectorize_with_builder_2_arg::<VariantType, Int32Type, NullableType<GeometryType>>(
            |json, srid, output, ctx| {
                if let Some(validity) = &ctx.validity {
                    if !validity.get_bit(output.len()) {
                        output.push_null();
                        return;
                    }
                }
                match json_to_geometry_impl(json, Some(srid)) {
                    Ok(data) => {
                        output.validity.push(true);
                        output.builder.put_slice(data.as_slice());
                        output.builder.commit_row();
                    }
                    Err(_) => output.push_null(),
                }
            },
        ),
    );

    registry.register_combine_nullable_1_arg::<StringType, GeometryType, _, _>(
        "try_to_geometry",
        |_, _| FunctionDomain::Full,
        vectorize_with_builder_1_arg::<StringType, NullableType<GeometryType>>(
            |str, output, ctx| {
                if let Some(validity) = &ctx.validity {
                    if !validity.get_bit(output.len()) {
                        output.push_null();
                        return;
                    }
                }
                match str_to_geometry_impl(str, None) {
                    Ok(data) => {
                        output.validity.push(true);
                        output.builder.put_slice(data.as_slice());
                        output.builder.commit_row();
                    }
                    Err(_) => output.push_null(),
                }
            },
        ),
    );

    registry.register_combine_nullable_2_arg::<StringType, Int32Type, GeometryType, _, _>(
        "try_to_geometry",
        |_, _, _| FunctionDomain::Full,
        vectorize_with_builder_2_arg::<StringType, Int32Type, NullableType<GeometryType>>(
            |str, srid, output, ctx| {
                if let Some(validity) = &ctx.validity {
                    if !validity.get_bit(output.len()) {
                        output.push_null();
                        return;
                    }
                }
                match str_to_geometry_impl(str, Some(srid)) {
                    Ok(data) => {
                        output.validity.push(true);
                        output.builder.put_slice(data.as_slice());
                        output.builder.commit_row();
                    }
                    Err(_) => output.push_null(),
                }
            },
        ),
    );

    registry.register_combine_nullable_1_arg::<BinaryType, GeometryType, _, _>(
        "try_to_geometry",
        |_, _| FunctionDomain::Full,
        vectorize_with_builder_1_arg::<BinaryType, NullableType<GeometryType>>(
            |binary, output, ctx| {
                if let Some(validity) = &ctx.validity {
                    if !validity.get_bit(output.len()) {
                        output.push_null();
                        return;
                    }
                }
                let ewkb = Ewkb(binary);
                let geos = match ewkb.to_geos() {
                    Ok(geos) => geos,
                    Err(_) => {
                        output.push_null();
                        return;
                    }
                };

                match geos.to_ewkb(CoordDimensions::xy(), geos.srid()) {
                    Ok(ewkb) => {
                        output.validity.push(true);
                        output.builder.put_slice(ewkb.as_slice());
                        output.builder.commit_row();
                    }
                    Err(_) => output.push_null(),
                }
            },
        ),
    );

    registry.register_combine_nullable_2_arg::<BinaryType, Int32Type, GeometryType, _, _>(
        "try_to_geometry",
        |_, _, _| FunctionDomain::Full,
        vectorize_with_builder_2_arg::<BinaryType, Int32Type, NullableType<GeometryType>>(
            |binary, srid, output, ctx| {
                if let Some(validity) = &ctx.validity {
                    if !validity.get_bit(output.len()) {
                        output.push_null();
                        return;
                    }
                }
                let geo = match Ewkb(binary).to_geo() {
                    Ok(geo) => geo,
                    Err(_) => {
                        output.push_null();
                        return;
                    }
                };

                match geo.to_ewkb(CoordDimensions::xy(), Some(srid)) {
                    Ok(ewkb) => {
                        output.validity.push(true);
                        output.builder.put_slice(ewkb.as_slice());
                        output.builder.commit_row();
                    }
                    Err(_) => output.push_null(),
                }
            },
        ),
    );

    // registry.register_passthrough_nullable_2_arg::<GeometryType, Int32Type, GeometryType, _, _>(
    //     "st_transform",
    //     |_, _, _| FunctionDomain::MayThrow,
    //     vectorize_with_builder_2_arg::<GeometryType, Int32Type, GeometryType>(
    //         |original, srid, builder, ctx| {
    //             if let Some(validity) = &ctx.validity {
    //                 if !validity.get_bit(builder.len()) {
    //                     builder.commit_row();
    //                     return;
    //                 }
    //             }
    //
    //             #[allow(unused_assignments)]
    //             let mut from_srid = 0;
    //
    //             // All representations of the geo types supported by crates under the GeoRust organization, have not implemented srid().
    //             // Currently, the srid() of all types returns the default value `None`, so we need to parse it manually here.
    //             match read_ewkb_srid(&mut std::io::Cursor::new(original)) {
    //                 Ok(srid) if srid.is_some() => from_srid = srid.unwrap(),
    //                 _ => {
    //                     ctx.set_error(
    //                         builder.len(),
    //                         ErrorCode::GeometryError(" input geometry must has the correct SRID")
    //                             .to_string(),
    //                     );
    //                     builder.commit_row();
    //                     return;
    //                 }
    //             }
    //
    //             let result = {
    //                 Ewkb(original).to_geo().map_err(ErrorCode::from).and_then(
    //                     |mut geom: Geometry| {
    //                         Proj::new_known_crs(&make_crs(from_srid), &make_crs(srid), None)
    //                             .map_err(|e| ErrorCode::GeometryError(e.to_string()))
    //                             .and_then(|proj| {
    //                                 geom.transform(&proj)
    //                                     .map_err(|e| ErrorCode::GeometryError(e.to_string()))
    //                                     .and_then(|_| {
    //                                         geom.to_ewkb(geom.dims(), Some(srid))
    //                                             .map_err(ErrorCode::from)
    //                                     })
    //                             })
    //                     },
    //                 )
    //             };
    //
    //             match result {
    //                 Ok(data) => {
    //                     builder.put_slice(data.as_slice());
    //                 }
    //                 Err(e) => {
    //                     ctx.set_error(builder.len(), e.to_string());
    //                 }
    //             }
    //
    //             builder.commit_row();
    //         },
    //     ),
    // );
    //
    // registry.register_passthrough_nullable_3_arg::<GeometryType, Int32Type, Int32Type, GeometryType, _, _>(
    //     "st_transform",
    //     |_, _, _,_| FunctionDomain::MayThrow,
    //     vectorize_with_builder_3_arg::<GeometryType, Int32Type,Int32Type, GeometryType>(
    //         |original, from_srid, to_srid, builder, ctx| {
    //             if let Some(validity) = &ctx.validity {
    //                 if !validity.get_bit(builder.len()) {
    //                     builder.commit_row();
    //                     return;
    //                 }
    //             }
    //
    //             let result = {
    //                 Proj::new_known_crs(&make_crs(from_srid), &make_crs(to_srid), None)
    //                     .map_err(|e| ErrorCode::GeometryError(e.to_string()))
    //                     .and_then(|proj| {
    //                     let old = Ewkb(original.to_vec());
    //                     Ewkb(old.to_ewkb(old.dims(), Some(from_srid)).unwrap()).to_geo().map_err(ErrorCode::from).and_then(|mut geom| {
    //                         geom.transform(&proj).map_err(|e|ErrorCode::GeometryError(e.to_string())).and_then(|_| {
    //                             geom.to_ewkb(old.dims(), Some(to_srid)).map_err(ErrorCode::from)
    //                         })
    //                     })
    //                 })
    //             };
    //             match result {
    //                 Ok(data) => {
    //                     builder.put_slice(data.as_slice());
    //                 }
    //                 Err(e) => {
    //                     ctx.set_error(builder.len(), e.to_string());
    //                 }
    //             }
    //
    //             builder.commit_row();
    //         },
    //     ),
    // );
}

// fn make_crs(srid: i32) -> String {
//     format!("EPSG:{}", srid)
// }

#[inline]
fn get_shared_srid(geometries: &Vec<Geometry>) -> Result<Option<i32>, String> {
    let mut srid: Option<i32> = None;
    let mut error_srid: String = String::new();
    let check_srid = geometries.windows(2).all(|w| {
        let v1 = w[0].srid();
        let v2 = w[1].srid();
        match v1.eq(&v2) {
            true => {
                srid = v1;
                true
            }
            false => {
                error_srid = "Srid does not match!".to_string();
                false
            }
        }
    });
    match check_srid {
        true => Ok(srid),
        false => Err(error_srid.clone()),
    }
}

pub fn ewkb_to_json(buf: &[u8]) -> databend_common_exception::Result<String> {
    Ewkb(buf)
        .to_geos()
        .map_err(|e| ErrorCode::GeometryError(e.to_string()))
        .and_then(|geos| {
            geos.to_json()
                .map_err(|e| ErrorCode::GeometryError(e.to_string()))
                .map(|json: String| json)
        })
}

/// The argument str must be a string expression that represents a valid geometric object in one of the following formats:
///
/// WKT (well-known text).
/// WKB (well-known binary) in hexadecimal format (without a leading 0x).
/// EWKT (extended well-known text).
/// EWKB (extended well-known binary) in hexadecimal format (without a leading 0x).
/// GEOJSON
fn str_to_geometry_impl(
    str: &str,
    srid: Option<i32>,
) -> databend_common_exception::Result<Vec<u8>> {
    let geo_type = match parse_to_subtype(str.as_bytes()) {
        Ok(geo_types) => geo_types,
        Err(e) => return Err(ErrorCode::GeometryError(e.to_string())),
    };
    let ewkb = match geo_type {
        GeometryDataType::WKT | GeometryDataType::EWKT => parse_to_ewkb(str.as_bytes(), srid),
        GeometryDataType::GEOJSON => GeoJson(str)
            .to_ewkb(CoordDimensions::xy(), srid)
            .map_err(|e| ErrorCode::GeometryError(e.to_string())),
        GeometryDataType::WKB | GeometryDataType::EWKB => {
            let ewkb = match hex::decode(str) {
                Ok(binary) => Ewkb(binary),
                Err(e) => return Err(ErrorCode::GeometryError(e.to_string())),
            };

            let geos = match ewkb.to_geos() {
                Ok(geos) => geos,
                Err(e) => return Err(ErrorCode::GeometryError(e.to_string())),
            };

            geos.to_ewkb(CoordDimensions::xy(), srid.or(geos.srid()))
                .map_err(|e| ErrorCode::GeometryError(e.to_string()))
        }
    };

    match ewkb {
        Ok(data) => Ok(data),
        Err(e) => Err(ErrorCode::GeometryError(e.to_string())),
    }
}

fn json_to_geometry_impl(
    binary: &[u8],
    srid: Option<i32>,
) -> databend_common_exception::Result<Vec<u8>> {
    let s = to_string(binary);
    let json = GeoJson(s.as_str());
    match json.to_ewkb(CoordDimensions::xy(), srid) {
        Ok(data) => Ok(data),
        Err(e) => Err(ErrorCode::GeometryError(e.to_string())),
    }
}

fn point_to_geohash(
    geometry: &[u8],
    precision: Option<i32>,
) -> databend_common_exception::Result<String> {
    let point = match Ewkb(geometry).to_geo() {
        Ok(geo) => Point::try_from(geo),
        Err(e) => return Err(ErrorCode::GeometryError(e.to_string())),
    };

    let hash = match point {
        Ok(point) => encode(point.0, precision.map_or(12, |p| p as usize)),
        Err(e) => return Err(ErrorCode::GeometryError(e.to_string())),
    };
    match hash {
        Ok(hash) => Ok(hash),
        Err(e) => Err(ErrorCode::GeometryError(e.to_string())),
    }
}

fn st_extreme(geometry: &geo_types::Geometry<f64>, axis: Axis, extremum: Extremum) -> Option<f64> {
    match geometry {
        geo_types::Geometry::Point(point) => {
            let coord = match axis {
                Axis::X => point.x(),
                Axis::Y => point.y(),
            };
            Some(coord)
        }
        geo_types::Geometry::MultiPoint(multi_point) => {
            let mut extreme_coord: Option<f64> = None;
            for point in multi_point {
                if let Some(coord) = st_extreme(&geo_types::Geometry::Point(*point), axis, extremum)
                {
                    extreme_coord = match extreme_coord {
                        Some(existing) => match extremum {
                            Extremum::Max => Some(existing.max(coord)),
                            Extremum::Min => Some(existing.min(coord)),
                        },
                        None => Some(coord),
                    };
                }
            }
            extreme_coord
        }
        geo_types::Geometry::Line(line) => {
            let bounding_rect = line.bounding_rect();
            let coord = match axis {
                Axis::X => match extremum {
                    Extremum::Max => bounding_rect.max().x,
                    Extremum::Min => bounding_rect.min().x,
                },
                Axis::Y => match extremum {
                    Extremum::Max => bounding_rect.max().y,
                    Extremum::Min => bounding_rect.min().y,
                },
            };
            Some(coord)
        }
        geo_types::Geometry::MultiLineString(multi_line) => {
            let mut extreme_coord: Option<f64> = None;
            for line in multi_line {
                if let Some(coord) = st_extreme(
                    &geo_types::Geometry::LineString(line.clone()),
                    axis,
                    extremum,
                ) {
                    extreme_coord = match extreme_coord {
                        Some(existing) => match extremum {
                            Extremum::Max => Some(existing.max(coord)),
                            Extremum::Min => Some(existing.min(coord)),
                        },
                        None => Some(coord),
                    };
                }
            }
            extreme_coord
        }
        geo_types::Geometry::Polygon(polygon) => {
            let bounding_rect = polygon.bounding_rect().unwrap();
            let coord = match axis {
                Axis::X => match extremum {
                    Extremum::Max => bounding_rect.max().x,
                    Extremum::Min => bounding_rect.min().x,
                },
                Axis::Y => match extremum {
                    Extremum::Max => bounding_rect.max().y,
                    Extremum::Min => bounding_rect.min().y,
                },
            };
            Some(coord)
        }
        geo_types::Geometry::MultiPolygon(multi_polygon) => {
            let mut extreme_coord: Option<f64> = None;
            for polygon in multi_polygon {
                if let Some(coord) = st_extreme(
                    &geo_types::Geometry::Polygon(polygon.clone()),
                    axis,
                    extremum,
                ) {
                    extreme_coord = match extreme_coord {
                        Some(existing) => match extremum {
                            Extremum::Max => Some(existing.max(coord)),
                            Extremum::Min => Some(existing.min(coord)),
                        },
                        None => Some(coord),
                    };
                }
            }
            extreme_coord
        }
        geo_types::Geometry::GeometryCollection(geometry_collection) => {
            let mut extreme_coord: Option<f64> = None;
            for geometry in geometry_collection {
                if let Some(coord) = st_extreme(geometry, axis, extremum) {
                    extreme_coord = match extreme_coord {
                        Some(existing) => match extremum {
                            Extremum::Max => Some(existing.max(coord)),
                            Extremum::Min => Some(existing.min(coord)),
                        },
                        None => Some(coord),
                    };
                }
            }
            extreme_coord
        }
        geo_types::Geometry::LineString(line_string) => {
            line_string.bounding_rect().map(|rect| match axis {
                Axis::X => match extremum {
                    Extremum::Max => rect.max().x,
                    Extremum::Min => rect.min().x,
                },
                Axis::Y => match extremum {
                    Extremum::Max => rect.max().y,
                    Extremum::Min => rect.min().y,
                },
            })
        }
        geo_types::Geometry::Rect(rect) => {
            let coord = match axis {
                Axis::X => match extremum {
                    Extremum::Max => rect.max().x,
                    Extremum::Min => rect.min().x,
                },
                Axis::Y => match extremum {
                    Extremum::Max => rect.max().y,
                    Extremum::Min => rect.min().y,
                },
            };
            Some(coord)
        }
        geo_types::Geometry::Triangle(triangle) => {
            let bounding_rect = triangle.bounding_rect();
            let coord = match axis {
                Axis::X => match extremum {
                    Extremum::Max => bounding_rect.max().x,
                    Extremum::Min => bounding_rect.min().x,
                },
                Axis::Y => match extremum {
                    Extremum::Max => bounding_rect.max().y,
                    Extremum::Min => bounding_rect.min().y,
                },
            };
            Some(coord)
        }
    }
}

fn check_geometry_collection(geometry: &geo::Geometry) -> Option<String> {
    if let geo::Geometry::GeometryCollection(_) = geometry {
        Some(ErrorCode::GeometryError("A GEOMETRY object that is a GeometryCollection").to_string())
    } else {
        None
    }
}<|MERGE_RESOLUTION|>--- conflicted
+++ resolved
@@ -236,15 +236,9 @@
                 } else {
                     let l_geo: geo::Geometry = l_geos.to_geo().unwrap();
                     let r_geo: geo::Geometry = r_geos.to_geo().unwrap();
-<<<<<<< HEAD
-                    if let Some(err) = check_geometry_collection(&l_geo) {
-                        builder.push_null();
-                        ctx.set_error(builder.len(), err);
-                    } else if let Some(err) = check_geometry_collection(&r_geo) {
-                        builder.push_null();
-                        ctx.set_error(builder.len(), err);
-=======
-                    if let geo::Geometry::GeometryCollection(_) = l_geo {
+                    if matches!(l_geo, geo::Geometry::GeometryCollection(_))
+                        || matches!(r_geo, geo::Geometry::GeometryCollection(_))
+                    {
                         builder.push_null();
                         ctx.set_error(
                             builder.len(),
@@ -253,16 +247,6 @@
                             )
                             .to_string(),
                         );
-                    } else if let geo::Geometry::GeometryCollection(_) = r_geo {
-                        builder.push_null();
-                        ctx.set_error(
-                            builder.len(),
-                            ErrorCode::GeometryError(
-                                "A GEOMETRY object that is a GeometryCollection",
-                            )
-                            .to_string(),
-                        );
->>>>>>> cacb6dfe
                     } else {
                         builder.push(l_geo.contains(&r_geo));
                     }
@@ -1838,12 +1822,4 @@
             Some(coord)
         }
     }
-}
-
-fn check_geometry_collection(geometry: &geo::Geometry) -> Option<String> {
-    if let geo::Geometry::GeometryCollection(_) = geometry {
-        Some(ErrorCode::GeometryError("A GEOMETRY object that is a GeometryCollection").to_string())
-    } else {
-        None
-    }
 }