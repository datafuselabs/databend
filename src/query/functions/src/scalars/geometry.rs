--- conflicted
+++ resolved
@@ -221,7 +221,6 @@
         }),
     );
 
-<<<<<<< HEAD
     registry.register_passthrough_nullable_1_arg::<GeometryType, GeometryType, _, _>(
         "st_endpoint",
         |_, _| FunctionDomain::MayThrow,
@@ -267,7 +266,7 @@
 
             builder.commit_row();
         }),
-=======
+
     registry.register_combine_nullable_1_arg::<GeometryType, Int32Type, _, _>(
         "st_dimension",
         |_, _| FunctionDomain::MayThrow,
@@ -298,7 +297,6 @@
                 }
             },
         ),
->>>>>>> fffd7c65
     );
 
     registry.register_passthrough_nullable_1_arg::<StringType, GeometryType, _, _>(
