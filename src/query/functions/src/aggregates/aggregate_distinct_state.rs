--- conflicted
+++ resolved
@@ -23,16 +23,10 @@
 use common_arrow::arrow::bitmap::Bitmap;
 use common_datavalues::prelude::*;
 use common_exception::Result;
-<<<<<<< HEAD
+use common_hashtable::HashSet as CommonHashSet;
 use common_hashtable::HashtableKeyable;
+use common_hashtable::KeysRef;
 use common_hashtable::StackHashSet;
-=======
-use common_hashtable::HashSet as CommonHashSet;
-use common_hashtable::HashSetWithStackMemory;
-use common_hashtable::HashTableEntity;
-use common_hashtable::HashTableKeyable;
->>>>>>> ae600b5a
-use common_hashtable::KeysRef;
 use common_io::prelude::*;
 use serde::Deserialize;
 use serde::Serialize;
@@ -186,25 +180,36 @@
 impl AggregateDistinctStringState {
     #[inline]
     fn insert_and_materialize(&mut self, key: &KeysRef) {
-        let entity = self.set.insert_key(key, &mut self.inserted);
-        if self.inserted {
-            let data = unsafe { key.as_slice() };
-
-            let holder = self.holders.last_mut().unwrap();
-            // TODO(sundy): may cause memory fragmentation, refactor this using arena
-            if holder.may_resize(data.len()) {
-                let mut holder = MutableStringColumn::with_values_capacity(
-                    HOLDER_BYTES_CAPACITY.max(data.len()),
-                    HOLDER_CAPACITY,
-                );
-                holder.push(data);
-                let value = unsafe { holder.value_unchecked(holder.len() - 1) };
-                entity.set_key(KeysRef::create(value.as_ptr() as usize, value.len()));
-                self.holders.push(holder);
-            } else {
-                holder.push(data);
-                let value = unsafe { holder.value_unchecked(holder.len() - 1) };
-                entity.set_key(KeysRef::create(value.as_ptr() as usize, value.len()));
+        match unsafe { self.set.insert_and_entry(*key) } {
+            Ok(entity) => {
+                self.inserted = true;
+                let data = unsafe { key.as_slice() };
+
+                let holder = self.holders.last_mut().unwrap();
+                // TODO(sundy): may cause memory fragmentation, refactor this using arena
+                if holder.may_resize(data.len()) {
+                    let mut holder = MutableStringColumn::with_values_capacity(
+                        HOLDER_BYTES_CAPACITY.max(data.len()),
+                        HOLDER_CAPACITY,
+                    );
+                    holder.push(data);
+                    let value = unsafe { holder.value_unchecked(holder.len() - 1) };
+                    unsafe {
+                        *(entity.key() as *const _ as *mut _) =
+                            KeysRef::create(value.as_ptr() as usize, value.len());
+                    }
+                    self.holders.push(holder);
+                } else {
+                    holder.push(data);
+                    let value = unsafe { holder.value_unchecked(holder.len() - 1) };
+                    unsafe {
+                        *(entity.key() as *const _ as *mut _) =
+                            KeysRef::create(value.as_ptr() as usize, value.len());
+                    }
+                }
+            }
+            Err(_) => {
+                self.inserted = false;
             }
         }
     }
@@ -213,7 +218,7 @@
 impl DistinctStateFunc<KeysRef> for AggregateDistinctStringState {
     fn new() -> Self {
         AggregateDistinctStringState {
-            set: CommonHashSet::create(),
+            set: CommonHashSet::new(),
             inserted: false,
             holders: vec![MutableStringColumn::with_values_capacity(
                 HOLDER_BYTES_CAPACITY,
@@ -234,7 +239,7 @@
             for index in 0..holder.len() {
                 let data = unsafe { holder.value_unchecked(index) };
                 let key = KeysRef::create(data.as_ptr() as usize, data.len());
-                self.set.insert_key(&key, &mut self.inserted);
+                self.inserted = self.set.set_insert(key).is_ok();
             }
         }
         Ok(())
@@ -287,7 +292,7 @@
 
     fn merge(&mut self, rhs: &Self) -> Result<()> {
         for value in rhs.set.iter() {
-            self.insert_and_materialize(value.get_key());
+            self.insert_and_materialize(value.key());
         }
         Ok(())
     }
