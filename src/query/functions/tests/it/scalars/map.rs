// Copyright 2023 Datafuse Labs.
//
// Licensed under the Apache License, Version 2.0 (the "License");
// you may not use this file except in compliance with the License.
// You may obtain a copy of the License at
//
//     http://www.apache.org/licenses/LICENSE-2.0
//
// Unless required by applicable law or agreed to in writing, software
// distributed under the License is distributed on an "AS IS" BASIS,
// WITHOUT WARRANTIES OR CONDITIONS OF ANY KIND, either express or implied.
// See the License for the specific language governing permissions and
// limitations under the License.

use std::io::Write;

use databend_common_expression::types::*;
use databend_common_expression::FromData;
use goldenfile::Mint;

use super::run_ast;

#[test]
fn test_map() {
    let mut mint = Mint::new("tests/it/scalars/testdata");
    let file = &mut mint.new_goldenfile("map.txt").unwrap();

    test_create(file);
    test_get(file);
    test_map_keys(file);
    test_map_values(file);
<<<<<<< HEAD

    test_map_cat(file);
}

fn test_map_cat(file: &mut impl Write) {

    // Empty Inputs:: tests behavior with empty input maps
    run_ast(file, "map_cat({}, {})", &[]);
    run_ast(file, "map_cat({}, {'k1': 'v1'})", &[]);
    run_ast(file, "map_cat({'k1': 'v1'}, {})", &[]);
    
    // Basic Functionality:: evaluates core functionality
    let columns = [
        ("a_col", StringType::from_data(vec!["a_k1", "a_k2", "a_k3"])),
        ("b_col", StringType::from_data(vec!["b_k1", "b_k2", "b_k3"])),
        ("c_col", StringType::from_data(vec!["c_k1", "c_k2", "c_k3"])),
        ("d_col", StringType::from_data(vec!["aaa1", "aaa2", "aaa3"])),
        ("e_col", StringType::from_data(vec!["bbb1", "bbb2", "bbb3"])),
        ("f_col", StringType::from_data(vec!["ccc1", "ccc2", "ccc3"])),
    ];

    run_ast(
        file,
        "map_cat(map([a_col, b_col], [d_col, e_col]), map([c_col], [f_col]))",
        &columns,
    );

    run_ast(file, "map_cat({'k1':'v1','k2':'v2'}, {'k1':'abc'})", &[]);

    // Duplicate Keys:: assesses handling of duplicate keys
    let columns = [
        ("a_col", StringType::from_data(vec!["a_k1", "a_k2", "c_k3"])),
        ("b_col", StringType::from_data(vec!["b_k1", "c_k2", "b_k3"])),
        ("c_col", StringType::from_data(vec!["c_k1", "c_k2", "c_k3"])),
        ("d_col", StringType::from_data(vec!["aaa1", "aaa2", "aaa3"])),
        ("e_col", StringType::from_data(vec!["bbb1", "bbb2", "bbb3"])),
        ("f_col", StringType::from_data(vec!["ccc1", "ccc2", "ccc3"])),
    ];

    run_ast(
        file,
        "map_cat(map([a_col, b_col], [d_col, e_col]), map([c_col], [f_col]))",
        &columns,
    );

    // Map Size Variation:: tests behavior with different map sizes
    run_ast(file, "map_cat({'k1': 'v1', 'k2': 'v2'}, {'k3': 'v3'})", &[]);
    run_ast(file, "map_cat({'k1': 'v1'}, {'k2': 'v2', 'k3': 'v3'})", &[]);

    // Null Values:: validates behavior for null values
    run_ast(
        file,
        "map_cat({'k1': 'v1', 'k2': NULL}, {'k2': 'v2', 'k3': NULL})",
        &[],
    );

    // Nested Maps:: examines recursive merging capabilities
    run_ast(
        file,
        "map_cat({'k1': {'nk1': 'nv1'}, 'k2': {'nk2': 'nv2'}}, {'k2': {'nk3': 'nv3'}, 'k3': {'nk4': 'nv4'}})",
        &[],
    );

    run_ast(
        file,
        "map_cat({'k1': {'nk1': 'nv1'}, 'k2': {'nk2': 'nv2'}}, {'k1': {'nk1': 'new_nv1'}, 'k2': {'nk3': 'nv3'}})",
        &[],
    );

=======
    test_map_size(file);
>>>>>>> 3b1b2393
}

fn test_create(file: &mut impl Write) {
    run_ast(file, "map([], [])", &[]);
    run_ast(file, "map([1,2], ['a','b'])", &[]);
    run_ast(file, "map(['k1','k2','k3'], ['v1','v2','v3'])", &[]);

    run_ast(file, "map(1, 'a')", &[]);
    run_ast(file, "map(['k1','k2'], ['v1','v2','v3'])", &[]);
    run_ast(file, "map(['k1','k1'], ['v1','v2'])", &[]);

    let columns = [
        ("a_col", Int8Type::from_data(vec![1i8, 2, 3])),
        ("b_col", Int8Type::from_data(vec![4i8, 5, 6])),
        ("c_col", Int8Type::from_data(vec![7i8, 8, 9])),
        (
            "d_col",
            StringType::from_data_with_validity(vec!["a", "b", "c"], vec![true, true, true]),
        ),
        (
            "e_col",
            StringType::from_data_with_validity(vec!["d", "e", ""], vec![true, true, false]),
        ),
        (
            "f_col",
            StringType::from_data_with_validity(vec!["f", "", "g"], vec![true, false, true]),
        ),
    ];
    run_ast(
        file,
        "map([a_col, b_col, c_col], [d_col, e_col, f_col])",
        &columns,
    );
    run_ast(file, "map(['k1', 'k2'], [a_col, b_col])", &columns);
}

fn test_get(file: &mut impl Write) {
    run_ast(file, "map([],[])[1]", &[]);
    run_ast(file, "map([1,2],['a','b'])[1]", &[]);
    run_ast(file, "map([1,2],['a','b'])[10]", &[]);
    run_ast(file, "map(['a','b'],[1,2])['a']", &[]);
    run_ast(file, "map(['a','b'],[1,2])['x']", &[]);

    run_ast(file, "{}['k']", &[]);
    run_ast(file, "{1:NULL}[1]", &[]);
    run_ast(file, "{'k1':'v1','k2':'v2'}['k1']", &[]);
    run_ast(file, "{'k1':'v1','k2':'v2'}['k3']", &[]);

    run_ast(file, "map([k1,k2],[v1,v2])[1]", &[
        ("k1", Int16Type::from_data(vec![1i16, 2])),
        ("k2", Int16Type::from_data(vec![3i16, 4])),
        ("v1", StringType::from_data(vec!["v1", "v2"])),
        ("v2", StringType::from_data(vec!["v3", "v4"])),
    ]);
}

fn test_map_keys(file: &mut impl Write) {
    run_ast(file, "map_keys({})", &[]);
    run_ast(file, "map_keys({'a':1,'b':2,'c':3})", &[]);
    run_ast(file, "map_keys({1:'a',2:'b',3:'c'})", &[]);
    run_ast(file, "map_keys({'a':NULL,'b':2,'c':NULL})", &[]);

    let columns = [
        ("a_col", StringType::from_data(vec!["a", "b", "c"])),
        ("b_col", StringType::from_data(vec!["d", "e", "f"])),
        ("c_col", StringType::from_data(vec!["x", "y", "z"])),
        (
            "d_col",
            StringType::from_data_with_validity(vec!["v1", "v2", "v3"], vec![true, true, true]),
        ),
        (
            "e_col",
            StringType::from_data_with_validity(vec!["v4", "v5", ""], vec![true, true, false]),
        ),
        (
            "f_col",
            StringType::from_data_with_validity(vec!["v6", "", "v7"], vec![true, false, true]),
        ),
    ];
    run_ast(
        file,
        "map_keys(map([a_col, b_col, c_col], [d_col, e_col, f_col]))",
        &columns,
    );
}

fn test_map_values(file: &mut impl Write) {
    run_ast(file, "map_values({})", &[]);
    run_ast(file, "map_values({'a':1,'b':2,'c':3})", &[]);
    run_ast(file, "map_values({1:'a',2:'b',3:'c'})", &[]);
    run_ast(file, "map_values({'a':NULL,'b':2,'c':NULL})", &[]);

    let columns = [
        ("a_col", StringType::from_data(vec!["a", "b", "c"])),
        ("b_col", StringType::from_data(vec!["d", "e", "f"])),
        ("c_col", StringType::from_data(vec!["x", "y", "z"])),
        (
            "d_col",
            StringType::from_data_with_validity(vec!["v1", "v2", "v3"], vec![true, true, true]),
        ),
        (
            "e_col",
            StringType::from_data_with_validity(vec!["v4", "v5", ""], vec![true, true, false]),
        ),
        (
            "f_col",
            StringType::from_data_with_validity(vec!["v6", "", "v7"], vec![true, false, true]),
        ),
    ];
    run_ast(
        file,
        "map_values(map([a_col, b_col, c_col], [d_col, e_col, f_col]))",
        &columns,
    );
}

<<<<<<< HEAD
=======
fn test_map_size(file: &mut impl Write) {
    run_ast(file, "map_size({})", &[]);
    run_ast(file, "map_size({'a':1,'b':2,'c':3})", &[]);
    run_ast(file, "map_size({'a':NULL,'b':2,'c':NULL})", &[]);

    let columns = [
        ("a_col", StringType::from_data(vec!["a", "b", "c"])),
        ("b_col", StringType::from_data(vec!["d", "e", "f"])),
        ("c_col", StringType::from_data(vec!["x", "y", "z"])),
        (
            "d_col",
            StringType::from_data_with_validity(vec!["v1", "v2", "v3"], vec![true, true, true]),
        ),
        (
            "e_col",
            StringType::from_data_with_validity(vec!["v4", "v5", ""], vec![true, true, false]),
        ),
        (
            "f_col",
            StringType::from_data_with_validity(vec!["v6", "", "v7"], vec![true, false, true]),
        ),
    ];
    run_ast(
        file,
        "map_size(map([a_col, b_col, c_col], [d_col, e_col, f_col]))",
        &columns,
    );
}
>>>>>>> 3b1b2393
<|MERGE_RESOLUTION|>--- conflicted
+++ resolved
@@ -29,8 +29,7 @@
     test_get(file);
     test_map_keys(file);
     test_map_values(file);
-<<<<<<< HEAD
-
+    test_map_size(file);
     test_map_cat(file);
 }
 
@@ -99,9 +98,6 @@
         &[],
     );
 
-=======
-    test_map_size(file);
->>>>>>> 3b1b2393
 }
 
 fn test_create(file: &mut impl Write) {
@@ -218,8 +214,6 @@
     );
 }
 
-<<<<<<< HEAD
-=======
 fn test_map_size(file: &mut impl Write) {
     run_ast(file, "map_size({})", &[]);
     run_ast(file, "map_size({'a':1,'b':2,'c':3})", &[]);
@@ -247,5 +241,4 @@
         "map_size(map([a_col, b_col, c_col], [d_col, e_col, f_col]))",
         &columns,
     );
-}
->>>>>>> 3b1b2393
+}