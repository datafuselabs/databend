--- conflicted
+++ resolved
@@ -3516,13 +3516,10 @@
 1 st_aswkb(Geometry NULL) :: Binary NULL
 0 st_aswkt(Geometry) :: String
 1 st_aswkt(Geometry NULL) :: String NULL
-<<<<<<< HEAD
 0 st_endpoint(Geometry) :: Geometry
 1 st_endpoint(Geometry NULL) :: Geometry NULL
-=======
 0 st_dimension(Geometry) :: Int32 NULL
 1 st_dimension(Geometry NULL) :: Int32 NULL
->>>>>>> fffd7c65
 0 st_geohash(Geometry) :: String
 1 st_geohash(Geometry NULL) :: String NULL
 2 st_geohash(Geometry, Int32) :: String
