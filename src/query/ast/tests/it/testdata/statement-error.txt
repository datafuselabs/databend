--- conflicted
+++ resolved
@@ -131,11 +131,7 @@
   --> SQL:1:6
   |
 1 | drop a
-<<<<<<< HEAD
-  |      ^ unexpected `a`, expecting `TASK`, `TABLE`, `MASKING`, `CATALOG`, `DATABASE`, `AGGREGATING`, `SCHEMA`, `NETWORK`, `VIEW`, `STREAM`, `VIRTUAL`, `USER`, `ROLE`, `FUNCTION`, `STAGE`, `FILE`, `SHARE`, or `CONNECTION`
-=======
-  |      ^ unexpected `a`, expecting `TASK`, `TABLE`, `MASKING`, `CATALOG`, `DATABASE`, `AGGREGATING`, `SCHEMA`, `NETWORK`, `VIEW`, `VIRTUAL`, `USER`, `ROLE`, `FUNCTION`, `STAGE`, `FILE`, `SHARE`, `PIPE`, or `CONNECTION`
->>>>>>> 8b30e962
+  |      ^ unexpected `a`, expecting `TASK`, `TABLE`, `MASKING`, `CATALOG`, `DATABASE`, `AGGREGATING`, `SCHEMA`, `NETWORK`, `VIEW`, `STREAM`, `VIRTUAL`, `USER`, `ROLE`, `FUNCTION`, `STAGE`, `FILE`, `SHARE`, `PIPE`, or `CONNECTION`
 
 
 ---------- Input ----------
@@ -201,11 +197,7 @@
   --> SQL:1:6
   |
 1 | drop usar if exists 'test-j';
-<<<<<<< HEAD
-  |      ^^^^ unexpected `usar`, expecting `USER`, `SHARE`, `STREAM`, `STAGE`, `AGGREGATING`, `ROLE`, `TABLE`, `SCHEMA`, `NETWORK`, `VIRTUAL`, `CATALOG`, `DATABASE`, `FUNCTION`, `TASK`, `MASKING`, `VIEW`, `FILE`, or `CONNECTION`
-=======
-  |      ^^^^ unexpected `usar`, expecting `USER`, `SHARE`, `STAGE`, `AGGREGATING`, `ROLE`, `TABLE`, `SCHEMA`, `NETWORK`, `VIRTUAL`, `CATALOG`, `DATABASE`, `FUNCTION`, `TASK`, `MASKING`, `VIEW`, `FILE`, `PIPE`, or `CONNECTION`
->>>>>>> 8b30e962
+  |      ^^^^ unexpected `usar`, expecting `USER`, `SHARE`, `STREAM`, `STAGE`, `AGGREGATING`, `ROLE`, `TABLE`, `SCHEMA`, `NETWORK`, `VIRTUAL`, `CATALOG`, `DATABASE`, `FUNCTION`, `TASK`, `MASKING`, `VIEW`, `FILE`, `PIPE`, or `CONNECTION`
 
 
 ---------- Input ----------
