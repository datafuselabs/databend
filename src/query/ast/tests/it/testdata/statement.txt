---------- Input ----------
show databases
---------- Output ---------
SHOW DATABASES
---------- AST ------------
ShowDatabases(
    ShowDatabasesStmt {
        catalog: None,
        full: false,
        limit: None,
    },
)


---------- Input ----------
show databases format TabSeparatedWithNamesAndTypes;
---------- Output ---------
SHOW DATABASES
---------- AST ------------
ShowDatabases(
    ShowDatabasesStmt {
        catalog: None,
        full: false,
        limit: None,
    },
)


---------- FORMAT ------------
Some(
    "TabSeparatedWithNamesAndTypes",
)
---------- Input ----------
show tables
---------- Output ---------
SHOW TABLES
---------- AST ------------
ShowTables(
    ShowTablesStmt {
        catalog: None,
        database: None,
        full: false,
        limit: None,
        with_history: false,
    },
)


---------- Input ----------
show drop tables
---------- Output ---------
SHOW DROP TABLE
---------- AST ------------
ShowDropTables(
    ShowDropTablesStmt {
        database: None,
        limit: None,
    },
)


---------- Input ----------
show drop tables like 't%'
---------- Output ---------
SHOW DROP TABLE LIKE 't%'
---------- AST ------------
ShowDropTables(
    ShowDropTablesStmt {
        database: None,
        limit: Some(
            Like {
                pattern: "t%",
            },
        ),
    },
)


---------- Input ----------
show drop tables where name='t'
---------- Output ---------
SHOW DROP TABLE WHERE (name = 't')
---------- AST ------------
ShowDropTables(
    ShowDropTablesStmt {
        database: None,
        limit: Some(
            Where {
                selection: BinaryOp {
                    span: Some(
                        27..28,
                    ),
                    op: Eq,
                    left: ColumnRef {
                        span: Some(
                            23..27,
                        ),
                        database: None,
                        table: None,
                        column: Name(
                            Identifier {
                                name: "name",
                                quote: None,
                                span: Some(
                                    23..27,
                                ),
                            },
                        ),
                    },
                    right: Literal {
                        span: Some(
                            28..31,
                        ),
                        lit: String(
                            "t",
                        ),
                    },
                },
            },
        ),
    },
)


---------- Input ----------
show tables format TabSeparatedWithNamesAndTypes;
---------- Output ---------
SHOW TABLES
---------- AST ------------
ShowTables(
    ShowTablesStmt {
        catalog: None,
        database: None,
        full: false,
        limit: None,
        with_history: false,
    },
)


---------- FORMAT ------------
Some(
    "TabSeparatedWithNamesAndTypes",
)
---------- Input ----------
describe "name""with""quote";
---------- Output ---------
DESCRIBE "name""with""quote"
---------- AST ------------
DescribeTable(
    DescribeTableStmt {
        catalog: None,
        database: None,
        table: Identifier {
            name: "name\"with\"quote",
            quote: Some(
                '"',
            ),
            span: Some(
                9..28,
            ),
        },
    },
)


---------- Input ----------
describe "name""""with""""quote";
---------- Output ---------
DESCRIBE "name""""with""""quote"
---------- AST ------------
DescribeTable(
    DescribeTableStmt {
        catalog: None,
        database: None,
        table: Identifier {
            name: "name\"\"with\"\"quote",
            quote: Some(
                '"',
            ),
            span: Some(
                9..32,
            ),
        },
    },
)


---------- Input ----------
show full tables
---------- Output ---------
SHOW FULL TABLES
---------- AST ------------
ShowTables(
    ShowTablesStmt {
        catalog: None,
        database: None,
        full: true,
        limit: None,
        with_history: false,
    },
)


---------- Input ----------
show full tables from db
---------- Output ---------
SHOW FULL TABLES FROM db
---------- AST ------------
ShowTables(
    ShowTablesStmt {
        catalog: None,
        database: Some(
            Identifier {
                name: "db",
                quote: None,
                span: Some(
                    22..24,
                ),
            },
        ),
        full: true,
        limit: None,
        with_history: false,
    },
)


---------- Input ----------
show full tables from ctl.db
---------- Output ---------
SHOW FULL TABLES FROM ctl.db
---------- AST ------------
ShowTables(
    ShowTablesStmt {
        catalog: Some(
            Identifier {
                name: "ctl",
                quote: None,
                span: Some(
                    22..25,
                ),
            },
        ),
        database: Some(
            Identifier {
                name: "db",
                quote: None,
                span: Some(
                    26..28,
                ),
            },
        ),
        full: true,
        limit: None,
        with_history: false,
    },
)


---------- Input ----------
show full columns in t in db
---------- Output ---------
SHOW FULL COLUMNS FROM t FROM db
---------- AST ------------
ShowColumns(
    ShowColumnsStmt {
        catalog: None,
        database: Some(
            Identifier {
                name: "db",
                quote: None,
                span: Some(
                    26..28,
                ),
            },
        ),
        table: Identifier {
            name: "t",
            quote: None,
            span: Some(
                21..22,
            ),
        },
        full: true,
        limit: None,
    },
)


---------- Input ----------
show columns in t from ctl.db
---------- Output ---------
SHOW COLUMNS FROM t FROM ctl.db
---------- AST ------------
ShowColumns(
    ShowColumnsStmt {
        catalog: Some(
            Identifier {
                name: "ctl",
                quote: None,
                span: Some(
                    23..26,
                ),
            },
        ),
        database: Some(
            Identifier {
                name: "db",
                quote: None,
                span: Some(
                    27..29,
                ),
            },
        ),
        table: Identifier {
            name: "t",
            quote: None,
            span: Some(
                16..17,
            ),
        },
        full: false,
        limit: None,
    },
)


---------- Input ----------
show full columns from t from db like 'id%'
---------- Output ---------
SHOW FULL COLUMNS FROM t FROM db LIKE 'id%'
---------- AST ------------
ShowColumns(
    ShowColumnsStmt {
        catalog: None,
        database: Some(
            Identifier {
                name: "db",
                quote: None,
                span: Some(
                    30..32,
                ),
            },
        ),
        table: Identifier {
            name: "t",
            quote: None,
            span: Some(
                23..24,
            ),
        },
        full: true,
        limit: Some(
            Like {
                pattern: "id%",
            },
        ),
    },
)


---------- Input ----------
show processlist like 't%' limit 2;
---------- Output ---------
SHOW PROCESSLIST LIKE 't%' LIMIT 2
---------- AST ------------
ShowProcessList {
    show_options: Some(
        ShowOptions {
            show_limit: Some(
                Like {
                    pattern: "t%",
                },
            ),
            limit: Some(
                2,
            ),
        },
    ),
}


---------- Input ----------
show processlist where database='default' limit 2;
---------- Output ---------
SHOW PROCESSLIST WHERE (database = 'default') LIMIT 2
---------- AST ------------
ShowProcessList {
    show_options: Some(
        ShowOptions {
            show_limit: Some(
                Where {
                    selection: BinaryOp {
                        span: Some(
                            31..32,
                        ),
                        op: Eq,
                        left: ColumnRef {
                            span: Some(
                                23..31,
                            ),
                            database: None,
                            table: None,
                            column: Name(
                                Identifier {
                                    name: "database",
                                    quote: None,
                                    span: Some(
                                        23..31,
                                    ),
                                },
                            ),
                        },
                        right: Literal {
                            span: Some(
                                32..41,
                            ),
                            lit: String(
                                "default",
                            ),
                        },
                    },
                },
            ),
            limit: Some(
                2,
            ),
        },
    ),
}


---------- Input ----------
show create table a.b;
---------- Output ---------
SHOW CREATE TABLE a.b
---------- AST ------------
ShowCreateTable(
    ShowCreateTableStmt {
        catalog: None,
        database: Some(
            Identifier {
                name: "a",
                quote: None,
                span: Some(
                    18..19,
                ),
            },
        ),
        table: Identifier {
            name: "b",
            quote: None,
            span: Some(
                20..21,
            ),
        },
    },
)


---------- Input ----------
show create table a.b format TabSeparatedWithNamesAndTypes;
---------- Output ---------
SHOW CREATE TABLE a.b
---------- AST ------------
ShowCreateTable(
    ShowCreateTableStmt {
        catalog: None,
        database: Some(
            Identifier {
                name: "a",
                quote: None,
                span: Some(
                    18..19,
                ),
            },
        ),
        table: Identifier {
            name: "b",
            quote: None,
            span: Some(
                20..21,
            ),
        },
    },
)


---------- FORMAT ------------
Some(
    "TabSeparatedWithNamesAndTypes",
)
---------- Input ----------
explain pipeline select a from b;
---------- Output ---------
EXPLAIN PIPELINE SELECT a FROM b
---------- AST ------------
Explain {
    kind: Pipeline,
    query: Query(
        Query {
            span: Some(
                17..32,
            ),
            with: None,
            body: Select(
                SelectStmt {
                    span: Some(
                        17..32,
                    ),
                    hints: None,
                    distinct: false,
                    select_list: [
                        AliasedExpr {
                            expr: ColumnRef {
                                span: Some(
                                    24..25,
                                ),
                                database: None,
                                table: None,
                                column: Name(
                                    Identifier {
                                        name: "a",
                                        quote: None,
                                        span: Some(
                                            24..25,
                                        ),
                                    },
                                ),
                            },
                            alias: None,
                        },
                    ],
                    from: [
                        Table {
                            span: Some(
                                31..32,
                            ),
                            catalog: None,
                            database: None,
                            table: Identifier {
                                name: "b",
                                quote: None,
                                span: Some(
                                    31..32,
                                ),
                            },
                            alias: None,
                            travel_point: None,
                            pivot: None,
                            unpivot: None,
                        },
                    ],
                    selection: None,
                    group_by: None,
                    having: None,
                    window_list: None,
                },
            ),
            order_by: [],
            limit: [],
            offset: None,
            ignore_result: false,
        },
    ),
}


---------- Input ----------
explain pipeline select a from t1 ignore_result;
---------- Output ---------
EXPLAIN PIPELINE SELECT a FROM t1
---------- AST ------------
Explain {
    kind: Pipeline,
    query: Query(
        Query {
            span: Some(
                17..33,
            ),
            with: None,
            body: Select(
                SelectStmt {
                    span: Some(
                        17..33,
                    ),
                    hints: None,
                    distinct: false,
                    select_list: [
                        AliasedExpr {
                            expr: ColumnRef {
                                span: Some(
                                    24..25,
                                ),
                                database: None,
                                table: None,
                                column: Name(
                                    Identifier {
                                        name: "a",
                                        quote: None,
                                        span: Some(
                                            24..25,
                                        ),
                                    },
                                ),
                            },
                            alias: None,
                        },
                    ],
                    from: [
                        Table {
                            span: Some(
                                31..33,
                            ),
                            catalog: None,
                            database: None,
                            table: Identifier {
                                name: "t1",
                                quote: None,
                                span: Some(
                                    31..33,
                                ),
                            },
                            alias: None,
                            travel_point: None,
                            pivot: None,
                            unpivot: None,
                        },
                    ],
                    selection: None,
                    group_by: None,
                    having: None,
                    window_list: None,
                },
            ),
            order_by: [],
            limit: [],
            offset: None,
            ignore_result: true,
        },
    ),
}


---------- Input ----------
describe a;
---------- Output ---------
DESCRIBE a
---------- AST ------------
DescribeTable(
    DescribeTableStmt {
        catalog: None,
        database: None,
        table: Identifier {
            name: "a",
            quote: None,
            span: Some(
                9..10,
            ),
        },
    },
)


---------- Input ----------
describe a format TabSeparatedWithNamesAndTypes;
---------- Output ---------
DESCRIBE a
---------- AST ------------
DescribeTable(
    DescribeTableStmt {
        catalog: None,
        database: None,
        table: Identifier {
            name: "a",
            quote: None,
            span: Some(
                9..10,
            ),
        },
    },
)


---------- FORMAT ------------
Some(
    "TabSeparatedWithNamesAndTypes",
)
---------- Input ----------
create table a (c decimal(38, 0))
---------- Output ---------
CREATE TABLE a (c Decimal(38, 0))
---------- AST ------------
CreateTable(
    CreateTableStmt {
        if_not_exists: false,
        catalog: None,
        database: None,
        table: Identifier {
            name: "a",
            quote: None,
            span: Some(
                13..14,
            ),
        },
        source: Some(
            Columns(
                [
                    ColumnDefinition {
                        name: Identifier {
                            name: "c",
                            quote: None,
                            span: Some(
                                16..17,
                            ),
                        },
                        data_type: Decimal {
                            precision: 38,
                            scale: 0,
                        },
                        expr: None,
                        comment: None,
                        nullable_constraint: None,
                    },
                ],
            ),
        ),
        engine: None,
        uri_location: None,
        cluster_by: [],
        table_options: {},
        as_query: None,
        transient: false,
    },
)


---------- Input ----------
create table a (c decimal(38))
---------- Output ---------
CREATE TABLE a (c Decimal(38, 0))
---------- AST ------------
CreateTable(
    CreateTableStmt {
        if_not_exists: false,
        catalog: None,
        database: None,
        table: Identifier {
            name: "a",
            quote: None,
            span: Some(
                13..14,
            ),
        },
        source: Some(
            Columns(
                [
                    ColumnDefinition {
                        name: Identifier {
                            name: "c",
                            quote: None,
                            span: Some(
                                16..17,
                            ),
                        },
                        data_type: Decimal {
                            precision: 38,
                            scale: 0,
                        },
                        expr: None,
                        comment: None,
                        nullable_constraint: None,
                    },
                ],
            ),
        ),
        engine: None,
        uri_location: None,
        cluster_by: [],
        table_options: {},
        as_query: None,
        transient: false,
    },
)


---------- Input ----------
create table if not exists a.b (c integer not null default 1, b varchar);
---------- Output ---------
CREATE TABLE IF NOT EXISTS a.b (c Int32 NOT NULL DEFAULT 1, b STRING)
---------- AST ------------
CreateTable(
    CreateTableStmt {
        if_not_exists: true,
        catalog: None,
        database: Some(
            Identifier {
                name: "a",
                quote: None,
                span: Some(
                    27..28,
                ),
            },
        ),
        table: Identifier {
            name: "b",
            quote: None,
            span: Some(
                29..30,
            ),
        },
        source: Some(
            Columns(
                [
                    ColumnDefinition {
                        name: Identifier {
                            name: "c",
                            quote: None,
                            span: Some(
                                32..33,
                            ),
                        },
                        data_type: Int32,
                        expr: Some(
                            Default(
                                Literal {
                                    span: Some(
                                        59..60,
                                    ),
                                    lit: UInt64(
                                        1,
                                    ),
                                },
                            ),
                        ),
                        comment: None,
                        nullable_constraint: Some(
                            NotNull,
                        ),
                    },
                    ColumnDefinition {
                        name: Identifier {
                            name: "b",
                            quote: None,
                            span: Some(
                                62..63,
                            ),
                        },
                        data_type: String,
                        expr: None,
                        comment: None,
                        nullable_constraint: None,
                    },
                ],
            ),
        ),
        engine: None,
        uri_location: None,
        cluster_by: [],
        table_options: {},
        as_query: None,
        transient: false,
    },
)


---------- Input ----------
create table if not exists a.b (c integer default 1 not null, b varchar) as select * from t;
---------- Output ---------
CREATE TABLE IF NOT EXISTS a.b (c Int32 NOT NULL DEFAULT 1, b STRING) AS SELECT * FROM t
---------- AST ------------
CreateTable(
    CreateTableStmt {
        if_not_exists: true,
        catalog: None,
        database: Some(
            Identifier {
                name: "a",
                quote: None,
                span: Some(
                    27..28,
                ),
            },
        ),
        table: Identifier {
            name: "b",
            quote: None,
            span: Some(
                29..30,
            ),
        },
        source: Some(
            Columns(
                [
                    ColumnDefinition {
                        name: Identifier {
                            name: "c",
                            quote: None,
                            span: Some(
                                32..33,
                            ),
                        },
                        data_type: Int32,
                        expr: Some(
                            Default(
                                Literal {
                                    span: Some(
                                        50..51,
                                    ),
                                    lit: UInt64(
                                        1,
                                    ),
                                },
                            ),
                        ),
                        comment: None,
                        nullable_constraint: Some(
                            NotNull,
                        ),
                    },
                    ColumnDefinition {
                        name: Identifier {
                            name: "b",
                            quote: None,
                            span: Some(
                                62..63,
                            ),
                        },
                        data_type: String,
                        expr: None,
                        comment: None,
                        nullable_constraint: None,
                    },
                ],
            ),
        ),
        engine: None,
        uri_location: None,
        cluster_by: [],
        table_options: {},
        as_query: Some(
            Query {
                span: Some(
                    76..91,
                ),
                with: None,
                body: Select(
                    SelectStmt {
                        span: Some(
                            76..91,
                        ),
                        hints: None,
                        distinct: false,
                        select_list: [
                            QualifiedName {
                                qualified: [
                                    Star(
                                        Some(
                                            83..84,
                                        ),
                                    ),
                                ],
                                exclude: None,
                            },
                        ],
                        from: [
                            Table {
                                span: Some(
                                    90..91,
                                ),
                                catalog: None,
                                database: None,
                                table: Identifier {
                                    name: "t",
                                    quote: None,
                                    span: Some(
                                        90..91,
                                    ),
                                },
                                alias: None,
                                travel_point: None,
                                pivot: None,
                                unpivot: None,
                            },
                        ],
                        selection: None,
                        group_by: None,
                        having: None,
                        window_list: None,
                    },
                ),
                order_by: [],
                limit: [],
                offset: None,
                ignore_result: false,
            },
        ),
        transient: false,
    },
)


---------- Input ----------
create table if not exists a.b (c tuple(m integer, n string), d tuple(integer, string));
---------- Output ---------
CREATE TABLE IF NOT EXISTS a.b (c TUPLE(m Int32, n STRING), d TUPLE(Int32, STRING))
---------- AST ------------
CreateTable(
    CreateTableStmt {
        if_not_exists: true,
        catalog: None,
        database: Some(
            Identifier {
                name: "a",
                quote: None,
                span: Some(
                    27..28,
                ),
            },
        ),
        table: Identifier {
            name: "b",
            quote: None,
            span: Some(
                29..30,
            ),
        },
        source: Some(
            Columns(
                [
                    ColumnDefinition {
                        name: Identifier {
                            name: "c",
                            quote: None,
                            span: Some(
                                32..33,
                            ),
                        },
                        data_type: Tuple {
                            fields_name: Some(
                                [
                                    "m",
                                    "n",
                                ],
                            ),
                            fields_type: [
                                Int32,
                                String,
                            ],
                        },
                        expr: None,
                        comment: None,
                        nullable_constraint: None,
                    },
                    ColumnDefinition {
                        name: Identifier {
                            name: "d",
                            quote: None,
                            span: Some(
                                62..63,
                            ),
                        },
                        data_type: Tuple {
                            fields_name: None,
                            fields_type: [
                                Int32,
                                String,
                            ],
                        },
                        expr: None,
                        comment: None,
                        nullable_constraint: None,
                    },
                ],
            ),
        ),
        engine: None,
        uri_location: None,
        cluster_by: [],
        table_options: {},
        as_query: None,
        transient: false,
    },
)


---------- Input ----------
create table if not exists a.b (a string, b string, c string as (concat(a, ' ', b)) stored );
---------- Output ---------
CREATE TABLE IF NOT EXISTS a.b (a STRING, b STRING, c STRING AS (concat(a, ' ', b)) STORED)
---------- AST ------------
CreateTable(
    CreateTableStmt {
        if_not_exists: true,
        catalog: None,
        database: Some(
            Identifier {
                name: "a",
                quote: None,
                span: Some(
                    27..28,
                ),
            },
        ),
        table: Identifier {
            name: "b",
            quote: None,
            span: Some(
                29..30,
            ),
        },
        source: Some(
            Columns(
                [
                    ColumnDefinition {
                        name: Identifier {
                            name: "a",
                            quote: None,
                            span: Some(
                                32..33,
                            ),
                        },
                        data_type: String,
                        expr: None,
                        comment: None,
                        nullable_constraint: None,
                    },
                    ColumnDefinition {
                        name: Identifier {
                            name: "b",
                            quote: None,
                            span: Some(
                                42..43,
                            ),
                        },
                        data_type: String,
                        expr: None,
                        comment: None,
                        nullable_constraint: None,
                    },
                    ColumnDefinition {
                        name: Identifier {
                            name: "c",
                            quote: None,
                            span: Some(
                                52..53,
                            ),
                        },
                        data_type: String,
                        expr: Some(
                            Stored(
                                FunctionCall {
                                    span: Some(
                                        65..82,
                                    ),
                                    distinct: false,
                                    name: Identifier {
                                        name: "concat",
                                        quote: None,
                                        span: Some(
                                            65..71,
                                        ),
                                    },
                                    args: [
                                        ColumnRef {
                                            span: Some(
                                                72..73,
                                            ),
                                            database: None,
                                            table: None,
                                            column: Name(
                                                Identifier {
                                                    name: "a",
                                                    quote: None,
                                                    span: Some(
                                                        72..73,
                                                    ),
                                                },
                                            ),
                                        },
                                        Literal {
                                            span: Some(
                                                75..78,
                                            ),
                                            lit: String(
                                                " ",
                                            ),
                                        },
                                        ColumnRef {
                                            span: Some(
                                                80..81,
                                            ),
                                            database: None,
                                            table: None,
                                            column: Name(
                                                Identifier {
                                                    name: "b",
                                                    quote: None,
                                                    span: Some(
                                                        80..81,
                                                    ),
                                                },
                                            ),
                                        },
                                    ],
                                    params: [],
                                    window: None,
                                    lambda: None,
                                },
                            ),
                        ),
                        comment: None,
                        nullable_constraint: None,
                    },
                ],
            ),
        ),
        engine: None,
        uri_location: None,
        cluster_by: [],
        table_options: {},
        as_query: None,
        transient: false,
    },
)


---------- Input ----------
create table if not exists a.b (a int, b int, c int generated always as (a + b) virtual );
---------- Output ---------
CREATE TABLE IF NOT EXISTS a.b (a Int32, b Int32, c Int32 AS ((a + b)) VIRTUAL)
---------- AST ------------
CreateTable(
    CreateTableStmt {
        if_not_exists: true,
        catalog: None,
        database: Some(
            Identifier {
                name: "a",
                quote: None,
                span: Some(
                    27..28,
                ),
            },
        ),
        table: Identifier {
            name: "b",
            quote: None,
            span: Some(
                29..30,
            ),
        },
        source: Some(
            Columns(
                [
                    ColumnDefinition {
                        name: Identifier {
                            name: "a",
                            quote: None,
                            span: Some(
                                32..33,
                            ),
                        },
                        data_type: Int32,
                        expr: None,
                        comment: None,
                        nullable_constraint: None,
                    },
                    ColumnDefinition {
                        name: Identifier {
                            name: "b",
                            quote: None,
                            span: Some(
                                39..40,
                            ),
                        },
                        data_type: Int32,
                        expr: None,
                        comment: None,
                        nullable_constraint: None,
                    },
                    ColumnDefinition {
                        name: Identifier {
                            name: "c",
                            quote: None,
                            span: Some(
                                46..47,
                            ),
                        },
                        data_type: Int32,
                        expr: Some(
                            Virtual(
                                BinaryOp {
                                    span: Some(
                                        75..76,
                                    ),
                                    op: Plus,
                                    left: ColumnRef {
                                        span: Some(
                                            73..74,
                                        ),
                                        database: None,
                                        table: None,
                                        column: Name(
                                            Identifier {
                                                name: "a",
                                                quote: None,
                                                span: Some(
                                                    73..74,
                                                ),
                                            },
                                        ),
                                    },
                                    right: ColumnRef {
                                        span: Some(
                                            77..78,
                                        ),
                                        database: None,
                                        table: None,
                                        column: Name(
                                            Identifier {
                                                name: "b",
                                                quote: None,
                                                span: Some(
                                                    77..78,
                                                ),
                                            },
                                        ),
                                    },
                                },
                            ),
                        ),
                        comment: None,
                        nullable_constraint: None,
                    },
                ],
            ),
        ),
        engine: None,
        uri_location: None,
        cluster_by: [],
        table_options: {},
        as_query: None,
        transient: false,
    },
)


---------- Input ----------
create table a.b like c.d;
---------- Output ---------
CREATE TABLE a.b LIKE c.d
---------- AST ------------
CreateTable(
    CreateTableStmt {
        if_not_exists: false,
        catalog: None,
        database: Some(
            Identifier {
                name: "a",
                quote: None,
                span: Some(
                    13..14,
                ),
            },
        ),
        table: Identifier {
            name: "b",
            quote: None,
            span: Some(
                15..16,
            ),
        },
        source: Some(
            Like {
                catalog: None,
                database: Some(
                    Identifier {
                        name: "c",
                        quote: None,
                        span: Some(
                            22..23,
                        ),
                    },
                ),
                table: Identifier {
                    name: "d",
                    quote: None,
                    span: Some(
                        24..25,
                    ),
                },
            },
        ),
        engine: None,
        uri_location: None,
        cluster_by: [],
        table_options: {},
        as_query: None,
        transient: false,
    },
)


---------- Input ----------
create table t like t2 engine = memory;
---------- Output ---------
CREATE TABLE t LIKE t2 ENGINE = MEMORY
---------- AST ------------
CreateTable(
    CreateTableStmt {
        if_not_exists: false,
        catalog: None,
        database: None,
        table: Identifier {
            name: "t",
            quote: None,
            span: Some(
                13..14,
            ),
        },
        source: Some(
            Like {
                catalog: None,
                database: None,
                table: Identifier {
                    name: "t2",
                    quote: None,
                    span: Some(
                        20..22,
                    ),
                },
            },
        ),
        engine: Some(
            Memory,
        ),
        uri_location: None,
        cluster_by: [],
        table_options: {},
        as_query: None,
        transient: false,
    },
)


---------- Input ----------
create table if not exists a.b (a int) 's3://testbucket/admin/data/' connection=(aws_key_id='minioadmin' aws_secret_key='minioadmin' endpoint_url='http://127.0.0.1:9900');
---------- Output ---------
CREATE TABLE IF NOT EXISTS a.b (a Int32) 's3://testbucket/admin/data/' CONNECTION = ( aws_key_id = '********', aws_secret_key = '********', endpoint_url = '********' )
---------- AST ------------
CreateTable(
    CreateTableStmt {
        if_not_exists: true,
        catalog: None,
        database: Some(
            Identifier {
                name: "a",
                quote: None,
                span: Some(
                    27..28,
                ),
            },
        ),
        table: Identifier {
            name: "b",
            quote: None,
            span: Some(
                29..30,
            ),
        },
        source: Some(
            Columns(
                [
                    ColumnDefinition {
                        name: Identifier {
                            name: "a",
                            quote: None,
                            span: Some(
                                32..33,
                            ),
                        },
                        data_type: Int32,
                        expr: None,
                        comment: None,
                        nullable_constraint: None,
                    },
                ],
            ),
        ),
        engine: None,
        uri_location: Some(
            UriLocation {
                protocol: "s3",
                name: "testbucket",
                path: "/admin/data/",
                part_prefix: "",
                connection: Connection {
                    visited_keys: {},
                    conns: {
                        "aws_key_id": "minioadmin",
                        "aws_secret_key": "minioadmin",
                        "endpoint_url": "http://127.0.0.1:9900",
                    },
                },
            },
        ),
        cluster_by: [],
        table_options: {},
        as_query: None,
        transient: false,
    },
)


---------- Input ----------
create table if not exists a.b (a int) 's3://testbucket/admin/data/'
             connection=(aws_key_id='minioadmin' aws_secret_key='minioadmin' endpoint_url='http://127.0.0.1:9900')
             location_prefix = 'db';
---------- Output ---------
CREATE TABLE IF NOT EXISTS a.b (a Int32) 's3://testbucket/admin/data/' LOCATION_PREFIX = 'db' CONNECTION = ( aws_key_id = '********', aws_secret_key = '********', endpoint_url = '********' )
---------- AST ------------
CreateTable(
    CreateTableStmt {
        if_not_exists: true,
        catalog: None,
        database: Some(
            Identifier {
                name: "a",
                quote: None,
                span: Some(
                    27..28,
                ),
            },
        ),
        table: Identifier {
            name: "b",
            quote: None,
            span: Some(
                29..30,
            ),
        },
        source: Some(
            Columns(
                [
                    ColumnDefinition {
                        name: Identifier {
                            name: "a",
                            quote: None,
                            span: Some(
                                32..33,
                            ),
                        },
                        data_type: Int32,
                        expr: None,
                        comment: None,
                        nullable_constraint: None,
                    },
                ],
            ),
        ),
        engine: None,
        uri_location: Some(
            UriLocation {
                protocol: "s3",
                name: "testbucket",
                path: "/admin/data/",
                part_prefix: "db",
                connection: Connection {
                    visited_keys: {},
                    conns: {
                        "aws_key_id": "minioadmin",
                        "aws_secret_key": "minioadmin",
                        "endpoint_url": "http://127.0.0.1:9900",
                    },
                },
            },
        ),
        cluster_by: [],
        table_options: {},
        as_query: None,
        transient: false,
    },
)


---------- Input ----------
truncate table a;
---------- Output ---------
TRUNCATE TABLE a
---------- AST ------------
TruncateTable(
    TruncateTableStmt {
        catalog: None,
        database: None,
        table: Identifier {
            name: "a",
            quote: None,
            span: Some(
                15..16,
            ),
        },
    },
)


---------- Input ----------
truncate table "a".b;
---------- Output ---------
TRUNCATE TABLE "a".b
---------- AST ------------
TruncateTable(
    TruncateTableStmt {
        catalog: None,
        database: Some(
            Identifier {
                name: "a",
                quote: Some(
                    '"',
                ),
                span: Some(
                    15..18,
                ),
            },
        ),
        table: Identifier {
            name: "b",
            quote: None,
            span: Some(
                19..20,
            ),
        },
    },
)


---------- Input ----------
drop table a;
---------- Output ---------
DROP TABLE a
---------- AST ------------
DropTable(
    DropTableStmt {
        if_exists: false,
        catalog: None,
        database: None,
        table: Identifier {
            name: "a",
            quote: None,
            span: Some(
                11..12,
            ),
        },
        all: false,
    },
)


---------- Input ----------
drop table if exists a."b";
---------- Output ---------
DROP TABLE IF EXISTS a."b"
---------- AST ------------
DropTable(
    DropTableStmt {
        if_exists: true,
        catalog: None,
        database: Some(
            Identifier {
                name: "a",
                quote: None,
                span: Some(
                    21..22,
                ),
            },
        ),
        table: Identifier {
            name: "b",
            quote: Some(
                '"',
            ),
            span: Some(
                23..26,
            ),
        },
        all: false,
    },
)


---------- Input ----------
use "a";
---------- Output ---------
USE "a"
---------- AST ------------
UseDatabase {
    database: Identifier {
        name: "a",
        quote: Some(
            '"',
        ),
        span: Some(
            4..7,
        ),
    },
}


---------- Input ----------
create catalog ctl type=hive connection=(url='<hive-meta-store>' thrift_protocol='binary');
---------- Output ---------
CREATE CATALOG ctl TYPE='HIVE' CONNECTION = ( thrift_protocol = 'binary', url = '<hive-meta-store>' )
---------- AST ------------
CreateCatalog(
    CreateCatalogStmt {
        if_not_exists: false,
        catalog_name: "ctl",
        catalog_type: Hive,
        catalog_options: {
            "thrift_protocol": "binary",
            "url": "<hive-meta-store>",
        },
    },
)


---------- Input ----------
create database if not exists a;
---------- Output ---------
CREATE DATABASE IF NOT EXISTS a
---------- AST ------------
CreateDatabase(
    CreateDatabaseStmt {
        if_not_exists: true,
        catalog: None,
        database: Identifier {
            name: "a",
            quote: None,
            span: Some(
                30..31,
            ),
        },
        engine: None,
        options: [],
        from_share: None,
    },
)


---------- Input ----------
create database ctl.t engine = Default;
---------- Output ---------
CREATE DATABASE ctl.t ENGINE = DEFAULT
---------- AST ------------
CreateDatabase(
    CreateDatabaseStmt {
        if_not_exists: false,
        catalog: Some(
            Identifier {
                name: "ctl",
                quote: None,
                span: Some(
                    16..19,
                ),
            },
        ),
        database: Identifier {
            name: "t",
            quote: None,
            span: Some(
                20..21,
            ),
        },
        engine: Some(
            Default,
        ),
        options: [],
        from_share: None,
    },
)


---------- Input ----------
create database t engine = Default;
---------- Output ---------
CREATE DATABASE t ENGINE = DEFAULT
---------- AST ------------
CreateDatabase(
    CreateDatabaseStmt {
        if_not_exists: false,
        catalog: None,
        database: Identifier {
            name: "t",
            quote: None,
            span: Some(
                16..17,
            ),
        },
        engine: Some(
            Default,
        ),
        options: [],
        from_share: None,
    },
)


---------- Input ----------
create database t FROM SHARE a.s;
---------- Output ---------
CREATE DATABASE t FROM SHARE a.s
---------- AST ------------
CreateDatabase(
    CreateDatabaseStmt {
        if_not_exists: false,
        catalog: None,
        database: Identifier {
            name: "t",
            quote: None,
            span: Some(
                16..17,
            ),
        },
        engine: None,
        options: [],
        from_share: Some(
            ShareNameIdent {
                tenant: "a",
                share_name: "s",
            },
        ),
    },
)


---------- Input ----------
drop database ctl.t;
---------- Output ---------
DROP DATABASE ctl.t
---------- AST ------------
DropDatabase(
    DropDatabaseStmt {
        if_exists: false,
        catalog: Some(
            Identifier {
                name: "ctl",
                quote: None,
                span: Some(
                    14..17,
                ),
            },
        ),
        database: Identifier {
            name: "t",
            quote: None,
            span: Some(
                18..19,
            ),
        },
    },
)


---------- Input ----------
drop database if exists t;
---------- Output ---------
DROP DATABASE IF EXISTS t
---------- AST ------------
DropDatabase(
    DropDatabaseStmt {
        if_exists: true,
        catalog: None,
        database: Identifier {
            name: "t",
            quote: None,
            span: Some(
                24..25,
            ),
        },
    },
)


---------- Input ----------
create table c(a DateTime null, b DateTime(3));
---------- Output ---------
CREATE TABLE c (a TIMESTAMP NULL, b TIMESTAMP)
---------- AST ------------
CreateTable(
    CreateTableStmt {
        if_not_exists: false,
        catalog: None,
        database: None,
        table: Identifier {
            name: "c",
            quote: None,
            span: Some(
                13..14,
            ),
        },
        source: Some(
            Columns(
                [
                    ColumnDefinition {
                        name: Identifier {
                            name: "a",
                            quote: None,
                            span: Some(
                                15..16,
                            ),
                        },
                        data_type: Nullable(
                            Timestamp,
                        ),
                        expr: None,
                        comment: None,
                        nullable_constraint: None,
                    },
                    ColumnDefinition {
                        name: Identifier {
                            name: "b",
                            quote: None,
                            span: Some(
                                32..33,
                            ),
                        },
                        data_type: Timestamp,
                        expr: None,
                        comment: None,
                        nullable_constraint: None,
                    },
                ],
            ),
        ),
        engine: None,
        uri_location: None,
        cluster_by: [],
        table_options: {},
        as_query: None,
        transient: false,
    },
)


---------- Input ----------
create view v as select number % 3 as a from numbers(1000);
---------- Output ---------
CREATE VIEW v AS SELECT (number % 3) AS a FROM numbers(1000)
---------- AST ------------
CreateView(
    CreateViewStmt {
        if_not_exists: false,
        catalog: None,
        database: None,
        view: Identifier {
            name: "v",
            quote: None,
            span: Some(
                12..13,
            ),
        },
        columns: [],
        query: Query {
            span: Some(
                17..58,
            ),
            with: None,
            body: Select(
                SelectStmt {
                    span: Some(
                        17..58,
                    ),
                    hints: None,
                    distinct: false,
                    select_list: [
                        AliasedExpr {
                            expr: BinaryOp {
                                span: Some(
                                    31..32,
                                ),
                                op: Modulo,
                                left: ColumnRef {
                                    span: Some(
                                        24..30,
                                    ),
                                    database: None,
                                    table: None,
                                    column: Name(
                                        Identifier {
                                            name: "number",
                                            quote: None,
                                            span: Some(
                                                24..30,
                                            ),
                                        },
                                    ),
                                },
                                right: Literal {
                                    span: Some(
                                        33..34,
                                    ),
                                    lit: UInt64(
                                        3,
                                    ),
                                },
                            },
                            alias: Some(
                                Identifier {
                                    name: "a",
                                    quote: None,
                                    span: Some(
                                        38..39,
                                    ),
                                },
                            ),
                        },
                    ],
                    from: [
                        TableFunction {
                            span: Some(
                                45..58,
                            ),
                            name: Identifier {
                                name: "numbers",
                                quote: None,
                                span: Some(
                                    45..52,
                                ),
                            },
                            params: [
                                Literal {
                                    span: Some(
                                        53..57,
                                    ),
                                    lit: UInt64(
                                        1000,
                                    ),
                                },
                            ],
                            named_params: [],
                            alias: None,
                        },
                    ],
                    selection: None,
                    group_by: None,
                    having: None,
                    window_list: None,
                },
            ),
            order_by: [],
            limit: [],
            offset: None,
            ignore_result: false,
        },
    },
)


---------- Input ----------
alter view v as select number % 3 as a from numbers(1000);
---------- Output ---------
ALTER VIEW v AS SELECT (number % 3) AS a FROM numbers(1000)
---------- AST ------------
AlterView(
    AlterViewStmt {
        catalog: None,
        database: None,
        view: Identifier {
            name: "v",
            quote: None,
            span: Some(
                11..12,
            ),
        },
        columns: [],
        query: Query {
            span: Some(
                16..57,
            ),
            with: None,
            body: Select(
                SelectStmt {
                    span: Some(
                        16..57,
                    ),
                    hints: None,
                    distinct: false,
                    select_list: [
                        AliasedExpr {
                            expr: BinaryOp {
                                span: Some(
                                    30..31,
                                ),
                                op: Modulo,
                                left: ColumnRef {
                                    span: Some(
                                        23..29,
                                    ),
                                    database: None,
                                    table: None,
                                    column: Name(
                                        Identifier {
                                            name: "number",
                                            quote: None,
                                            span: Some(
                                                23..29,
                                            ),
                                        },
                                    ),
                                },
                                right: Literal {
                                    span: Some(
                                        32..33,
                                    ),
                                    lit: UInt64(
                                        3,
                                    ),
                                },
                            },
                            alias: Some(
                                Identifier {
                                    name: "a",
                                    quote: None,
                                    span: Some(
                                        37..38,
                                    ),
                                },
                            ),
                        },
                    ],
                    from: [
                        TableFunction {
                            span: Some(
                                44..57,
                            ),
                            name: Identifier {
                                name: "numbers",
                                quote: None,
                                span: Some(
                                    44..51,
                                ),
                            },
                            params: [
                                Literal {
                                    span: Some(
                                        52..56,
                                    ),
                                    lit: UInt64(
                                        1000,
                                    ),
                                },
                            ],
                            named_params: [],
                            alias: None,
                        },
                    ],
                    selection: None,
                    group_by: None,
                    having: None,
                    window_list: None,
                },
            ),
            order_by: [],
            limit: [],
            offset: None,
            ignore_result: false,
        },
    },
)


---------- Input ----------
drop view v;
---------- Output ---------
DROP VIEW v
---------- AST ------------
DropView(
    DropViewStmt {
        if_exists: false,
        catalog: None,
        database: None,
        view: Identifier {
            name: "v",
            quote: None,
            span: Some(
                10..11,
            ),
        },
    },
)


---------- Input ----------
create view v1(c1) as select number % 3 as a from numbers(1000);
---------- Output ---------
CREATE VIEW v1 (c1) AS SELECT (number % 3) AS a FROM numbers(1000)
---------- AST ------------
CreateView(
    CreateViewStmt {
        if_not_exists: false,
        catalog: None,
        database: None,
        view: Identifier {
            name: "v1",
            quote: None,
            span: Some(
                12..14,
            ),
        },
        columns: [
            Identifier {
                name: "c1",
                quote: None,
                span: Some(
                    15..17,
                ),
            },
        ],
        query: Query {
            span: Some(
                22..63,
            ),
            with: None,
            body: Select(
                SelectStmt {
                    span: Some(
                        22..63,
                    ),
                    hints: None,
                    distinct: false,
                    select_list: [
                        AliasedExpr {
                            expr: BinaryOp {
                                span: Some(
                                    36..37,
                                ),
                                op: Modulo,
                                left: ColumnRef {
                                    span: Some(
                                        29..35,
                                    ),
                                    database: None,
                                    table: None,
                                    column: Name(
                                        Identifier {
                                            name: "number",
                                            quote: None,
                                            span: Some(
                                                29..35,
                                            ),
                                        },
                                    ),
                                },
                                right: Literal {
                                    span: Some(
                                        38..39,
                                    ),
                                    lit: UInt64(
                                        3,
                                    ),
                                },
                            },
                            alias: Some(
                                Identifier {
                                    name: "a",
                                    quote: None,
                                    span: Some(
                                        43..44,
                                    ),
                                },
                            ),
                        },
                    ],
                    from: [
                        TableFunction {
                            span: Some(
                                50..63,
                            ),
                            name: Identifier {
                                name: "numbers",
                                quote: None,
                                span: Some(
                                    50..57,
                                ),
                            },
                            params: [
                                Literal {
                                    span: Some(
                                        58..62,
                                    ),
                                    lit: UInt64(
                                        1000,
                                    ),
                                },
                            ],
                            named_params: [],
                            alias: None,
                        },
                    ],
                    selection: None,
                    group_by: None,
                    having: None,
                    window_list: None,
                },
            ),
            order_by: [],
            limit: [],
            offset: None,
            ignore_result: false,
        },
    },
)


---------- Input ----------
alter view v1(c2) as select number % 3 as a from numbers(1000);
---------- Output ---------
ALTER VIEW v1 (c2) AS SELECT (number % 3) AS a FROM numbers(1000)
---------- AST ------------
AlterView(
    AlterViewStmt {
        catalog: None,
        database: None,
        view: Identifier {
            name: "v1",
            quote: None,
            span: Some(
                11..13,
            ),
        },
        columns: [
            Identifier {
                name: "c2",
                quote: None,
                span: Some(
                    14..16,
                ),
            },
        ],
        query: Query {
            span: Some(
                21..62,
            ),
            with: None,
            body: Select(
                SelectStmt {
                    span: Some(
                        21..62,
                    ),
                    hints: None,
                    distinct: false,
                    select_list: [
                        AliasedExpr {
                            expr: BinaryOp {
                                span: Some(
                                    35..36,
                                ),
                                op: Modulo,
                                left: ColumnRef {
                                    span: Some(
                                        28..34,
                                    ),
                                    database: None,
                                    table: None,
                                    column: Name(
                                        Identifier {
                                            name: "number",
                                            quote: None,
                                            span: Some(
                                                28..34,
                                            ),
                                        },
                                    ),
                                },
                                right: Literal {
                                    span: Some(
                                        37..38,
                                    ),
                                    lit: UInt64(
                                        3,
                                    ),
                                },
                            },
                            alias: Some(
                                Identifier {
                                    name: "a",
                                    quote: None,
                                    span: Some(
                                        42..43,
                                    ),
                                },
                            ),
                        },
                    ],
                    from: [
                        TableFunction {
                            span: Some(
                                49..62,
                            ),
                            name: Identifier {
                                name: "numbers",
                                quote: None,
                                span: Some(
                                    49..56,
                                ),
                            },
                            params: [
                                Literal {
                                    span: Some(
                                        57..61,
                                    ),
                                    lit: UInt64(
                                        1000,
                                    ),
                                },
                            ],
                            named_params: [],
                            alias: None,
                        },
                    ],
                    selection: None,
                    group_by: None,
                    having: None,
                    window_list: None,
                },
            ),
            order_by: [],
            limit: [],
            offset: None,
            ignore_result: false,
        },
    },
)


---------- Input ----------
rename table d.t to e.s;
---------- Output ---------
RENAME TABLE d.t TO e.s
---------- AST ------------
RenameTable(
    RenameTableStmt {
        if_exists: false,
        catalog: None,
        database: Some(
            Identifier {
                name: "d",
                quote: None,
                span: Some(
                    13..14,
                ),
            },
        ),
        table: Identifier {
            name: "t",
            quote: None,
            span: Some(
                15..16,
            ),
        },
        new_catalog: None,
        new_database: Some(
            Identifier {
                name: "e",
                quote: None,
                span: Some(
                    20..21,
                ),
            },
        ),
        new_table: Identifier {
            name: "s",
            quote: None,
            span: Some(
                22..23,
            ),
        },
    },
)


---------- Input ----------
truncate table test;
---------- Output ---------
TRUNCATE TABLE test
---------- AST ------------
TruncateTable(
    TruncateTableStmt {
        catalog: None,
        database: None,
        table: Identifier {
            name: "test",
            quote: None,
            span: Some(
                15..19,
            ),
        },
    },
)


---------- Input ----------
truncate table test_db.test;
---------- Output ---------
TRUNCATE TABLE test_db.test
---------- AST ------------
TruncateTable(
    TruncateTableStmt {
        catalog: None,
        database: Some(
            Identifier {
                name: "test_db",
                quote: None,
                span: Some(
                    15..22,
                ),
            },
        ),
        table: Identifier {
            name: "test",
            quote: None,
            span: Some(
                23..27,
            ),
        },
    },
)


---------- Input ----------
DROP table table1;
---------- Output ---------
DROP TABLE table1
---------- AST ------------
DropTable(
    DropTableStmt {
        if_exists: false,
        catalog: None,
        database: None,
        table: Identifier {
            name: "table1",
            quote: None,
            span: Some(
                11..17,
            ),
        },
        all: false,
    },
)


---------- Input ----------
DROP table IF EXISTS table1;
---------- Output ---------
DROP TABLE IF EXISTS table1
---------- AST ------------
DropTable(
    DropTableStmt {
        if_exists: true,
        catalog: None,
        database: None,
        table: Identifier {
            name: "table1",
            quote: None,
            span: Some(
                21..27,
            ),
        },
        all: false,
    },
)


---------- Input ----------
CREATE TABLE t(c1 int null, c2 bigint null, c3 varchar null);
---------- Output ---------
CREATE TABLE t (c1 Int32 NULL, c2 Int64 NULL, c3 STRING NULL)
---------- AST ------------
CreateTable(
    CreateTableStmt {
        if_not_exists: false,
        catalog: None,
        database: None,
        table: Identifier {
            name: "t",
            quote: None,
            span: Some(
                13..14,
            ),
        },
        source: Some(
            Columns(
                [
                    ColumnDefinition {
                        name: Identifier {
                            name: "c1",
                            quote: None,
                            span: Some(
                                15..17,
                            ),
                        },
                        data_type: Nullable(
                            Int32,
                        ),
                        expr: None,
                        comment: None,
                        nullable_constraint: None,
                    },
                    ColumnDefinition {
                        name: Identifier {
                            name: "c2",
                            quote: None,
                            span: Some(
                                28..30,
                            ),
                        },
                        data_type: Nullable(
                            Int64,
                        ),
                        expr: None,
                        comment: None,
                        nullable_constraint: None,
                    },
                    ColumnDefinition {
                        name: Identifier {
                            name: "c3",
                            quote: None,
                            span: Some(
                                44..46,
                            ),
                        },
                        data_type: Nullable(
                            String,
                        ),
                        expr: None,
                        comment: None,
                        nullable_constraint: None,
                    },
                ],
            ),
        ),
        engine: None,
        uri_location: None,
        cluster_by: [],
        table_options: {},
        as_query: None,
        transient: false,
    },
)


---------- Input ----------
CREATE TABLE t(c1 int not null, c2 bigint not null, c3 varchar not null);
---------- Output ---------
CREATE TABLE t (c1 Int32 NOT NULL, c2 Int64 NOT NULL, c3 STRING NOT NULL)
---------- AST ------------
CreateTable(
    CreateTableStmt {
        if_not_exists: false,
        catalog: None,
        database: None,
        table: Identifier {
            name: "t",
            quote: None,
            span: Some(
                13..14,
            ),
        },
        source: Some(
            Columns(
                [
                    ColumnDefinition {
                        name: Identifier {
                            name: "c1",
                            quote: None,
                            span: Some(
                                15..17,
                            ),
                        },
                        data_type: Int32,
                        expr: None,
                        comment: None,
                        nullable_constraint: Some(
                            NotNull,
                        ),
                    },
                    ColumnDefinition {
                        name: Identifier {
                            name: "c2",
                            quote: None,
                            span: Some(
                                32..34,
                            ),
                        },
                        data_type: Int64,
                        expr: None,
                        comment: None,
                        nullable_constraint: Some(
                            NotNull,
                        ),
                    },
                    ColumnDefinition {
                        name: Identifier {
                            name: "c3",
                            quote: None,
                            span: Some(
                                52..54,
                            ),
                        },
                        data_type: String,
                        expr: None,
                        comment: None,
                        nullable_constraint: Some(
                            NotNull,
                        ),
                    },
                ],
            ),
        ),
        engine: None,
        uri_location: None,
        cluster_by: [],
        table_options: {},
        as_query: None,
        transient: false,
    },
)


---------- Input ----------
CREATE TABLE t(c1 varbinary);
---------- Output ---------
CREATE TABLE t (c1 STRING)
---------- AST ------------
CreateTable(
    CreateTableStmt {
        if_not_exists: false,
        catalog: None,
        database: None,
        table: Identifier {
            name: "t",
            quote: None,
            span: Some(
                13..14,
            ),
        },
        source: Some(
            Columns(
                [
                    ColumnDefinition {
                        name: Identifier {
                            name: "c1",
                            quote: None,
                            span: Some(
                                15..17,
                            ),
                        },
                        data_type: String,
                        expr: None,
                        comment: None,
                        nullable_constraint: None,
                    },
                ],
            ),
        ),
        engine: None,
        uri_location: None,
        cluster_by: [],
        table_options: {},
        as_query: None,
        transient: false,
    },
)


---------- Input ----------
CREATE TABLE t(c1 int default 1);
---------- Output ---------
CREATE TABLE t (c1 Int32 DEFAULT 1)
---------- AST ------------
CreateTable(
    CreateTableStmt {
        if_not_exists: false,
        catalog: None,
        database: None,
        table: Identifier {
            name: "t",
            quote: None,
            span: Some(
                13..14,
            ),
        },
        source: Some(
            Columns(
                [
                    ColumnDefinition {
                        name: Identifier {
                            name: "c1",
                            quote: None,
                            span: Some(
                                15..17,
                            ),
                        },
                        data_type: Int32,
                        expr: Some(
                            Default(
                                Literal {
                                    span: Some(
                                        30..31,
                                    ),
                                    lit: UInt64(
                                        1,
                                    ),
                                },
                            ),
                        ),
                        comment: None,
                        nullable_constraint: None,
                    },
                ],
            ),
        ),
        engine: None,
        uri_location: None,
        cluster_by: [],
        table_options: {},
        as_query: None,
        transient: false,
    },
)


---------- Input ----------
create table abc as (select * from xyz limit 10)
---------- Output ---------
CREATE TABLE abc AS SELECT * FROM xyz LIMIT 10
---------- AST ------------
CreateTable(
    CreateTableStmt {
        if_not_exists: false,
        catalog: None,
        database: None,
        table: Identifier {
            name: "abc",
            quote: None,
            span: Some(
                13..16,
            ),
        },
        source: None,
        engine: None,
        uri_location: None,
        cluster_by: [],
        table_options: {},
        as_query: Some(
            Query {
                span: Some(
                    21..38,
                ),
                with: None,
                body: Select(
                    SelectStmt {
                        span: Some(
                            21..38,
                        ),
                        hints: None,
                        distinct: false,
                        select_list: [
                            QualifiedName {
                                qualified: [
                                    Star(
                                        Some(
                                            28..29,
                                        ),
                                    ),
                                ],
                                exclude: None,
                            },
                        ],
                        from: [
                            Table {
                                span: Some(
                                    35..38,
                                ),
                                catalog: None,
                                database: None,
                                table: Identifier {
                                    name: "xyz",
                                    quote: None,
                                    span: Some(
                                        35..38,
                                    ),
                                },
                                alias: None,
                                travel_point: None,
                                pivot: None,
                                unpivot: None,
                            },
                        ],
                        selection: None,
                        group_by: None,
                        having: None,
                        window_list: None,
                    },
                ),
                order_by: [],
                limit: [
                    Literal {
                        span: Some(
                            45..47,
                        ),
                        lit: UInt64(
                            10,
                        ),
                    },
                ],
                offset: None,
                ignore_result: false,
            },
        ),
        transient: false,
    },
)


---------- Input ----------
ALTER USER u1 IDENTIFIED BY '123456';
---------- Output ---------
ALTER USER 'u1'@'%' IDENTIFIED BY '123456'
---------- AST ------------
AlterUser(
    AlterUserStmt {
        user: Some(
            UserIdentity {
                username: "u1",
                hostname: "%",
            },
        ),
        auth_option: Some(
            AuthOption {
                auth_type: None,
                password: Some(
                    "123456",
                ),
            },
        ),
        user_options: [],
    },
)


---------- Input ----------
ALTER USER u1 WITH DEFAULT_ROLE = role1;
---------- Output ---------
ALTER USER 'u1'@'%' WITH DEFAULT_ROLE = 'role1'
---------- AST ------------
AlterUser(
    AlterUserStmt {
        user: Some(
            UserIdentity {
                username: "u1",
                hostname: "%",
            },
        ),
        auth_option: None,
        user_options: [
            DefaultRole(
                "role1",
            ),
        ],
    },
)


---------- Input ----------
ALTER USER u1 WITH DEFAULT_ROLE = role1, TENANTSETTING;
---------- Output ---------
ALTER USER 'u1'@'%' WITH DEFAULT_ROLE = 'role1' TENANTSETTING
---------- AST ------------
AlterUser(
    AlterUserStmt {
        user: Some(
            UserIdentity {
                username: "u1",
                hostname: "%",
            },
        ),
        auth_option: None,
        user_options: [
            DefaultRole(
                "role1",
            ),
            TenantSetting(
                true,
            ),
        ],
    },
)


---------- Input ----------
ALTER USER u1 WITH SET NETWORK POLICY = 'policy1';
---------- Output ---------
ALTER USER 'u1'@'%' WITH SET NETWORK POLICY = 'policy1'
---------- AST ------------
AlterUser(
    AlterUserStmt {
        user: Some(
            UserIdentity {
                username: "u1",
                hostname: "%",
            },
        ),
        auth_option: None,
        user_options: [
            SetNetworkPolicy(
                "policy1",
            ),
        ],
    },
)


---------- Input ----------
ALTER USER u1 WITH UNSET NETWORK POLICY;
---------- Output ---------
ALTER USER 'u1'@'%' WITH UNSET NETWORK POLICY
---------- AST ------------
AlterUser(
    AlterUserStmt {
        user: Some(
            UserIdentity {
                username: "u1",
                hostname: "%",
            },
        ),
        auth_option: None,
        user_options: [
            UnsetNetworkPolicy,
        ],
    },
)


---------- Input ----------
CREATE USER u1 IDENTIFIED BY '123456' WITH DEFAULT_ROLE='role123', TENANTSETTING
---------- Output ---------
CREATE USER 'u1'@'%' IDENTIFIED BY '123456' WITH DEFAULT_ROLE = 'role123' TENANTSETTING
---------- AST ------------
CreateUser(
    CreateUserStmt {
        if_not_exists: false,
        user: UserIdentity {
            username: "u1",
            hostname: "%",
        },
        auth_option: AuthOption {
            auth_type: None,
            password: Some(
                "123456",
            ),
        },
        user_options: [
            DefaultRole(
                "role123",
            ),
            TenantSetting(
                true,
            ),
        ],
    },
)


---------- Input ----------
CREATE USER u1 IDENTIFIED BY '123456' WITH SET NETWORK POLICY='policy1'
---------- Output ---------
CREATE USER 'u1'@'%' IDENTIFIED BY '123456' WITH SET NETWORK POLICY = 'policy1'
---------- AST ------------
CreateUser(
    CreateUserStmt {
        if_not_exists: false,
        user: UserIdentity {
            username: "u1",
            hostname: "%",
        },
        auth_option: AuthOption {
            auth_type: None,
            password: Some(
                "123456",
            ),
        },
        user_options: [
            SetNetworkPolicy(
                "policy1",
            ),
        ],
    },
)


---------- Input ----------
DROP database if exists db1;
---------- Output ---------
DROP DATABASE IF EXISTS db1
---------- AST ------------
DropDatabase(
    DropDatabaseStmt {
        if_exists: true,
        catalog: None,
        database: Identifier {
            name: "db1",
            quote: None,
            span: Some(
                24..27,
            ),
        },
    },
)


---------- Input ----------
select distinct a, count(*) from t where a = 1 and b - 1 < a group by a having a = 1;
---------- Output ---------
SELECT DISTINCT a, COUNT(*) FROM t WHERE ((a = 1) AND ((b - 1) < a)) GROUP BY a HAVING (a = 1)
---------- AST ------------
Query(
    Query {
        span: Some(
            0..84,
        ),
        with: None,
        body: Select(
            SelectStmt {
                span: Some(
                    0..84,
                ),
                hints: None,
                distinct: true,
                select_list: [
                    AliasedExpr {
                        expr: ColumnRef {
                            span: Some(
                                16..17,
                            ),
                            database: None,
                            table: None,
                            column: Name(
                                Identifier {
                                    name: "a",
                                    quote: None,
                                    span: Some(
                                        16..17,
                                    ),
                                },
                            ),
                        },
                        alias: None,
                    },
                    AliasedExpr {
                        expr: CountAll {
                            span: Some(
                                19..27,
                            ),
                            window: None,
                        },
                        alias: None,
                    },
                ],
                from: [
                    Table {
                        span: Some(
                            33..34,
                        ),
                        catalog: None,
                        database: None,
                        table: Identifier {
                            name: "t",
                            quote: None,
                            span: Some(
                                33..34,
                            ),
                        },
                        alias: None,
                        travel_point: None,
                        pivot: None,
                        unpivot: None,
                    },
                ],
                selection: Some(
                    BinaryOp {
                        span: Some(
                            47..50,
                        ),
                        op: And,
                        left: BinaryOp {
                            span: Some(
                                43..44,
                            ),
                            op: Eq,
                            left: ColumnRef {
                                span: Some(
                                    41..42,
                                ),
                                database: None,
                                table: None,
                                column: Name(
                                    Identifier {
                                        name: "a",
                                        quote: None,
                                        span: Some(
                                            41..42,
                                        ),
                                    },
                                ),
                            },
                            right: Literal {
                                span: Some(
                                    45..46,
                                ),
                                lit: UInt64(
                                    1,
                                ),
                            },
                        },
                        right: BinaryOp {
                            span: Some(
                                57..58,
                            ),
                            op: Lt,
                            left: BinaryOp {
                                span: Some(
                                    53..54,
                                ),
                                op: Minus,
                                left: ColumnRef {
                                    span: Some(
                                        51..52,
                                    ),
                                    database: None,
                                    table: None,
                                    column: Name(
                                        Identifier {
                                            name: "b",
                                            quote: None,
                                            span: Some(
                                                51..52,
                                            ),
                                        },
                                    ),
                                },
                                right: Literal {
                                    span: Some(
                                        55..56,
                                    ),
                                    lit: UInt64(
                                        1,
                                    ),
                                },
                            },
                            right: ColumnRef {
                                span: Some(
                                    59..60,
                                ),
                                database: None,
                                table: None,
                                column: Name(
                                    Identifier {
                                        name: "a",
                                        quote: None,
                                        span: Some(
                                            59..60,
                                        ),
                                    },
                                ),
                            },
                        },
                    },
                ),
                group_by: Some(
                    Normal(
                        [
                            ColumnRef {
                                span: Some(
                                    70..71,
                                ),
                                database: None,
                                table: None,
                                column: Name(
                                    Identifier {
                                        name: "a",
                                        quote: None,
                                        span: Some(
                                            70..71,
                                        ),
                                    },
                                ),
                            },
                        ],
                    ),
                ),
                having: Some(
                    BinaryOp {
                        span: Some(
                            81..82,
                        ),
                        op: Eq,
                        left: ColumnRef {
                            span: Some(
                                79..80,
                            ),
                            database: None,
                            table: None,
                            column: Name(
                                Identifier {
                                    name: "a",
                                    quote: None,
                                    span: Some(
                                        79..80,
                                    ),
                                },
                            ),
                        },
                        right: Literal {
                            span: Some(
                                83..84,
                            ),
                            lit: UInt64(
                                1,
                            ),
                        },
                    },
                ),
                window_list: None,
            },
        ),
        order_by: [],
        limit: [],
        offset: None,
        ignore_result: false,
    },
)


---------- Input ----------
select * from t4;
---------- Output ---------
SELECT * FROM t4
---------- AST ------------
Query(
    Query {
        span: Some(
            0..16,
        ),
        with: None,
        body: Select(
            SelectStmt {
                span: Some(
                    0..16,
                ),
                hints: None,
                distinct: false,
                select_list: [
                    QualifiedName {
                        qualified: [
                            Star(
                                Some(
                                    7..8,
                                ),
                            ),
                        ],
                        exclude: None,
                    },
                ],
                from: [
                    Table {
                        span: Some(
                            14..16,
                        ),
                        catalog: None,
                        database: None,
                        table: Identifier {
                            name: "t4",
                            quote: None,
                            span: Some(
                                14..16,
                            ),
                        },
                        alias: None,
                        travel_point: None,
                        pivot: None,
                        unpivot: None,
                    },
                ],
                selection: None,
                group_by: None,
                having: None,
                window_list: None,
            },
        ),
        order_by: [],
        limit: [],
        offset: None,
        ignore_result: false,
    },
)


---------- Input ----------
select * from aa.bb;
---------- Output ---------
SELECT * FROM aa.bb
---------- AST ------------
Query(
    Query {
        span: Some(
            0..19,
        ),
        with: None,
        body: Select(
            SelectStmt {
                span: Some(
                    0..19,
                ),
                hints: None,
                distinct: false,
                select_list: [
                    QualifiedName {
                        qualified: [
                            Star(
                                Some(
                                    7..8,
                                ),
                            ),
                        ],
                        exclude: None,
                    },
                ],
                from: [
                    Table {
                        span: Some(
                            14..19,
                        ),
                        catalog: None,
                        database: Some(
                            Identifier {
                                name: "aa",
                                quote: None,
                                span: Some(
                                    14..16,
                                ),
                            },
                        ),
                        table: Identifier {
                            name: "bb",
                            quote: None,
                            span: Some(
                                17..19,
                            ),
                        },
                        alias: None,
                        travel_point: None,
                        pivot: None,
                        unpivot: None,
                    },
                ],
                selection: None,
                group_by: None,
                having: None,
                window_list: None,
            },
        ),
        order_by: [],
        limit: [],
        offset: None,
        ignore_result: false,
    },
)


---------- Input ----------
select * from a, b, c;
---------- Output ---------
SELECT * FROM a, b, c
---------- AST ------------
Query(
    Query {
        span: Some(
            0..21,
        ),
        with: None,
        body: Select(
            SelectStmt {
                span: Some(
                    0..21,
                ),
                hints: None,
                distinct: false,
                select_list: [
                    QualifiedName {
                        qualified: [
                            Star(
                                Some(
                                    7..8,
                                ),
                            ),
                        ],
                        exclude: None,
                    },
                ],
                from: [
                    Table {
                        span: Some(
                            14..15,
                        ),
                        catalog: None,
                        database: None,
                        table: Identifier {
                            name: "a",
                            quote: None,
                            span: Some(
                                14..15,
                            ),
                        },
                        alias: None,
                        travel_point: None,
                        pivot: None,
                        unpivot: None,
                    },
                    Table {
                        span: Some(
                            17..18,
                        ),
                        catalog: None,
                        database: None,
                        table: Identifier {
                            name: "b",
                            quote: None,
                            span: Some(
                                17..18,
                            ),
                        },
                        alias: None,
                        travel_point: None,
                        pivot: None,
                        unpivot: None,
                    },
                    Table {
                        span: Some(
                            20..21,
                        ),
                        catalog: None,
                        database: None,
                        table: Identifier {
                            name: "c",
                            quote: None,
                            span: Some(
                                20..21,
                            ),
                        },
                        alias: None,
                        travel_point: None,
                        pivot: None,
                        unpivot: None,
                    },
                ],
                selection: None,
                group_by: None,
                having: None,
                window_list: None,
            },
        ),
        order_by: [],
        limit: [],
        offset: None,
        ignore_result: false,
    },
)


---------- Input ----------
select * from a, b, c order by "db"."a"."c1";
---------- Output ---------
SELECT * FROM a, b, c ORDER BY "db"."a"."c1"
---------- AST ------------
Query(
    Query {
        span: Some(
            0..21,
        ),
        with: None,
        body: Select(
            SelectStmt {
                span: Some(
                    0..21,
                ),
                hints: None,
                distinct: false,
                select_list: [
                    QualifiedName {
                        qualified: [
                            Star(
                                Some(
                                    7..8,
                                ),
                            ),
                        ],
                        exclude: None,
                    },
                ],
                from: [
                    Table {
                        span: Some(
                            14..15,
                        ),
                        catalog: None,
                        database: None,
                        table: Identifier {
                            name: "a",
                            quote: None,
                            span: Some(
                                14..15,
                            ),
                        },
                        alias: None,
                        travel_point: None,
                        pivot: None,
                        unpivot: None,
                    },
                    Table {
                        span: Some(
                            17..18,
                        ),
                        catalog: None,
                        database: None,
                        table: Identifier {
                            name: "b",
                            quote: None,
                            span: Some(
                                17..18,
                            ),
                        },
                        alias: None,
                        travel_point: None,
                        pivot: None,
                        unpivot: None,
                    },
                    Table {
                        span: Some(
                            20..21,
                        ),
                        catalog: None,
                        database: None,
                        table: Identifier {
                            name: "c",
                            quote: None,
                            span: Some(
                                20..21,
                            ),
                        },
                        alias: None,
                        travel_point: None,
                        pivot: None,
                        unpivot: None,
                    },
                ],
                selection: None,
                group_by: None,
                having: None,
                window_list: None,
            },
        ),
        order_by: [
            OrderByExpr {
                expr: ColumnRef {
                    span: Some(
                        31..44,
                    ),
                    database: Some(
                        Identifier {
                            name: "db",
                            quote: Some(
                                '"',
                            ),
                            span: Some(
                                31..35,
                            ),
                        },
                    ),
                    table: Some(
                        Identifier {
                            name: "a",
                            quote: Some(
                                '"',
                            ),
                            span: Some(
                                36..39,
                            ),
                        },
                    ),
                    column: Name(
                        Identifier {
                            name: "c1",
                            quote: Some(
                                '"',
                            ),
                            span: Some(
                                40..44,
                            ),
                        },
                    ),
                },
                asc: None,
                nulls_first: None,
            },
        ],
        limit: [],
        offset: None,
        ignore_result: false,
    },
)


---------- Input ----------
select * from a join b on a.a = b.a;
---------- Output ---------
SELECT * FROM a INNER JOIN b ON (a.a = b.a)
---------- AST ------------
Query(
    Query {
        span: Some(
            0..35,
        ),
        with: None,
        body: Select(
            SelectStmt {
                span: Some(
                    0..35,
                ),
                hints: None,
                distinct: false,
                select_list: [
                    QualifiedName {
                        qualified: [
                            Star(
                                Some(
                                    7..8,
                                ),
                            ),
                        ],
                        exclude: None,
                    },
                ],
                from: [
                    Join {
                        span: Some(
                            16..20,
                        ),
                        join: Join {
                            op: Inner,
                            condition: On(
                                BinaryOp {
                                    span: Some(
                                        30..31,
                                    ),
                                    op: Eq,
                                    left: ColumnRef {
                                        span: Some(
                                            26..29,
                                        ),
                                        database: None,
                                        table: Some(
                                            Identifier {
                                                name: "a",
                                                quote: None,
                                                span: Some(
                                                    26..27,
                                                ),
                                            },
                                        ),
                                        column: Name(
                                            Identifier {
                                                name: "a",
                                                quote: None,
                                                span: Some(
                                                    28..29,
                                                ),
                                            },
                                        ),
                                    },
                                    right: ColumnRef {
                                        span: Some(
                                            32..35,
                                        ),
                                        database: None,
                                        table: Some(
                                            Identifier {
                                                name: "b",
                                                quote: None,
                                                span: Some(
                                                    32..33,
                                                ),
                                            },
                                        ),
                                        column: Name(
                                            Identifier {
                                                name: "a",
                                                quote: None,
                                                span: Some(
                                                    34..35,
                                                ),
                                            },
                                        ),
                                    },
                                },
                            ),
                            left: Table {
                                span: Some(
                                    14..15,
                                ),
                                catalog: None,
                                database: None,
                                table: Identifier {
                                    name: "a",
                                    quote: None,
                                    span: Some(
                                        14..15,
                                    ),
                                },
                                alias: None,
                                travel_point: None,
                                pivot: None,
                                unpivot: None,
                            },
                            right: Table {
                                span: Some(
                                    21..22,
                                ),
                                catalog: None,
                                database: None,
                                table: Identifier {
                                    name: "b",
                                    quote: None,
                                    span: Some(
                                        21..22,
                                    ),
                                },
                                alias: None,
                                travel_point: None,
                                pivot: None,
                                unpivot: None,
                            },
                        },
                    },
                ],
                selection: None,
                group_by: None,
                having: None,
                window_list: None,
            },
        ),
        order_by: [],
        limit: [],
        offset: None,
        ignore_result: false,
    },
)


---------- Input ----------
select * from a left outer join b on a.a = b.a;
---------- Output ---------
SELECT * FROM a LEFT OUTER JOIN b ON (a.a = b.a)
---------- AST ------------
Query(
    Query {
        span: Some(
            0..46,
        ),
        with: None,
        body: Select(
            SelectStmt {
                span: Some(
                    0..46,
                ),
                hints: None,
                distinct: false,
                select_list: [
                    QualifiedName {
                        qualified: [
                            Star(
                                Some(
                                    7..8,
                                ),
                            ),
                        ],
                        exclude: None,
                    },
                ],
                from: [
                    Join {
                        span: Some(
                            16..31,
                        ),
                        join: Join {
                            op: LeftOuter,
                            condition: On(
                                BinaryOp {
                                    span: Some(
                                        41..42,
                                    ),
                                    op: Eq,
                                    left: ColumnRef {
                                        span: Some(
                                            37..40,
                                        ),
                                        database: None,
                                        table: Some(
                                            Identifier {
                                                name: "a",
                                                quote: None,
                                                span: Some(
                                                    37..38,
                                                ),
                                            },
                                        ),
                                        column: Name(
                                            Identifier {
                                                name: "a",
                                                quote: None,
                                                span: Some(
                                                    39..40,
                                                ),
                                            },
                                        ),
                                    },
                                    right: ColumnRef {
                                        span: Some(
                                            43..46,
                                        ),
                                        database: None,
                                        table: Some(
                                            Identifier {
                                                name: "b",
                                                quote: None,
                                                span: Some(
                                                    43..44,
                                                ),
                                            },
                                        ),
                                        column: Name(
                                            Identifier {
                                                name: "a",
                                                quote: None,
                                                span: Some(
                                                    45..46,
                                                ),
                                            },
                                        ),
                                    },
                                },
                            ),
                            left: Table {
                                span: Some(
                                    14..15,
                                ),
                                catalog: None,
                                database: None,
                                table: Identifier {
                                    name: "a",
                                    quote: None,
                                    span: Some(
                                        14..15,
                                    ),
                                },
                                alias: None,
                                travel_point: None,
                                pivot: None,
                                unpivot: None,
                            },
                            right: Table {
                                span: Some(
                                    32..33,
                                ),
                                catalog: None,
                                database: None,
                                table: Identifier {
                                    name: "b",
                                    quote: None,
                                    span: Some(
                                        32..33,
                                    ),
                                },
                                alias: None,
                                travel_point: None,
                                pivot: None,
                                unpivot: None,
                            },
                        },
                    },
                ],
                selection: None,
                group_by: None,
                having: None,
                window_list: None,
            },
        ),
        order_by: [],
        limit: [],
        offset: None,
        ignore_result: false,
    },
)


---------- Input ----------
select * from a right outer join b on a.a = b.a;
---------- Output ---------
SELECT * FROM a RIGHT OUTER JOIN b ON (a.a = b.a)
---------- AST ------------
Query(
    Query {
        span: Some(
            0..47,
        ),
        with: None,
        body: Select(
            SelectStmt {
                span: Some(
                    0..47,
                ),
                hints: None,
                distinct: false,
                select_list: [
                    QualifiedName {
                        qualified: [
                            Star(
                                Some(
                                    7..8,
                                ),
                            ),
                        ],
                        exclude: None,
                    },
                ],
                from: [
                    Join {
                        span: Some(
                            16..32,
                        ),
                        join: Join {
                            op: RightOuter,
                            condition: On(
                                BinaryOp {
                                    span: Some(
                                        42..43,
                                    ),
                                    op: Eq,
                                    left: ColumnRef {
                                        span: Some(
                                            38..41,
                                        ),
                                        database: None,
                                        table: Some(
                                            Identifier {
                                                name: "a",
                                                quote: None,
                                                span: Some(
                                                    38..39,
                                                ),
                                            },
                                        ),
                                        column: Name(
                                            Identifier {
                                                name: "a",
                                                quote: None,
                                                span: Some(
                                                    40..41,
                                                ),
                                            },
                                        ),
                                    },
                                    right: ColumnRef {
                                        span: Some(
                                            44..47,
                                        ),
                                        database: None,
                                        table: Some(
                                            Identifier {
                                                name: "b",
                                                quote: None,
                                                span: Some(
                                                    44..45,
                                                ),
                                            },
                                        ),
                                        column: Name(
                                            Identifier {
                                                name: "a",
                                                quote: None,
                                                span: Some(
                                                    46..47,
                                                ),
                                            },
                                        ),
                                    },
                                },
                            ),
                            left: Table {
                                span: Some(
                                    14..15,
                                ),
                                catalog: None,
                                database: None,
                                table: Identifier {
                                    name: "a",
                                    quote: None,
                                    span: Some(
                                        14..15,
                                    ),
                                },
                                alias: None,
                                travel_point: None,
                                pivot: None,
                                unpivot: None,
                            },
                            right: Table {
                                span: Some(
                                    33..34,
                                ),
                                catalog: None,
                                database: None,
                                table: Identifier {
                                    name: "b",
                                    quote: None,
                                    span: Some(
                                        33..34,
                                    ),
                                },
                                alias: None,
                                travel_point: None,
                                pivot: None,
                                unpivot: None,
                            },
                        },
                    },
                ],
                selection: None,
                group_by: None,
                having: None,
                window_list: None,
            },
        ),
        order_by: [],
        limit: [],
        offset: None,
        ignore_result: false,
    },
)


---------- Input ----------
select * from a left semi join b on a.a = b.a;
---------- Output ---------
SELECT * FROM a LEFT SEMI JOIN b ON (a.a = b.a)
---------- AST ------------
Query(
    Query {
        span: Some(
            0..45,
        ),
        with: None,
        body: Select(
            SelectStmt {
                span: Some(
                    0..45,
                ),
                hints: None,
                distinct: false,
                select_list: [
                    QualifiedName {
                        qualified: [
                            Star(
                                Some(
                                    7..8,
                                ),
                            ),
                        ],
                        exclude: None,
                    },
                ],
                from: [
                    Join {
                        span: Some(
                            16..30,
                        ),
                        join: Join {
                            op: LeftSemi,
                            condition: On(
                                BinaryOp {
                                    span: Some(
                                        40..41,
                                    ),
                                    op: Eq,
                                    left: ColumnRef {
                                        span: Some(
                                            36..39,
                                        ),
                                        database: None,
                                        table: Some(
                                            Identifier {
                                                name: "a",
                                                quote: None,
                                                span: Some(
                                                    36..37,
                                                ),
                                            },
                                        ),
                                        column: Name(
                                            Identifier {
                                                name: "a",
                                                quote: None,
                                                span: Some(
                                                    38..39,
                                                ),
                                            },
                                        ),
                                    },
                                    right: ColumnRef {
                                        span: Some(
                                            42..45,
                                        ),
                                        database: None,
                                        table: Some(
                                            Identifier {
                                                name: "b",
                                                quote: None,
                                                span: Some(
                                                    42..43,
                                                ),
                                            },
                                        ),
                                        column: Name(
                                            Identifier {
                                                name: "a",
                                                quote: None,
                                                span: Some(
                                                    44..45,
                                                ),
                                            },
                                        ),
                                    },
                                },
                            ),
                            left: Table {
                                span: Some(
                                    14..15,
                                ),
                                catalog: None,
                                database: None,
                                table: Identifier {
                                    name: "a",
                                    quote: None,
                                    span: Some(
                                        14..15,
                                    ),
                                },
                                alias: None,
                                travel_point: None,
                                pivot: None,
                                unpivot: None,
                            },
                            right: Table {
                                span: Some(
                                    31..32,
                                ),
                                catalog: None,
                                database: None,
                                table: Identifier {
                                    name: "b",
                                    quote: None,
                                    span: Some(
                                        31..32,
                                    ),
                                },
                                alias: None,
                                travel_point: None,
                                pivot: None,
                                unpivot: None,
                            },
                        },
                    },
                ],
                selection: None,
                group_by: None,
                having: None,
                window_list: None,
            },
        ),
        order_by: [],
        limit: [],
        offset: None,
        ignore_result: false,
    },
)


---------- Input ----------
select * from a semi join b on a.a = b.a;
---------- Output ---------
SELECT * FROM a LEFT SEMI JOIN b ON (a.a = b.a)
---------- AST ------------
Query(
    Query {
        span: Some(
            0..40,
        ),
        with: None,
        body: Select(
            SelectStmt {
                span: Some(
                    0..40,
                ),
                hints: None,
                distinct: false,
                select_list: [
                    QualifiedName {
                        qualified: [
                            Star(
                                Some(
                                    7..8,
                                ),
                            ),
                        ],
                        exclude: None,
                    },
                ],
                from: [
                    Join {
                        span: Some(
                            16..25,
                        ),
                        join: Join {
                            op: LeftSemi,
                            condition: On(
                                BinaryOp {
                                    span: Some(
                                        35..36,
                                    ),
                                    op: Eq,
                                    left: ColumnRef {
                                        span: Some(
                                            31..34,
                                        ),
                                        database: None,
                                        table: Some(
                                            Identifier {
                                                name: "a",
                                                quote: None,
                                                span: Some(
                                                    31..32,
                                                ),
                                            },
                                        ),
                                        column: Name(
                                            Identifier {
                                                name: "a",
                                                quote: None,
                                                span: Some(
                                                    33..34,
                                                ),
                                            },
                                        ),
                                    },
                                    right: ColumnRef {
                                        span: Some(
                                            37..40,
                                        ),
                                        database: None,
                                        table: Some(
                                            Identifier {
                                                name: "b",
                                                quote: None,
                                                span: Some(
                                                    37..38,
                                                ),
                                            },
                                        ),
                                        column: Name(
                                            Identifier {
                                                name: "a",
                                                quote: None,
                                                span: Some(
                                                    39..40,
                                                ),
                                            },
                                        ),
                                    },
                                },
                            ),
                            left: Table {
                                span: Some(
                                    14..15,
                                ),
                                catalog: None,
                                database: None,
                                table: Identifier {
                                    name: "a",
                                    quote: None,
                                    span: Some(
                                        14..15,
                                    ),
                                },
                                alias: None,
                                travel_point: None,
                                pivot: None,
                                unpivot: None,
                            },
                            right: Table {
                                span: Some(
                                    26..27,
                                ),
                                catalog: None,
                                database: None,
                                table: Identifier {
                                    name: "b",
                                    quote: None,
                                    span: Some(
                                        26..27,
                                    ),
                                },
                                alias: None,
                                travel_point: None,
                                pivot: None,
                                unpivot: None,
                            },
                        },
                    },
                ],
                selection: None,
                group_by: None,
                having: None,
                window_list: None,
            },
        ),
        order_by: [],
        limit: [],
        offset: None,
        ignore_result: false,
    },
)


---------- Input ----------
select * from a left anti join b on a.a = b.a;
---------- Output ---------
SELECT * FROM a LEFT ANTI JOIN b ON (a.a = b.a)
---------- AST ------------
Query(
    Query {
        span: Some(
            0..45,
        ),
        with: None,
        body: Select(
            SelectStmt {
                span: Some(
                    0..45,
                ),
                hints: None,
                distinct: false,
                select_list: [
                    QualifiedName {
                        qualified: [
                            Star(
                                Some(
                                    7..8,
                                ),
                            ),
                        ],
                        exclude: None,
                    },
                ],
                from: [
                    Join {
                        span: Some(
                            16..30,
                        ),
                        join: Join {
                            op: LeftAnti,
                            condition: On(
                                BinaryOp {
                                    span: Some(
                                        40..41,
                                    ),
                                    op: Eq,
                                    left: ColumnRef {
                                        span: Some(
                                            36..39,
                                        ),
                                        database: None,
                                        table: Some(
                                            Identifier {
                                                name: "a",
                                                quote: None,
                                                span: Some(
                                                    36..37,
                                                ),
                                            },
                                        ),
                                        column: Name(
                                            Identifier {
                                                name: "a",
                                                quote: None,
                                                span: Some(
                                                    38..39,
                                                ),
                                            },
                                        ),
                                    },
                                    right: ColumnRef {
                                        span: Some(
                                            42..45,
                                        ),
                                        database: None,
                                        table: Some(
                                            Identifier {
                                                name: "b",
                                                quote: None,
                                                span: Some(
                                                    42..43,
                                                ),
                                            },
                                        ),
                                        column: Name(
                                            Identifier {
                                                name: "a",
                                                quote: None,
                                                span: Some(
                                                    44..45,
                                                ),
                                            },
                                        ),
                                    },
                                },
                            ),
                            left: Table {
                                span: Some(
                                    14..15,
                                ),
                                catalog: None,
                                database: None,
                                table: Identifier {
                                    name: "a",
                                    quote: None,
                                    span: Some(
                                        14..15,
                                    ),
                                },
                                alias: None,
                                travel_point: None,
                                pivot: None,
                                unpivot: None,
                            },
                            right: Table {
                                span: Some(
                                    31..32,
                                ),
                                catalog: None,
                                database: None,
                                table: Identifier {
                                    name: "b",
                                    quote: None,
                                    span: Some(
                                        31..32,
                                    ),
                                },
                                alias: None,
                                travel_point: None,
                                pivot: None,
                                unpivot: None,
                            },
                        },
                    },
                ],
                selection: None,
                group_by: None,
                having: None,
                window_list: None,
            },
        ),
        order_by: [],
        limit: [],
        offset: None,
        ignore_result: false,
    },
)


---------- Input ----------
select * from a anti join b on a.a = b.a;
---------- Output ---------
SELECT * FROM a LEFT ANTI JOIN b ON (a.a = b.a)
---------- AST ------------
Query(
    Query {
        span: Some(
            0..40,
        ),
        with: None,
        body: Select(
            SelectStmt {
                span: Some(
                    0..40,
                ),
                hints: None,
                distinct: false,
                select_list: [
                    QualifiedName {
                        qualified: [
                            Star(
                                Some(
                                    7..8,
                                ),
                            ),
                        ],
                        exclude: None,
                    },
                ],
                from: [
                    Join {
                        span: Some(
                            16..25,
                        ),
                        join: Join {
                            op: LeftAnti,
                            condition: On(
                                BinaryOp {
                                    span: Some(
                                        35..36,
                                    ),
                                    op: Eq,
                                    left: ColumnRef {
                                        span: Some(
                                            31..34,
                                        ),
                                        database: None,
                                        table: Some(
                                            Identifier {
                                                name: "a",
                                                quote: None,
                                                span: Some(
                                                    31..32,
                                                ),
                                            },
                                        ),
                                        column: Name(
                                            Identifier {
                                                name: "a",
                                                quote: None,
                                                span: Some(
                                                    33..34,
                                                ),
                                            },
                                        ),
                                    },
                                    right: ColumnRef {
                                        span: Some(
                                            37..40,
                                        ),
                                        database: None,
                                        table: Some(
                                            Identifier {
                                                name: "b",
                                                quote: None,
                                                span: Some(
                                                    37..38,
                                                ),
                                            },
                                        ),
                                        column: Name(
                                            Identifier {
                                                name: "a",
                                                quote: None,
                                                span: Some(
                                                    39..40,
                                                ),
                                            },
                                        ),
                                    },
                                },
                            ),
                            left: Table {
                                span: Some(
                                    14..15,
                                ),
                                catalog: None,
                                database: None,
                                table: Identifier {
                                    name: "a",
                                    quote: None,
                                    span: Some(
                                        14..15,
                                    ),
                                },
                                alias: None,
                                travel_point: None,
                                pivot: None,
                                unpivot: None,
                            },
                            right: Table {
                                span: Some(
                                    26..27,
                                ),
                                catalog: None,
                                database: None,
                                table: Identifier {
                                    name: "b",
                                    quote: None,
                                    span: Some(
                                        26..27,
                                    ),
                                },
                                alias: None,
                                travel_point: None,
                                pivot: None,
                                unpivot: None,
                            },
                        },
                    },
                ],
                selection: None,
                group_by: None,
                having: None,
                window_list: None,
            },
        ),
        order_by: [],
        limit: [],
        offset: None,
        ignore_result: false,
    },
)


---------- Input ----------
select * from a right semi join b on a.a = b.a;
---------- Output ---------
SELECT * FROM a RIGHT SEMI JOIN b ON (a.a = b.a)
---------- AST ------------
Query(
    Query {
        span: Some(
            0..46,
        ),
        with: None,
        body: Select(
            SelectStmt {
                span: Some(
                    0..46,
                ),
                hints: None,
                distinct: false,
                select_list: [
                    QualifiedName {
                        qualified: [
                            Star(
                                Some(
                                    7..8,
                                ),
                            ),
                        ],
                        exclude: None,
                    },
                ],
                from: [
                    Join {
                        span: Some(
                            16..31,
                        ),
                        join: Join {
                            op: RightSemi,
                            condition: On(
                                BinaryOp {
                                    span: Some(
                                        41..42,
                                    ),
                                    op: Eq,
                                    left: ColumnRef {
                                        span: Some(
                                            37..40,
                                        ),
                                        database: None,
                                        table: Some(
                                            Identifier {
                                                name: "a",
                                                quote: None,
                                                span: Some(
                                                    37..38,
                                                ),
                                            },
                                        ),
                                        column: Name(
                                            Identifier {
                                                name: "a",
                                                quote: None,
                                                span: Some(
                                                    39..40,
                                                ),
                                            },
                                        ),
                                    },
                                    right: ColumnRef {
                                        span: Some(
                                            43..46,
                                        ),
                                        database: None,
                                        table: Some(
                                            Identifier {
                                                name: "b",
                                                quote: None,
                                                span: Some(
                                                    43..44,
                                                ),
                                            },
                                        ),
                                        column: Name(
                                            Identifier {
                                                name: "a",
                                                quote: None,
                                                span: Some(
                                                    45..46,
                                                ),
                                            },
                                        ),
                                    },
                                },
                            ),
                            left: Table {
                                span: Some(
                                    14..15,
                                ),
                                catalog: None,
                                database: None,
                                table: Identifier {
                                    name: "a",
                                    quote: None,
                                    span: Some(
                                        14..15,
                                    ),
                                },
                                alias: None,
                                travel_point: None,
                                pivot: None,
                                unpivot: None,
                            },
                            right: Table {
                                span: Some(
                                    32..33,
                                ),
                                catalog: None,
                                database: None,
                                table: Identifier {
                                    name: "b",
                                    quote: None,
                                    span: Some(
                                        32..33,
                                    ),
                                },
                                alias: None,
                                travel_point: None,
                                pivot: None,
                                unpivot: None,
                            },
                        },
                    },
                ],
                selection: None,
                group_by: None,
                having: None,
                window_list: None,
            },
        ),
        order_by: [],
        limit: [],
        offset: None,
        ignore_result: false,
    },
)


---------- Input ----------
select * from a right anti join b on a.a = b.a;
---------- Output ---------
SELECT * FROM a RIGHT ANTI JOIN b ON (a.a = b.a)
---------- AST ------------
Query(
    Query {
        span: Some(
            0..46,
        ),
        with: None,
        body: Select(
            SelectStmt {
                span: Some(
                    0..46,
                ),
                hints: None,
                distinct: false,
                select_list: [
                    QualifiedName {
                        qualified: [
                            Star(
                                Some(
                                    7..8,
                                ),
                            ),
                        ],
                        exclude: None,
                    },
                ],
                from: [
                    Join {
                        span: Some(
                            16..31,
                        ),
                        join: Join {
                            op: RightAnti,
                            condition: On(
                                BinaryOp {
                                    span: Some(
                                        41..42,
                                    ),
                                    op: Eq,
                                    left: ColumnRef {
                                        span: Some(
                                            37..40,
                                        ),
                                        database: None,
                                        table: Some(
                                            Identifier {
                                                name: "a",
                                                quote: None,
                                                span: Some(
                                                    37..38,
                                                ),
                                            },
                                        ),
                                        column: Name(
                                            Identifier {
                                                name: "a",
                                                quote: None,
                                                span: Some(
                                                    39..40,
                                                ),
                                            },
                                        ),
                                    },
                                    right: ColumnRef {
                                        span: Some(
                                            43..46,
                                        ),
                                        database: None,
                                        table: Some(
                                            Identifier {
                                                name: "b",
                                                quote: None,
                                                span: Some(
                                                    43..44,
                                                ),
                                            },
                                        ),
                                        column: Name(
                                            Identifier {
                                                name: "a",
                                                quote: None,
                                                span: Some(
                                                    45..46,
                                                ),
                                            },
                                        ),
                                    },
                                },
                            ),
                            left: Table {
                                span: Some(
                                    14..15,
                                ),
                                catalog: None,
                                database: None,
                                table: Identifier {
                                    name: "a",
                                    quote: None,
                                    span: Some(
                                        14..15,
                                    ),
                                },
                                alias: None,
                                travel_point: None,
                                pivot: None,
                                unpivot: None,
                            },
                            right: Table {
                                span: Some(
                                    32..33,
                                ),
                                catalog: None,
                                database: None,
                                table: Identifier {
                                    name: "b",
                                    quote: None,
                                    span: Some(
                                        32..33,
                                    ),
                                },
                                alias: None,
                                travel_point: None,
                                pivot: None,
                                unpivot: None,
                            },
                        },
                    },
                ],
                selection: None,
                group_by: None,
                having: None,
                window_list: None,
            },
        ),
        order_by: [],
        limit: [],
        offset: None,
        ignore_result: false,
    },
)


---------- Input ----------
select * from a full outer join b on a.a = b.a;
---------- Output ---------
SELECT * FROM a FULL OUTER JOIN b ON (a.a = b.a)
---------- AST ------------
Query(
    Query {
        span: Some(
            0..46,
        ),
        with: None,
        body: Select(
            SelectStmt {
                span: Some(
                    0..46,
                ),
                hints: None,
                distinct: false,
                select_list: [
                    QualifiedName {
                        qualified: [
                            Star(
                                Some(
                                    7..8,
                                ),
                            ),
                        ],
                        exclude: None,
                    },
                ],
                from: [
                    Join {
                        span: Some(
                            16..31,
                        ),
                        join: Join {
                            op: FullOuter,
                            condition: On(
                                BinaryOp {
                                    span: Some(
                                        41..42,
                                    ),
                                    op: Eq,
                                    left: ColumnRef {
                                        span: Some(
                                            37..40,
                                        ),
                                        database: None,
                                        table: Some(
                                            Identifier {
                                                name: "a",
                                                quote: None,
                                                span: Some(
                                                    37..38,
                                                ),
                                            },
                                        ),
                                        column: Name(
                                            Identifier {
                                                name: "a",
                                                quote: None,
                                                span: Some(
                                                    39..40,
                                                ),
                                            },
                                        ),
                                    },
                                    right: ColumnRef {
                                        span: Some(
                                            43..46,
                                        ),
                                        database: None,
                                        table: Some(
                                            Identifier {
                                                name: "b",
                                                quote: None,
                                                span: Some(
                                                    43..44,
                                                ),
                                            },
                                        ),
                                        column: Name(
                                            Identifier {
                                                name: "a",
                                                quote: None,
                                                span: Some(
                                                    45..46,
                                                ),
                                            },
                                        ),
                                    },
                                },
                            ),
                            left: Table {
                                span: Some(
                                    14..15,
                                ),
                                catalog: None,
                                database: None,
                                table: Identifier {
                                    name: "a",
                                    quote: None,
                                    span: Some(
                                        14..15,
                                    ),
                                },
                                alias: None,
                                travel_point: None,
                                pivot: None,
                                unpivot: None,
                            },
                            right: Table {
                                span: Some(
                                    32..33,
                                ),
                                catalog: None,
                                database: None,
                                table: Identifier {
                                    name: "b",
                                    quote: None,
                                    span: Some(
                                        32..33,
                                    ),
                                },
                                alias: None,
                                travel_point: None,
                                pivot: None,
                                unpivot: None,
                            },
                        },
                    },
                ],
                selection: None,
                group_by: None,
                having: None,
                window_list: None,
            },
        ),
        order_by: [],
        limit: [],
        offset: None,
        ignore_result: false,
    },
)


---------- Input ----------
select * from a inner join b on a.a = b.a;
---------- Output ---------
SELECT * FROM a INNER JOIN b ON (a.a = b.a)
---------- AST ------------
Query(
    Query {
        span: Some(
            0..41,
        ),
        with: None,
        body: Select(
            SelectStmt {
                span: Some(
                    0..41,
                ),
                hints: None,
                distinct: false,
                select_list: [
                    QualifiedName {
                        qualified: [
                            Star(
                                Some(
                                    7..8,
                                ),
                            ),
                        ],
                        exclude: None,
                    },
                ],
                from: [
                    Join {
                        span: Some(
                            16..26,
                        ),
                        join: Join {
                            op: Inner,
                            condition: On(
                                BinaryOp {
                                    span: Some(
                                        36..37,
                                    ),
                                    op: Eq,
                                    left: ColumnRef {
                                        span: Some(
                                            32..35,
                                        ),
                                        database: None,
                                        table: Some(
                                            Identifier {
                                                name: "a",
                                                quote: None,
                                                span: Some(
                                                    32..33,
                                                ),
                                            },
                                        ),
                                        column: Name(
                                            Identifier {
                                                name: "a",
                                                quote: None,
                                                span: Some(
                                                    34..35,
                                                ),
                                            },
                                        ),
                                    },
                                    right: ColumnRef {
                                        span: Some(
                                            38..41,
                                        ),
                                        database: None,
                                        table: Some(
                                            Identifier {
                                                name: "b",
                                                quote: None,
                                                span: Some(
                                                    38..39,
                                                ),
                                            },
                                        ),
                                        column: Name(
                                            Identifier {
                                                name: "a",
                                                quote: None,
                                                span: Some(
                                                    40..41,
                                                ),
                                            },
                                        ),
                                    },
                                },
                            ),
                            left: Table {
                                span: Some(
                                    14..15,
                                ),
                                catalog: None,
                                database: None,
                                table: Identifier {
                                    name: "a",
                                    quote: None,
                                    span: Some(
                                        14..15,
                                    ),
                                },
                                alias: None,
                                travel_point: None,
                                pivot: None,
                                unpivot: None,
                            },
                            right: Table {
                                span: Some(
                                    27..28,
                                ),
                                catalog: None,
                                database: None,
                                table: Identifier {
                                    name: "b",
                                    quote: None,
                                    span: Some(
                                        27..28,
                                    ),
                                },
                                alias: None,
                                travel_point: None,
                                pivot: None,
                                unpivot: None,
                            },
                        },
                    },
                ],
                selection: None,
                group_by: None,
                having: None,
                window_list: None,
            },
        ),
        order_by: [],
        limit: [],
        offset: None,
        ignore_result: false,
    },
)


---------- Input ----------
select * from a left outer join b using(a);
---------- Output ---------
SELECT * FROM a LEFT OUTER JOIN b USING(a)
---------- AST ------------
Query(
    Query {
        span: Some(
            0..42,
        ),
        with: None,
        body: Select(
            SelectStmt {
                span: Some(
                    0..42,
                ),
                hints: None,
                distinct: false,
                select_list: [
                    QualifiedName {
                        qualified: [
                            Star(
                                Some(
                                    7..8,
                                ),
                            ),
                        ],
                        exclude: None,
                    },
                ],
                from: [
                    Join {
                        span: Some(
                            16..31,
                        ),
                        join: Join {
                            op: LeftOuter,
                            condition: Using(
                                [
                                    Identifier {
                                        name: "a",
                                        quote: None,
                                        span: Some(
                                            40..41,
                                        ),
                                    },
                                ],
                            ),
                            left: Table {
                                span: Some(
                                    14..15,
                                ),
                                catalog: None,
                                database: None,
                                table: Identifier {
                                    name: "a",
                                    quote: None,
                                    span: Some(
                                        14..15,
                                    ),
                                },
                                alias: None,
                                travel_point: None,
                                pivot: None,
                                unpivot: None,
                            },
                            right: Table {
                                span: Some(
                                    32..33,
                                ),
                                catalog: None,
                                database: None,
                                table: Identifier {
                                    name: "b",
                                    quote: None,
                                    span: Some(
                                        32..33,
                                    ),
                                },
                                alias: None,
                                travel_point: None,
                                pivot: None,
                                unpivot: None,
                            },
                        },
                    },
                ],
                selection: None,
                group_by: None,
                having: None,
                window_list: None,
            },
        ),
        order_by: [],
        limit: [],
        offset: None,
        ignore_result: false,
    },
)


---------- Input ----------
select * from a right outer join b using(a);
---------- Output ---------
SELECT * FROM a RIGHT OUTER JOIN b USING(a)
---------- AST ------------
Query(
    Query {
        span: Some(
            0..43,
        ),
        with: None,
        body: Select(
            SelectStmt {
                span: Some(
                    0..43,
                ),
                hints: None,
                distinct: false,
                select_list: [
                    QualifiedName {
                        qualified: [
                            Star(
                                Some(
                                    7..8,
                                ),
                            ),
                        ],
                        exclude: None,
                    },
                ],
                from: [
                    Join {
                        span: Some(
                            16..32,
                        ),
                        join: Join {
                            op: RightOuter,
                            condition: Using(
                                [
                                    Identifier {
                                        name: "a",
                                        quote: None,
                                        span: Some(
                                            41..42,
                                        ),
                                    },
                                ],
                            ),
                            left: Table {
                                span: Some(
                                    14..15,
                                ),
                                catalog: None,
                                database: None,
                                table: Identifier {
                                    name: "a",
                                    quote: None,
                                    span: Some(
                                        14..15,
                                    ),
                                },
                                alias: None,
                                travel_point: None,
                                pivot: None,
                                unpivot: None,
                            },
                            right: Table {
                                span: Some(
                                    33..34,
                                ),
                                catalog: None,
                                database: None,
                                table: Identifier {
                                    name: "b",
                                    quote: None,
                                    span: Some(
                                        33..34,
                                    ),
                                },
                                alias: None,
                                travel_point: None,
                                pivot: None,
                                unpivot: None,
                            },
                        },
                    },
                ],
                selection: None,
                group_by: None,
                having: None,
                window_list: None,
            },
        ),
        order_by: [],
        limit: [],
        offset: None,
        ignore_result: false,
    },
)


---------- Input ----------
select * from a full outer join b using(a);
---------- Output ---------
SELECT * FROM a FULL OUTER JOIN b USING(a)
---------- AST ------------
Query(
    Query {
        span: Some(
            0..42,
        ),
        with: None,
        body: Select(
            SelectStmt {
                span: Some(
                    0..42,
                ),
                hints: None,
                distinct: false,
                select_list: [
                    QualifiedName {
                        qualified: [
                            Star(
                                Some(
                                    7..8,
                                ),
                            ),
                        ],
                        exclude: None,
                    },
                ],
                from: [
                    Join {
                        span: Some(
                            16..31,
                        ),
                        join: Join {
                            op: FullOuter,
                            condition: Using(
                                [
                                    Identifier {
                                        name: "a",
                                        quote: None,
                                        span: Some(
                                            40..41,
                                        ),
                                    },
                                ],
                            ),
                            left: Table {
                                span: Some(
                                    14..15,
                                ),
                                catalog: None,
                                database: None,
                                table: Identifier {
                                    name: "a",
                                    quote: None,
                                    span: Some(
                                        14..15,
                                    ),
                                },
                                alias: None,
                                travel_point: None,
                                pivot: None,
                                unpivot: None,
                            },
                            right: Table {
                                span: Some(
                                    32..33,
                                ),
                                catalog: None,
                                database: None,
                                table: Identifier {
                                    name: "b",
                                    quote: None,
                                    span: Some(
                                        32..33,
                                    ),
                                },
                                alias: None,
                                travel_point: None,
                                pivot: None,
                                unpivot: None,
                            },
                        },
                    },
                ],
                selection: None,
                group_by: None,
                having: None,
                window_list: None,
            },
        ),
        order_by: [],
        limit: [],
        offset: None,
        ignore_result: false,
    },
)


---------- Input ----------
select * from a inner join b using(a);
---------- Output ---------
SELECT * FROM a INNER JOIN b USING(a)
---------- AST ------------
Query(
    Query {
        span: Some(
            0..37,
        ),
        with: None,
        body: Select(
            SelectStmt {
                span: Some(
                    0..37,
                ),
                hints: None,
                distinct: false,
                select_list: [
                    QualifiedName {
                        qualified: [
                            Star(
                                Some(
                                    7..8,
                                ),
                            ),
                        ],
                        exclude: None,
                    },
                ],
                from: [
                    Join {
                        span: Some(
                            16..26,
                        ),
                        join: Join {
                            op: Inner,
                            condition: Using(
                                [
                                    Identifier {
                                        name: "a",
                                        quote: None,
                                        span: Some(
                                            35..36,
                                        ),
                                    },
                                ],
                            ),
                            left: Table {
                                span: Some(
                                    14..15,
                                ),
                                catalog: None,
                                database: None,
                                table: Identifier {
                                    name: "a",
                                    quote: None,
                                    span: Some(
                                        14..15,
                                    ),
                                },
                                alias: None,
                                travel_point: None,
                                pivot: None,
                                unpivot: None,
                            },
                            right: Table {
                                span: Some(
                                    27..28,
                                ),
                                catalog: None,
                                database: None,
                                table: Identifier {
                                    name: "b",
                                    quote: None,
                                    span: Some(
                                        27..28,
                                    ),
                                },
                                alias: None,
                                travel_point: None,
                                pivot: None,
                                unpivot: None,
                            },
                        },
                    },
                ],
                selection: None,
                group_by: None,
                having: None,
                window_list: None,
            },
        ),
        order_by: [],
        limit: [],
        offset: None,
        ignore_result: false,
    },
)


---------- Input ----------
select * from a where a.a = any (select b.a from b);
---------- Output ---------
SELECT * FROM a WHERE (a.a = ANY (SELECT b.a FROM b))
---------- AST ------------
Query(
    Query {
        span: Some(
            0..51,
        ),
        with: None,
        body: Select(
            SelectStmt {
                span: Some(
                    0..51,
                ),
                hints: None,
                distinct: false,
                select_list: [
                    QualifiedName {
                        qualified: [
                            Star(
                                Some(
                                    7..8,
                                ),
                            ),
                        ],
                        exclude: None,
                    },
                ],
                from: [
                    Table {
                        span: Some(
                            14..15,
                        ),
                        catalog: None,
                        database: None,
                        table: Identifier {
                            name: "a",
                            quote: None,
                            span: Some(
                                14..15,
                            ),
                        },
                        alias: None,
                        travel_point: None,
                        pivot: None,
                        unpivot: None,
                    },
                ],
                selection: Some(
                    BinaryOp {
                        span: Some(
                            26..27,
                        ),
                        op: Eq,
                        left: ColumnRef {
                            span: Some(
                                22..25,
                            ),
                            database: None,
                            table: Some(
                                Identifier {
                                    name: "a",
                                    quote: None,
                                    span: Some(
                                        22..23,
                                    ),
                                },
                            ),
                            column: Name(
                                Identifier {
                                    name: "a",
                                    quote: None,
                                    span: Some(
                                        24..25,
                                    ),
                                },
                            ),
                        },
                        right: Subquery {
                            span: Some(
                                28..51,
                            ),
                            modifier: Some(
                                Any,
                            ),
                            subquery: Query {
                                span: Some(
                                    33..50,
                                ),
                                with: None,
                                body: Select(
                                    SelectStmt {
                                        span: Some(
                                            33..50,
                                        ),
                                        hints: None,
                                        distinct: false,
                                        select_list: [
                                            AliasedExpr {
                                                expr: ColumnRef {
                                                    span: Some(
                                                        40..43,
                                                    ),
                                                    database: None,
                                                    table: Some(
                                                        Identifier {
                                                            name: "b",
                                                            quote: None,
                                                            span: Some(
                                                                40..41,
                                                            ),
                                                        },
                                                    ),
                                                    column: Name(
                                                        Identifier {
                                                            name: "a",
                                                            quote: None,
                                                            span: Some(
                                                                42..43,
                                                            ),
                                                        },
                                                    ),
                                                },
                                                alias: None,
                                            },
                                        ],
                                        from: [
                                            Table {
                                                span: Some(
                                                    49..50,
                                                ),
                                                catalog: None,
                                                database: None,
                                                table: Identifier {
                                                    name: "b",
                                                    quote: None,
                                                    span: Some(
                                                        49..50,
                                                    ),
                                                },
                                                alias: None,
                                                travel_point: None,
                                                pivot: None,
                                                unpivot: None,
                                            },
                                        ],
                                        selection: None,
                                        group_by: None,
                                        having: None,
                                        window_list: None,
                                    },
                                ),
                                order_by: [],
                                limit: [],
                                offset: None,
                                ignore_result: false,
                            },
                        },
                    },
                ),
                group_by: None,
                having: None,
                window_list: None,
            },
        ),
        order_by: [],
        limit: [],
        offset: None,
        ignore_result: false,
    },
)


---------- Input ----------
select * from a where a.a = all (select b.a from b);
---------- Output ---------
SELECT * FROM a WHERE (a.a = ALL (SELECT b.a FROM b))
---------- AST ------------
Query(
    Query {
        span: Some(
            0..51,
        ),
        with: None,
        body: Select(
            SelectStmt {
                span: Some(
                    0..51,
                ),
                hints: None,
                distinct: false,
                select_list: [
                    QualifiedName {
                        qualified: [
                            Star(
                                Some(
                                    7..8,
                                ),
                            ),
                        ],
                        exclude: None,
                    },
                ],
                from: [
                    Table {
                        span: Some(
                            14..15,
                        ),
                        catalog: None,
                        database: None,
                        table: Identifier {
                            name: "a",
                            quote: None,
                            span: Some(
                                14..15,
                            ),
                        },
                        alias: None,
                        travel_point: None,
                        pivot: None,
                        unpivot: None,
                    },
                ],
                selection: Some(
                    BinaryOp {
                        span: Some(
                            26..27,
                        ),
                        op: Eq,
                        left: ColumnRef {
                            span: Some(
                                22..25,
                            ),
                            database: None,
                            table: Some(
                                Identifier {
                                    name: "a",
                                    quote: None,
                                    span: Some(
                                        22..23,
                                    ),
                                },
                            ),
                            column: Name(
                                Identifier {
                                    name: "a",
                                    quote: None,
                                    span: Some(
                                        24..25,
                                    ),
                                },
                            ),
                        },
                        right: Subquery {
                            span: Some(
                                28..51,
                            ),
                            modifier: Some(
                                All,
                            ),
                            subquery: Query {
                                span: Some(
                                    33..50,
                                ),
                                with: None,
                                body: Select(
                                    SelectStmt {
                                        span: Some(
                                            33..50,
                                        ),
                                        hints: None,
                                        distinct: false,
                                        select_list: [
                                            AliasedExpr {
                                                expr: ColumnRef {
                                                    span: Some(
                                                        40..43,
                                                    ),
                                                    database: None,
                                                    table: Some(
                                                        Identifier {
                                                            name: "b",
                                                            quote: None,
                                                            span: Some(
                                                                40..41,
                                                            ),
                                                        },
                                                    ),
                                                    column: Name(
                                                        Identifier {
                                                            name: "a",
                                                            quote: None,
                                                            span: Some(
                                                                42..43,
                                                            ),
                                                        },
                                                    ),
                                                },
                                                alias: None,
                                            },
                                        ],
                                        from: [
                                            Table {
                                                span: Some(
                                                    49..50,
                                                ),
                                                catalog: None,
                                                database: None,
                                                table: Identifier {
                                                    name: "b",
                                                    quote: None,
                                                    span: Some(
                                                        49..50,
                                                    ),
                                                },
                                                alias: None,
                                                travel_point: None,
                                                pivot: None,
                                                unpivot: None,
                                            },
                                        ],
                                        selection: None,
                                        group_by: None,
                                        having: None,
                                        window_list: None,
                                    },
                                ),
                                order_by: [],
                                limit: [],
                                offset: None,
                                ignore_result: false,
                            },
                        },
                    },
                ),
                group_by: None,
                having: None,
                window_list: None,
            },
        ),
        order_by: [],
        limit: [],
        offset: None,
        ignore_result: false,
    },
)


---------- Input ----------
select * from a where a.a = some (select b.a from b);
---------- Output ---------
SELECT * FROM a WHERE (a.a = SOME (SELECT b.a FROM b))
---------- AST ------------
Query(
    Query {
        span: Some(
            0..52,
        ),
        with: None,
        body: Select(
            SelectStmt {
                span: Some(
                    0..52,
                ),
                hints: None,
                distinct: false,
                select_list: [
                    QualifiedName {
                        qualified: [
                            Star(
                                Some(
                                    7..8,
                                ),
                            ),
                        ],
                        exclude: None,
                    },
                ],
                from: [
                    Table {
                        span: Some(
                            14..15,
                        ),
                        catalog: None,
                        database: None,
                        table: Identifier {
                            name: "a",
                            quote: None,
                            span: Some(
                                14..15,
                            ),
                        },
                        alias: None,
                        travel_point: None,
                        pivot: None,
                        unpivot: None,
                    },
                ],
                selection: Some(
                    BinaryOp {
                        span: Some(
                            26..27,
                        ),
                        op: Eq,
                        left: ColumnRef {
                            span: Some(
                                22..25,
                            ),
                            database: None,
                            table: Some(
                                Identifier {
                                    name: "a",
                                    quote: None,
                                    span: Some(
                                        22..23,
                                    ),
                                },
                            ),
                            column: Name(
                                Identifier {
                                    name: "a",
                                    quote: None,
                                    span: Some(
                                        24..25,
                                    ),
                                },
                            ),
                        },
                        right: Subquery {
                            span: Some(
                                28..52,
                            ),
                            modifier: Some(
                                Some,
                            ),
                            subquery: Query {
                                span: Some(
                                    34..51,
                                ),
                                with: None,
                                body: Select(
                                    SelectStmt {
                                        span: Some(
                                            34..51,
                                        ),
                                        hints: None,
                                        distinct: false,
                                        select_list: [
                                            AliasedExpr {
                                                expr: ColumnRef {
                                                    span: Some(
                                                        41..44,
                                                    ),
                                                    database: None,
                                                    table: Some(
                                                        Identifier {
                                                            name: "b",
                                                            quote: None,
                                                            span: Some(
                                                                41..42,
                                                            ),
                                                        },
                                                    ),
                                                    column: Name(
                                                        Identifier {
                                                            name: "a",
                                                            quote: None,
                                                            span: Some(
                                                                43..44,
                                                            ),
                                                        },
                                                    ),
                                                },
                                                alias: None,
                                            },
                                        ],
                                        from: [
                                            Table {
                                                span: Some(
                                                    50..51,
                                                ),
                                                catalog: None,
                                                database: None,
                                                table: Identifier {
                                                    name: "b",
                                                    quote: None,
                                                    span: Some(
                                                        50..51,
                                                    ),
                                                },
                                                alias: None,
                                                travel_point: None,
                                                pivot: None,
                                                unpivot: None,
                                            },
                                        ],
                                        selection: None,
                                        group_by: None,
                                        having: None,
                                        window_list: None,
                                    },
                                ),
                                order_by: [],
                                limit: [],
                                offset: None,
                                ignore_result: false,
                            },
                        },
                    },
                ),
                group_by: None,
                having: None,
                window_list: None,
            },
        ),
        order_by: [],
        limit: [],
        offset: None,
        ignore_result: false,
    },
)


---------- Input ----------
select * from a where a.a > (select b.a from b);
---------- Output ---------
SELECT * FROM a WHERE (a.a > (SELECT b.a FROM b))
---------- AST ------------
Query(
    Query {
        span: Some(
            0..47,
        ),
        with: None,
        body: Select(
            SelectStmt {
                span: Some(
                    0..47,
                ),
                hints: None,
                distinct: false,
                select_list: [
                    QualifiedName {
                        qualified: [
                            Star(
                                Some(
                                    7..8,
                                ),
                            ),
                        ],
                        exclude: None,
                    },
                ],
                from: [
                    Table {
                        span: Some(
                            14..15,
                        ),
                        catalog: None,
                        database: None,
                        table: Identifier {
                            name: "a",
                            quote: None,
                            span: Some(
                                14..15,
                            ),
                        },
                        alias: None,
                        travel_point: None,
                        pivot: None,
                        unpivot: None,
                    },
                ],
                selection: Some(
                    BinaryOp {
                        span: Some(
                            26..27,
                        ),
                        op: Gt,
                        left: ColumnRef {
                            span: Some(
                                22..25,
                            ),
                            database: None,
                            table: Some(
                                Identifier {
                                    name: "a",
                                    quote: None,
                                    span: Some(
                                        22..23,
                                    ),
                                },
                            ),
                            column: Name(
                                Identifier {
                                    name: "a",
                                    quote: None,
                                    span: Some(
                                        24..25,
                                    ),
                                },
                            ),
                        },
                        right: Subquery {
                            span: Some(
                                28..47,
                            ),
                            modifier: None,
                            subquery: Query {
                                span: Some(
                                    29..46,
                                ),
                                with: None,
                                body: Select(
                                    SelectStmt {
                                        span: Some(
                                            29..46,
                                        ),
                                        hints: None,
                                        distinct: false,
                                        select_list: [
                                            AliasedExpr {
                                                expr: ColumnRef {
                                                    span: Some(
                                                        36..39,
                                                    ),
                                                    database: None,
                                                    table: Some(
                                                        Identifier {
                                                            name: "b",
                                                            quote: None,
                                                            span: Some(
                                                                36..37,
                                                            ),
                                                        },
                                                    ),
                                                    column: Name(
                                                        Identifier {
                                                            name: "a",
                                                            quote: None,
                                                            span: Some(
                                                                38..39,
                                                            ),
                                                        },
                                                    ),
                                                },
                                                alias: None,
                                            },
                                        ],
                                        from: [
                                            Table {
                                                span: Some(
                                                    45..46,
                                                ),
                                                catalog: None,
                                                database: None,
                                                table: Identifier {
                                                    name: "b",
                                                    quote: None,
                                                    span: Some(
                                                        45..46,
                                                    ),
                                                },
                                                alias: None,
                                                travel_point: None,
                                                pivot: None,
                                                unpivot: None,
                                            },
                                        ],
                                        selection: None,
                                        group_by: None,
                                        having: None,
                                        window_list: None,
                                    },
                                ),
                                order_by: [],
                                limit: [],
                                offset: None,
                                ignore_result: false,
                            },
                        },
                    },
                ),
                group_by: None,
                having: None,
                window_list: None,
            },
        ),
        order_by: [],
        limit: [],
        offset: None,
        ignore_result: false,
    },
)


---------- Input ----------
select 1 from numbers(1) where ((1 = 1) or 1)
---------- Output ---------
SELECT 1 FROM numbers(1) WHERE ((1 = 1) OR 1)
---------- AST ------------
Query(
    Query {
        span: Some(
            0..45,
        ),
        with: None,
        body: Select(
            SelectStmt {
                span: Some(
                    0..45,
                ),
                hints: None,
                distinct: false,
                select_list: [
                    AliasedExpr {
                        expr: Literal {
                            span: Some(
                                7..8,
                            ),
                            lit: UInt64(
                                1,
                            ),
                        },
                        alias: None,
                    },
                ],
                from: [
                    TableFunction {
                        span: Some(
                            14..24,
                        ),
                        name: Identifier {
                            name: "numbers",
                            quote: None,
                            span: Some(
                                14..21,
                            ),
                        },
                        params: [
                            Literal {
                                span: Some(
                                    22..23,
                                ),
                                lit: UInt64(
                                    1,
                                ),
                            },
                        ],
                        named_params: [],
                        alias: None,
                    },
                ],
                selection: Some(
                    BinaryOp {
                        span: Some(
                            40..42,
                        ),
                        op: Or,
                        left: BinaryOp {
                            span: Some(
                                35..36,
                            ),
                            op: Eq,
                            left: Literal {
                                span: Some(
                                    33..34,
                                ),
                                lit: UInt64(
                                    1,
                                ),
                            },
                            right: Literal {
                                span: Some(
                                    37..38,
                                ),
                                lit: UInt64(
                                    1,
                                ),
                            },
                        },
                        right: Literal {
                            span: Some(
                                43..44,
                            ),
                            lit: UInt64(
                                1,
                            ),
                        },
                    },
                ),
                group_by: None,
                having: None,
                window_list: None,
            },
        ),
        order_by: [],
        limit: [],
        offset: None,
        ignore_result: false,
    },
)


---------- Input ----------
select * from read_parquet('p1', 'p2', 'p3', prune_page => true, refresh_meta_cache => true);
---------- Output ---------
SELECT * FROM read_parquet('p1', 'p2', 'p3',prune_page=>TRUE,refresh_meta_cache=>TRUE)
---------- AST ------------
Query(
    Query {
        span: Some(
            0..92,
        ),
        with: None,
        body: Select(
            SelectStmt {
                span: Some(
                    0..92,
                ),
                hints: None,
                distinct: false,
                select_list: [
                    QualifiedName {
                        qualified: [
                            Star(
                                Some(
                                    7..8,
                                ),
                            ),
                        ],
                        exclude: None,
                    },
                ],
                from: [
                    TableFunction {
                        span: Some(
                            14..92,
                        ),
                        name: Identifier {
                            name: "read_parquet",
                            quote: None,
                            span: Some(
                                14..26,
                            ),
                        },
                        params: [
                            Literal {
                                span: Some(
                                    27..31,
                                ),
                                lit: String(
                                    "p1",
                                ),
                            },
                            Literal {
                                span: Some(
                                    33..37,
                                ),
                                lit: String(
                                    "p2",
                                ),
                            },
                            Literal {
                                span: Some(
                                    39..43,
                                ),
                                lit: String(
                                    "p3",
                                ),
                            },
                        ],
                        named_params: [
                            (
                                "prune_page",
                                Literal {
                                    span: Some(
                                        59..63,
                                    ),
                                    lit: Boolean(
                                        true,
                                    ),
                                },
                            ),
                            (
                                "refresh_meta_cache",
                                Literal {
                                    span: Some(
                                        87..91,
                                    ),
                                    lit: Boolean(
                                        true,
                                    ),
                                },
                            ),
                        ],
                        alias: None,
                    },
                ],
                selection: None,
                group_by: None,
                having: None,
                window_list: None,
            },
        ),
        order_by: [],
        limit: [],
        offset: None,
        ignore_result: false,
    },
)


---------- Input ----------
select * from @foo (pattern=>'[.]*parquet' file_format=>'tsv');
---------- Output ---------
SELECT * FROM @foo ( FILE_FORMAT => 'tsv', PATTERN => '[.]*parquet', )
---------- AST ------------
Query(
    Query {
        span: Some(
            0..62,
        ),
        with: None,
        body: Select(
            SelectStmt {
                span: Some(
                    0..62,
                ),
                hints: None,
                distinct: false,
                select_list: [
                    QualifiedName {
                        qualified: [
                            Star(
                                Some(
                                    7..8,
                                ),
                            ),
                        ],
                        exclude: None,
                    },
                ],
                from: [
                    Location {
                        span: Some(
                            14..62,
                        ),
                        location: Stage(
                            "foo",
                        ),
                        options: SelectStageOptions {
                            files: None,
                            pattern: Some(
                                "[.]*parquet",
                            ),
                            file_format: Some(
                                "tsv",
                            ),
                            connection: {},
                        },
                        alias: None,
                    },
                ],
                selection: None,
                group_by: None,
                having: None,
                window_list: None,
            },
        ),
        order_by: [],
        limit: [],
        offset: None,
        ignore_result: false,
    },
)


---------- Input ----------
select 'stringwith''quote'''
---------- Output ---------
SELECT 'stringwith\'quote\''
---------- AST ------------
Query(
    Query {
        span: Some(
            0..28,
        ),
        with: None,
        body: Select(
            SelectStmt {
                span: Some(
                    0..28,
                ),
                hints: None,
                distinct: false,
                select_list: [
                    AliasedExpr {
                        expr: Literal {
                            span: Some(
                                7..28,
                            ),
                            lit: String(
                                "stringwith'quote'",
                            ),
                        },
                        alias: None,
                    },
                ],
                from: [],
                selection: None,
                group_by: None,
                having: None,
                window_list: None,
            },
        ),
        order_by: [],
        limit: [],
        offset: None,
        ignore_result: false,
    },
)


---------- Input ----------
select 'stringwith"doublequote'
---------- Output ---------
SELECT 'stringwith"doublequote'
---------- AST ------------
Query(
    Query {
        span: Some(
            0..31,
        ),
        with: None,
        body: Select(
            SelectStmt {
                span: Some(
                    0..31,
                ),
                hints: None,
                distinct: false,
                select_list: [
                    AliasedExpr {
                        expr: Literal {
                            span: Some(
                                7..31,
                            ),
                            lit: String(
                                "stringwith\"doublequote",
                            ),
                        },
                        alias: None,
                    },
                ],
                from: [],
                selection: None,
                group_by: None,
                having: None,
                window_list: None,
            },
        ),
        order_by: [],
        limit: [],
        offset: None,
        ignore_result: false,
    },
)


---------- Input ----------
select '🦈'
---------- Output ---------
SELECT '🦈'
---------- AST ------------
Query(
    Query {
        span: Some(
            0..13,
        ),
        with: None,
        body: Select(
            SelectStmt {
                span: Some(
                    0..13,
                ),
                hints: None,
                distinct: false,
                select_list: [
                    AliasedExpr {
                        expr: Literal {
                            span: Some(
                                7..13,
                            ),
                            lit: String(
                                "🦈",
                            ),
                        },
                        alias: None,
                    },
                ],
                from: [],
                selection: None,
                group_by: None,
                having: None,
                window_list: None,
            },
        ),
        order_by: [],
        limit: [],
        offset: None,
        ignore_result: false,
    },
)


---------- Input ----------
insert into t (c1, c2) values (1, 2), (3, 4);
---------- Output ---------
INSERT INTO t (c1, c2) VALUES (1, 2), (3, 4);
---------- AST ------------
Insert(
    InsertStmt {
        hints: None,
        catalog: None,
        database: None,
        table: Identifier {
            name: "t",
            quote: None,
            span: Some(
                12..13,
            ),
        },
        columns: [
            Identifier {
                name: "c1",
                quote: None,
                span: Some(
                    15..17,
                ),
            },
            Identifier {
                name: "c2",
                quote: None,
                span: Some(
                    19..21,
                ),
            },
        ],
        source: Values {
            rest_str: "(1, 2), (3, 4);",
            start: 30,
        },
        overwrite: false,
    },
)


---------- Input ----------
insert into t (c1, c2) values (1, 2);   
---------- Output ---------
INSERT INTO t (c1, c2) VALUES (1, 2);   
---------- AST ------------
Insert(
    InsertStmt {
        hints: None,
        catalog: None,
        database: None,
        table: Identifier {
            name: "t",
            quote: None,
            span: Some(
                12..13,
            ),
        },
        columns: [
            Identifier {
                name: "c1",
                quote: None,
                span: Some(
                    15..17,
                ),
            },
            Identifier {
                name: "c2",
                quote: None,
                span: Some(
                    19..21,
                ),
            },
        ],
        source: Values {
            rest_str: "(1, 2);   ",
            start: 30,
        },
        overwrite: false,
    },
)


---------- Input ----------
insert into table t format json;
---------- Output ---------
INSERT INTO t FORMAT json ;
---------- AST ------------
Insert(
    InsertStmt {
        hints: None,
        catalog: None,
        database: None,
        table: Identifier {
            name: "t",
            quote: None,
            span: Some(
                18..19,
            ),
        },
        columns: [],
        source: Streaming {
            format: "json",
            rest_str: ";",
            start: 31,
        },
        overwrite: false,
    },
)


---------- Input ----------
insert into table t select * from t2;
---------- Output ---------
INSERT INTO t SELECT * FROM t2
---------- AST ------------
Insert(
    InsertStmt {
        hints: None,
        catalog: None,
        database: None,
        table: Identifier {
            name: "t",
            quote: None,
            span: Some(
                18..19,
            ),
        },
        columns: [],
        source: Select {
            query: Query {
                span: Some(
                    20..36,
                ),
                with: None,
                body: Select(
                    SelectStmt {
                        span: Some(
                            20..36,
                        ),
                        hints: None,
                        distinct: false,
                        select_list: [
                            QualifiedName {
                                qualified: [
                                    Star(
                                        Some(
                                            27..28,
                                        ),
                                    ),
                                ],
                                exclude: None,
                            },
                        ],
                        from: [
                            Table {
                                span: Some(
                                    34..36,
                                ),
                                catalog: None,
                                database: None,
                                table: Identifier {
                                    name: "t2",
                                    quote: None,
                                    span: Some(
                                        34..36,
                                    ),
                                },
                                alias: None,
                                travel_point: None,
                                pivot: None,
                                unpivot: None,
                            },
                        ],
                        selection: None,
                        group_by: None,
                        having: None,
                        window_list: None,
                    },
                ),
                order_by: [],
                limit: [],
                offset: None,
                ignore_result: false,
            },
        },
        overwrite: false,
    },
)


---------- Input ----------
select parse_json('{"k1": [0, 1, 2]}').k1[0];
---------- Output ---------
SELECT parse_json('{"k1": [0, 1, 2]}').k1[0]
---------- AST ------------
Query(
    Query {
        span: Some(
            0..44,
        ),
        with: None,
        body: Select(
            SelectStmt {
                span: Some(
                    0..44,
                ),
                hints: None,
                distinct: false,
                select_list: [
                    AliasedExpr {
                        expr: MapAccess {
                            span: Some(
                                41..44,
                            ),
                            expr: MapAccess {
                                span: Some(
                                    38..41,
                                ),
                                expr: FunctionCall {
                                    span: Some(
                                        7..38,
                                    ),
                                    distinct: false,
                                    name: Identifier {
                                        name: "parse_json",
                                        quote: None,
                                        span: Some(
                                            7..17,
                                        ),
                                    },
                                    args: [
                                        Literal {
                                            span: Some(
                                                18..37,
                                            ),
                                            lit: String(
                                                "{\"k1\": [0, 1, 2]}",
                                            ),
                                        },
                                    ],
                                    params: [],
                                    window: None,
                                    lambda: None,
                                },
                                accessor: Dot {
                                    key: Identifier {
                                        name: "k1",
                                        quote: None,
                                        span: Some(
                                            39..41,
                                        ),
                                    },
                                },
                            },
                            accessor: Bracket {
                                key: Literal {
                                    span: Some(
                                        42..43,
                                    ),
                                    lit: UInt64(
                                        0,
                                    ),
                                },
                            },
                        },
                        alias: None,
                    },
                ],
                from: [],
                selection: None,
                group_by: None,
                having: None,
                window_list: None,
            },
        ),
        order_by: [],
        limit: [],
        offset: None,
        ignore_result: false,
    },
)


---------- Input ----------
CREATE STAGE ~
---------- Output ---------
CREATE STAGE ~
---------- AST ------------
CreateStage(
    CreateStageStmt {
        if_not_exists: false,
        stage_name: "~",
        location: None,
        file_format_options: {},
        on_error: "",
        size_limit: 0,
        validation_mode: "",
        comments: "",
    },
)


---------- Input ----------
CREATE STAGE IF NOT EXISTS test_stage 's3://load/files/' credentials=(aws_key_id='1a2b3c', aws_secret_key='4x5y6z') file_format=(type = CSV, compression = GZIP record_delimiter=',')
---------- Output ---------
CREATE STAGE IF NOT EXISTS test_stage 's3://load/files/' CONNECTION = ( aws_key_id = '********', aws_secret_key = '********' ) FILE_FORMAT = (compression = 'GZIP', record_delimiter = ',', type = 'CSV' )
---------- AST ------------
CreateStage(
    CreateStageStmt {
        if_not_exists: true,
        stage_name: "test_stage",
        location: Some(
            UriLocation {
                protocol: "s3",
                name: "load",
                path: "/files/",
                part_prefix: "",
                connection: Connection {
                    visited_keys: {},
                    conns: {
                        "aws_key_id": "1a2b3c",
                        "aws_secret_key": "4x5y6z",
                    },
                },
            },
        ),
        file_format_options: {
            "compression": "GZIP",
            "record_delimiter": ",",
            "type": "CSV",
        },
        on_error: "",
        size_limit: 0,
        validation_mode: "",
        comments: "",
    },
)


---------- Input ----------
CREATE STAGE IF NOT EXISTS test_stage url='s3://load/files/' credentials=(aws_key_id='1a2b3c', aws_secret_key='4x5y6z') file_format=(type = CSV, compression = GZIP record_delimiter=',')
---------- Output ---------
CREATE STAGE IF NOT EXISTS test_stage 's3://load/files/' CONNECTION = ( aws_key_id = '********', aws_secret_key = '********' ) FILE_FORMAT = (compression = 'GZIP', record_delimiter = ',', type = 'CSV' )
---------- AST ------------
CreateStage(
    CreateStageStmt {
        if_not_exists: true,
        stage_name: "test_stage",
        location: Some(
            UriLocation {
                protocol: "s3",
                name: "load",
                path: "/files/",
                part_prefix: "",
                connection: Connection {
                    visited_keys: {},
                    conns: {
                        "aws_key_id": "1a2b3c",
                        "aws_secret_key": "4x5y6z",
                    },
                },
            },
        ),
        file_format_options: {
            "compression": "GZIP",
            "record_delimiter": ",",
            "type": "CSV",
        },
        on_error: "",
        size_limit: 0,
        validation_mode: "",
        comments: "",
    },
)


---------- Input ----------
CREATE STAGE IF NOT EXISTS test_stage url='azblob://load/files/' connection=(account_name='1a2b3c' account_key='4x5y6z') file_format=(type = CSV compression = GZIP record_delimiter=',')
---------- Output ---------
CREATE STAGE IF NOT EXISTS test_stage 'azblob://load/files/' CONNECTION = ( account_key = '********', account_name = '********' ) FILE_FORMAT = (compression = 'GZIP', record_delimiter = ',', type = 'CSV' )
---------- AST ------------
CreateStage(
    CreateStageStmt {
        if_not_exists: true,
        stage_name: "test_stage",
        location: Some(
            UriLocation {
                protocol: "azblob",
                name: "load",
                path: "/files/",
                part_prefix: "",
                connection: Connection {
                    visited_keys: {},
                    conns: {
                        "account_key": "4x5y6z",
                        "account_name": "1a2b3c",
                    },
                },
            },
        ),
        file_format_options: {
            "compression": "GZIP",
            "record_delimiter": ",",
            "type": "CSV",
        },
        on_error: "",
        size_limit: 0,
        validation_mode: "",
        comments: "",
    },
)


---------- Input ----------
DROP STAGE abc
---------- Output ---------
DROP STAGES abc
---------- AST ------------
DropStage {
    if_exists: false,
    stage_name: "abc",
}


---------- Input ----------
DROP STAGE ~
---------- Output ---------
DROP STAGES ~
---------- AST ------------
DropStage {
    if_exists: false,
    stage_name: "~",
}


---------- Input ----------
list @stage_a;
---------- Output ---------
LIST @stage_a
---------- AST ------------
ListStage {
    location: "stage_a",
    pattern: None,
}


---------- Input ----------
list @~;
---------- Output ---------
LIST @~
---------- AST ------------
ListStage {
    location: "~",
    pattern: None,
}


---------- Input ----------
create user 'test-e' identified by 'password';
---------- Output ---------
CREATE USER 'test-e'@'%' IDENTIFIED BY 'password'
---------- AST ------------
CreateUser(
    CreateUserStmt {
        if_not_exists: false,
        user: UserIdentity {
            username: "test-e",
            hostname: "%",
        },
        auth_option: AuthOption {
            auth_type: None,
            password: Some(
                "password",
            ),
        },
        user_options: [],
    },
)


---------- Input ----------
drop user if exists 'test-j';
---------- Output ---------
DROP USER IF EXISTS 'test-j'@'%'
---------- AST ------------
DropUser {
    if_exists: true,
    user: UserIdentity {
        username: "test-j",
        hostname: "%",
    },
}


---------- Input ----------
alter user 'test-e' identified by 'new-password';
---------- Output ---------
ALTER USER 'test-e'@'%' IDENTIFIED BY 'new-password'
---------- AST ------------
AlterUser(
    AlterUserStmt {
        user: Some(
            UserIdentity {
                username: "test-e",
                hostname: "%",
            },
        ),
        auth_option: Some(
            AuthOption {
                auth_type: None,
                password: Some(
                    "new-password",
                ),
            },
        ),
        user_options: [],
    },
)


---------- Input ----------
create role test
---------- Output ---------
CREATE ROLE 'test'
---------- AST ------------
CreateRole {
    if_not_exists: false,
    role_name: "test",
}


---------- Input ----------
create role 'test'
---------- Output ---------
CREATE ROLE 'test'
---------- AST ------------
CreateRole {
    if_not_exists: false,
    role_name: "test",
}


---------- Input ----------
drop role if exists test
---------- Output ---------
DROP ROLE IF EXISTS 'test'
---------- AST ------------
DropRole {
    if_exists: true,
    role_name: "test",
}


---------- Input ----------
drop role if exists 'test'
---------- Output ---------
DROP ROLE IF EXISTS 'test'
---------- AST ------------
DropRole {
    if_exists: true,
    role_name: "test",
}


---------- Input ----------
OPTIMIZE TABLE t COMPACT SEGMENT LIMIT 10;
---------- Output ---------
OPTIMIZE TABLE t COMPACT SEGMENT LIMIT 10
---------- AST ------------
OptimizeTable(
    OptimizeTableStmt {
        catalog: None,
        database: None,
        table: Identifier {
            name: "t",
            quote: None,
            span: Some(
                15..16,
            ),
        },
        action: Compact {
            target: Segment,
        },
        limit: Some(
            10,
        ),
    },
)


---------- Input ----------
OPTIMIZE TABLE t COMPACT LIMIT 10;
---------- Output ---------
OPTIMIZE TABLE t COMPACT BLOCK LIMIT 10
---------- AST ------------
OptimizeTable(
    OptimizeTableStmt {
        catalog: None,
        database: None,
        table: Identifier {
            name: "t",
            quote: None,
            span: Some(
                15..16,
            ),
        },
        action: Compact {
            target: Block,
        },
        limit: Some(
            10,
        ),
    },
)


---------- Input ----------
OPTIMIZE TABLE t PURGE BEFORE (SNAPSHOT => '9828b23f74664ff3806f44bbc1925ea5') LIMIT 10;
---------- Output ---------
OPTIMIZE TABLE t PURGE BEFORE  (SNAPSHOT => 9828b23f74664ff3806f44bbc1925ea5) LIMIT 10
---------- AST ------------
OptimizeTable(
    OptimizeTableStmt {
        catalog: None,
        database: None,
        table: Identifier {
            name: "t",
            quote: None,
            span: Some(
                15..16,
            ),
        },
        action: Purge {
            before: Some(
                Snapshot(
                    "9828b23f74664ff3806f44bbc1925ea5",
                ),
            ),
        },
        limit: Some(
            10,
        ),
    },
)


---------- Input ----------
OPTIMIZE TABLE t PURGE BEFORE (TIMESTAMP => '2023-06-26 09:49:02.038483'::TIMESTAMP) LIMIT 10;
---------- Output ---------
OPTIMIZE TABLE t PURGE BEFORE  (TIMESTAMP => '2023-06-26 09:49:02.038483'::TIMESTAMP) LIMIT 10
---------- AST ------------
OptimizeTable(
    OptimizeTableStmt {
        catalog: None,
        database: None,
        table: Identifier {
            name: "t",
            quote: None,
            span: Some(
                15..16,
            ),
        },
        action: Purge {
            before: Some(
                Timestamp(
                    Cast {
                        span: Some(
                            72..83,
                        ),
                        expr: Literal {
                            span: Some(
                                44..72,
                            ),
                            lit: String(
                                "2023-06-26 09:49:02.038483",
                            ),
                        },
                        target_type: Timestamp,
                        pg_style: true,
                    },
                ),
            ),
        },
        limit: Some(
            10,
        ),
    },
)


---------- Input ----------
ALTER TABLE t CLUSTER BY(c1);
---------- Output ---------
ALTER TABLE t CLUSTER BY c1
---------- AST ------------
AlterTable(
    AlterTableStmt {
        if_exists: false,
        table_reference: Table {
            span: Some(
                12..13,
            ),
            catalog: None,
            database: None,
            table: Identifier {
                name: "t",
                quote: None,
                span: Some(
                    12..13,
                ),
            },
            alias: None,
            travel_point: None,
            pivot: None,
            unpivot: None,
        },
        action: AlterTableClusterKey {
            cluster_by: [
                ColumnRef {
                    span: Some(
                        25..27,
                    ),
                    database: None,
                    table: None,
                    column: Name(
                        Identifier {
                            name: "c1",
                            quote: None,
                            span: Some(
                                25..27,
                            ),
                        },
                    ),
                },
            ],
        },
    },
)


---------- Input ----------
ALTER TABLE t DROP CLUSTER KEY;
---------- Output ---------
ALTER TABLE t DROP CLUSTER KEY
---------- AST ------------
AlterTable(
    AlterTableStmt {
        if_exists: false,
        table_reference: Table {
            span: Some(
                12..13,
            ),
            catalog: None,
            database: None,
            table: Identifier {
                name: "t",
                quote: None,
                span: Some(
                    12..13,
                ),
            },
            alias: None,
            travel_point: None,
            pivot: None,
            unpivot: None,
        },
        action: DropTableClusterKey,
    },
)


---------- Input ----------
ALTER TABLE t RECLUSTER FINAL WHERE c1 > 0 LIMIT 10;
---------- Output ---------
ALTER TABLE t RECLUSTER FINAL WHERE (c1 > 0) LIMIT 10
---------- AST ------------
AlterTable(
    AlterTableStmt {
        if_exists: false,
        table_reference: Table {
            span: Some(
                12..13,
            ),
            catalog: None,
            database: None,
            table: Identifier {
                name: "t",
                quote: None,
                span: Some(
                    12..13,
                ),
            },
            alias: None,
            travel_point: None,
            pivot: None,
            unpivot: None,
        },
        action: ReclusterTable {
            is_final: true,
            selection: Some(
                BinaryOp {
                    span: Some(
                        39..40,
                    ),
                    op: Gt,
                    left: ColumnRef {
                        span: Some(
                            36..38,
                        ),
                        database: None,
                        table: None,
                        column: Name(
                            Identifier {
                                name: "c1",
                                quote: None,
                                span: Some(
                                    36..38,
                                ),
                            },
                        ),
                    },
                    right: Literal {
                        span: Some(
                            41..42,
                        ),
                        lit: UInt64(
                            0,
                        ),
                    },
                },
            ),
            limit: Some(
                10,
            ),
        },
    },
)


---------- Input ----------
ALTER TABLE t ADD COLUMN c int null;
---------- Output ---------
ALTER TABLE t ADD COLUMN c Int32 NULL
---------- AST ------------
AlterTable(
    AlterTableStmt {
        if_exists: false,
        table_reference: Table {
            span: Some(
                12..13,
            ),
            catalog: None,
            database: None,
            table: Identifier {
                name: "t",
                quote: None,
                span: Some(
                    12..13,
                ),
            },
            alias: None,
            travel_point: None,
            pivot: None,
            unpivot: None,
        },
        action: AddColumn {
            column: ColumnDefinition {
                name: Identifier {
                    name: "c",
                    quote: None,
                    span: Some(
                        25..26,
                    ),
                },
                data_type: Nullable(
                    Int32,
                ),
                expr: None,
                comment: None,
                nullable_constraint: None,
            },
            option: End,
        },
    },
)


---------- Input ----------
ALTER TABLE t ADD COLUMN a float default 1.1 COMMENT 'hello' FIRST;
---------- Output ---------
ALTER TABLE t ADD COLUMN a Float32 DEFAULT 1.1 COMMENT 'hello' FIRST
---------- AST ------------
AlterTable(
    AlterTableStmt {
        if_exists: false,
        table_reference: Table {
            span: Some(
                12..13,
            ),
            catalog: None,
            database: None,
            table: Identifier {
                name: "t",
                quote: None,
                span: Some(
                    12..13,
                ),
            },
            alias: None,
            travel_point: None,
            pivot: None,
            unpivot: None,
        },
        action: AddColumn {
            column: ColumnDefinition {
                name: Identifier {
                    name: "a",
                    quote: None,
                    span: Some(
                        25..26,
                    ),
                },
                data_type: Float32,
                expr: Some(
                    Default(
                        Literal {
                            span: Some(
                                41..44,
                            ),
                            lit: Decimal256 {
                                value: 11,
                                precision: 76,
                                scale: 1,
                            },
                        },
                    ),
                ),
                comment: Some(
                    "hello",
                ),
                nullable_constraint: None,
            },
            option: First,
        },
    },
)


---------- Input ----------
ALTER TABLE t ADD COLUMN b string default 'b' AFTER a;
---------- Output ---------
ALTER TABLE t ADD COLUMN b STRING DEFAULT 'b' AFTER a
---------- AST ------------
AlterTable(
    AlterTableStmt {
        if_exists: false,
        table_reference: Table {
            span: Some(
                12..13,
            ),
            catalog: None,
            database: None,
            table: Identifier {
                name: "t",
                quote: None,
                span: Some(
                    12..13,
                ),
            },
            alias: None,
            travel_point: None,
            pivot: None,
            unpivot: None,
        },
        action: AddColumn {
            column: ColumnDefinition {
                name: Identifier {
                    name: "b",
                    quote: None,
                    span: Some(
                        25..26,
                    ),
                },
                data_type: String,
                expr: Some(
                    Default(
                        Literal {
                            span: Some(
                                42..45,
                            ),
                            lit: String(
                                "b",
                            ),
                        },
                    ),
                ),
                comment: None,
                nullable_constraint: None,
            },
            option: After(
                Identifier {
                    name: "a",
                    quote: None,
                    span: Some(
                        52..53,
                    ),
                },
            ),
        },
    },
)


---------- Input ----------
ALTER TABLE t RENAME COLUMN a TO b;
---------- Output ---------
ALTER TABLE t RENAME COLUMN a TO b
---------- AST ------------
AlterTable(
    AlterTableStmt {
        if_exists: false,
        table_reference: Table {
            span: Some(
                12..13,
            ),
            catalog: None,
            database: None,
            table: Identifier {
                name: "t",
                quote: None,
                span: Some(
                    12..13,
                ),
            },
            alias: None,
            travel_point: None,
            pivot: None,
            unpivot: None,
        },
        action: RenameColumn {
            old_column: Identifier {
                name: "a",
                quote: None,
                span: Some(
                    28..29,
                ),
            },
            new_column: Identifier {
                name: "b",
                quote: None,
                span: Some(
                    33..34,
                ),
            },
        },
    },
)


---------- Input ----------
ALTER TABLE t DROP COLUMN b;
---------- Output ---------
ALTER TABLE t DROP COLUMN b
---------- AST ------------
AlterTable(
    AlterTableStmt {
        if_exists: false,
        table_reference: Table {
            span: Some(
                12..13,
            ),
            catalog: None,
            database: None,
            table: Identifier {
                name: "t",
                quote: None,
                span: Some(
                    12..13,
                ),
            },
            alias: None,
            travel_point: None,
            pivot: None,
            unpivot: None,
        },
        action: DropColumn {
            column: Identifier {
                name: "b",
                quote: None,
                span: Some(
                    26..27,
                ),
            },
        },
    },
)


---------- Input ----------
ALTER TABLE t MODIFY COLUMN b SET MASKING POLICY mask;
---------- Output ---------
ALTER TABLE t MODIFY COLUMN b SET MASKING POLICY mask
---------- AST ------------
AlterTable(
    AlterTableStmt {
        if_exists: false,
        table_reference: Table {
            span: Some(
                12..13,
            ),
            catalog: None,
            database: None,
            table: Identifier {
                name: "t",
                quote: None,
                span: Some(
                    12..13,
                ),
            },
            alias: None,
            travel_point: None,
            pivot: None,
            unpivot: None,
        },
        action: ModifyColumn {
            action: SetMaskingPolicy(
                Identifier {
                    name: "b",
                    quote: None,
                    span: Some(
                        28..29,
                    ),
                },
                "mask",
            ),
        },
    },
)


---------- Input ----------
ALTER TABLE t MODIFY COLUMN b UNSET MASKING POLICY;
---------- Output ---------
ALTER TABLE t MODIFY COLUMN b UNSET MASKING POLICY
---------- AST ------------
AlterTable(
    AlterTableStmt {
        if_exists: false,
        table_reference: Table {
            span: Some(
                12..13,
            ),
            catalog: None,
            database: None,
            table: Identifier {
                name: "t",
                quote: None,
                span: Some(
                    12..13,
                ),
            },
            alias: None,
            travel_point: None,
            pivot: None,
            unpivot: None,
        },
        action: ModifyColumn {
            action: UnsetMaskingPolicy(
                Identifier {
                    name: "b",
                    quote: None,
                    span: Some(
                        28..29,
                    ),
                },
            ),
        },
    },
)


---------- Input ----------
ALTER TABLE t MODIFY COLUMN a int DEFAULT 1, COLUMN b float;
---------- Output ---------
ALTER TABLE t MODIFY COLUMN a Int32 DEFAULT 1, COLUMN b Float32
---------- AST ------------
AlterTable(
    AlterTableStmt {
        if_exists: false,
        table_reference: Table {
            span: Some(
                12..13,
            ),
            catalog: None,
            database: None,
            table: Identifier {
                name: "t",
                quote: None,
                span: Some(
                    12..13,
                ),
            },
            alias: None,
            travel_point: None,
            pivot: None,
            unpivot: None,
        },
        action: ModifyColumn {
            action: SetDataType(
                [
                    ColumnDefinition {
                        name: Identifier {
                            name: "a",
                            quote: None,
                            span: Some(
                                28..29,
                            ),
                        },
                        data_type: Int32,
                        expr: Some(
                            Default(
                                Literal {
                                    span: Some(
                                        42..43,
                                    ),
                                    lit: UInt64(
                                        1,
                                    ),
                                },
                            ),
                        ),
                        comment: None,
                        nullable_constraint: None,
                    },
                    ColumnDefinition {
                        name: Identifier {
                            name: "b",
                            quote: None,
                            span: Some(
                                52..53,
                            ),
                        },
                        data_type: Float32,
                        expr: None,
                        comment: None,
                        nullable_constraint: None,
                    },
                ],
            ),
        },
    },
)


---------- Input ----------
ALTER TABLE t MODIFY COLUMN a int NULL DEFAULT 1, COLUMN b float NOT NULL COMMENT 'column b';
---------- Output ---------
ALTER TABLE t MODIFY COLUMN a Int32 NULL DEFAULT 1, COLUMN b Float32 COMMENT column b
---------- AST ------------
AlterTable(
    AlterTableStmt {
        if_exists: false,
        table_reference: Table {
            span: Some(
                12..13,
            ),
            catalog: None,
            database: None,
            table: Identifier {
                name: "t",
                quote: None,
                span: Some(
                    12..13,
                ),
            },
            alias: None,
            travel_point: None,
            pivot: None,
            unpivot: None,
        },
        action: ModifyColumn {
            action: SetDataType(
                [
                    ColumnDefinition {
                        name: Identifier {
                            name: "a",
                            quote: None,
                            span: Some(
                                28..29,
                            ),
                        },
                        data_type: Nullable(
                            Int32,
                        ),
                        expr: Some(
                            Default(
                                Literal {
                                    span: Some(
                                        47..48,
                                    ),
                                    lit: UInt64(
                                        1,
                                    ),
                                },
                            ),
                        ),
                        comment: None,
                        nullable_constraint: None,
                    },
                    ColumnDefinition {
                        name: Identifier {
                            name: "b",
                            quote: None,
                            span: Some(
                                57..58,
                            ),
                        },
                        data_type: Float32,
                        expr: None,
                        comment: Some(
                            "column b",
                        ),
                        nullable_constraint: Some(
                            NotNull,
                        ),
                    },
                ],
            ),
        },
    },
)


---------- Input ----------
ALTER TABLE t MODIFY COLUMN a int;
---------- Output ---------
ALTER TABLE t MODIFY COLUMN a Int32
---------- AST ------------
AlterTable(
    AlterTableStmt {
        if_exists: false,
        table_reference: Table {
            span: Some(
                12..13,
            ),
            catalog: None,
            database: None,
            table: Identifier {
                name: "t",
                quote: None,
                span: Some(
                    12..13,
                ),
            },
            alias: None,
            travel_point: None,
            pivot: None,
            unpivot: None,
        },
        action: ModifyColumn {
            action: SetDataType(
                [
                    ColumnDefinition {
                        name: Identifier {
                            name: "a",
                            quote: None,
                            span: Some(
                                28..29,
                            ),
                        },
                        data_type: Int32,
                        expr: None,
                        comment: None,
                        nullable_constraint: None,
                    },
                ],
            ),
        },
    },
)


---------- Input ----------
ALTER TABLE t MODIFY COLUMN a DROP STORED;
---------- Output ---------
ALTER TABLE t MODIFY COLUMN a DROP STORED
---------- AST ------------
AlterTable(
    AlterTableStmt {
        if_exists: false,
        table_reference: Table {
            span: Some(
                12..13,
            ),
            catalog: None,
            database: None,
            table: Identifier {
                name: "t",
                quote: None,
                span: Some(
                    12..13,
                ),
            },
            alias: None,
            travel_point: None,
            pivot: None,
            unpivot: None,
        },
        action: ModifyColumn {
            action: ConvertStoredComputedColumn(
                Identifier {
                    name: "a",
                    quote: None,
                    span: Some(
                        28..29,
                    ),
                },
            ),
        },
    },
)


---------- Input ----------
ALTER TABLE t SET OPTIONS(SNAPSHOT_LOCATION='1/7/_ss/101fd790dbbe4238a31a8f2e2f856179_v4.mpk',block_per_segment = 500);
---------- Output ---------
ALTER TABLE t SET OPTIONS (block_per_segment = '500', snapshot_location = '1/7/_ss/101fd790dbbe4238a31a8f2e2f856179_v4.mpk')
---------- AST ------------
AlterTable(
    AlterTableStmt {
        if_exists: false,
        table_reference: Table {
            span: Some(
                12..13,
            ),
            catalog: None,
            database: None,
            table: Identifier {
                name: "t",
                quote: None,
                span: Some(
                    12..13,
                ),
            },
            alias: None,
            travel_point: None,
            pivot: None,
            unpivot: None,
        },
        action: SetOptions {
            set_options: {
                "block_per_segment": "500",
                "snapshot_location": "1/7/_ss/101fd790dbbe4238a31a8f2e2f856179_v4.mpk",
            },
        },
    },
)


---------- Input ----------
ALTER DATABASE IF EXISTS ctl.c RENAME TO a;
---------- Output ---------
ALTER DATABASE IF EXISTS ctl.c RENAME TO a
---------- AST ------------
AlterDatabase(
    AlterDatabaseStmt {
        if_exists: true,
        catalog: Some(
            Identifier {
                name: "ctl",
                quote: None,
                span: Some(
                    25..28,
                ),
            },
        ),
        database: Identifier {
            name: "c",
            quote: None,
            span: Some(
                29..30,
            ),
        },
        action: RenameDatabase {
            new_db: Identifier {
                name: "a",
                quote: None,
                span: Some(
                    41..42,
                ),
            },
        },
    },
)


---------- Input ----------
ALTER DATABASE c RENAME TO a;
---------- Output ---------
ALTER DATABASE c RENAME TO a
---------- AST ------------
AlterDatabase(
    AlterDatabaseStmt {
        if_exists: false,
        catalog: None,
        database: Identifier {
            name: "c",
            quote: None,
            span: Some(
                15..16,
            ),
        },
        action: RenameDatabase {
            new_db: Identifier {
                name: "a",
                quote: None,
                span: Some(
                    27..28,
                ),
            },
        },
    },
)


---------- Input ----------
ALTER DATABASE ctl.c RENAME TO a;
---------- Output ---------
ALTER DATABASE ctl.c RENAME TO a
---------- AST ------------
AlterDatabase(
    AlterDatabaseStmt {
        if_exists: false,
        catalog: Some(
            Identifier {
                name: "ctl",
                quote: None,
                span: Some(
                    15..18,
                ),
            },
        ),
        database: Identifier {
            name: "c",
            quote: None,
            span: Some(
                19..20,
            ),
        },
        action: RenameDatabase {
            new_db: Identifier {
                name: "a",
                quote: None,
                span: Some(
                    31..32,
                ),
            },
        },
    },
)


---------- Input ----------
VACUUM TABLE t;
---------- Output ---------
VACUUM TABLE t 
---------- AST ------------
VacuumTable(
    VacuumTableStmt {
        catalog: None,
        database: None,
        table: Identifier {
            name: "t",
            quote: None,
            span: Some(
                13..14,
            ),
        },
        option: VacuumTableOption {
            retain_hours: None,
            dry_run: None,
        },
    },
)


---------- Input ----------
VACUUM TABLE t RETAIN 4 HOURS DRY RUN;
---------- Output ---------
VACUUM TABLE t RETAIN 4 HOURS DRY RUN
---------- AST ------------
VacuumTable(
    VacuumTableStmt {
        catalog: None,
        database: None,
        table: Identifier {
            name: "t",
            quote: None,
            span: Some(
                13..14,
            ),
        },
        option: VacuumTableOption {
            retain_hours: Some(
                Literal {
                    span: Some(
                        22..23,
                    ),
                    lit: UInt64(
                        4,
                    ),
                },
            ),
            dry_run: Some(
                (),
            ),
        },
    },
)


---------- Input ----------
VACUUM TABLE t RETAIN 40 HOURS;
---------- Output ---------
VACUUM TABLE t RETAIN 40 HOURS
---------- AST ------------
VacuumTable(
    VacuumTableStmt {
        catalog: None,
        database: None,
        table: Identifier {
            name: "t",
            quote: None,
            span: Some(
                13..14,
            ),
        },
        option: VacuumTableOption {
            retain_hours: Some(
                Literal {
                    span: Some(
                        22..24,
                    ),
                    lit: UInt64(
                        40,
                    ),
                },
            ),
            dry_run: None,
        },
    },
)


---------- Input ----------
VACUUM DROP TABLE RETAIN 20 HOURS;
---------- Output ---------
VACUUM DROP TABLE RETAIN 20 HOURS
---------- AST ------------
VacuumDropTable(
    VacuumDropTableStmt {
        catalog: None,
        database: None,
        option: VacuumDropTableOption {
            retain_hours: Some(
                Literal {
                    span: Some(
                        25..27,
                    ),
                    lit: UInt64(
                        20,
                    ),
                },
            ),
            dry_run: None,
            limit: None,
        },
    },
)


---------- Input ----------
VACUUM DROP TABLE RETAIN 30 HOURS DRY RUN;
---------- Output ---------
VACUUM DROP TABLE RETAIN 30 HOURS DRY RUN
---------- AST ------------
VacuumDropTable(
    VacuumDropTableStmt {
        catalog: None,
        database: None,
        option: VacuumDropTableOption {
            retain_hours: Some(
                Literal {
                    span: Some(
                        25..27,
                    ),
                    lit: UInt64(
                        30,
                    ),
                },
            ),
            dry_run: Some(
                (),
            ),
            limit: None,
        },
    },
)


---------- Input ----------
VACUUM DROP TABLE FROM db RETAIN 40 HOURS;
---------- Output ---------
VACUUM DROP TABLE FROM db RETAIN 40 HOURS
---------- AST ------------
VacuumDropTable(
    VacuumDropTableStmt {
        catalog: None,
        database: Some(
            Identifier {
                name: "db",
                quote: None,
                span: Some(
                    23..25,
                ),
            },
        ),
        option: VacuumDropTableOption {
            retain_hours: Some(
                Literal {
                    span: Some(
                        33..35,
                    ),
                    lit: UInt64(
                        40,
                    ),
                },
            ),
            dry_run: None,
            limit: None,
        },
    },
)


---------- Input ----------
VACUUM DROP TABLE FROM db RETAIN 40 HOURS LIMIT 10;
---------- Output ---------
VACUUM DROP TABLE FROM db RETAIN 40 HOURS LIMIT 10
---------- AST ------------
VacuumDropTable(
    VacuumDropTableStmt {
        catalog: None,
        database: Some(
            Identifier {
                name: "db",
                quote: None,
                span: Some(
                    23..25,
                ),
            },
        ),
        option: VacuumDropTableOption {
            retain_hours: Some(
                Literal {
                    span: Some(
                        33..35,
                    ),
                    lit: UInt64(
                        40,
                    ),
                },
            ),
            dry_run: None,
            limit: Some(
                10,
            ),
        },
    },
)


---------- Input ----------
CREATE TABLE t (a INT COMMENT 'col comment') COMMENT='table comment';
---------- Output ---------
CREATE TABLE t (a Int32 COMMENT 'col comment')comment = 'table comment'
---------- AST ------------
CreateTable(
    CreateTableStmt {
        if_not_exists: false,
        catalog: None,
        database: None,
        table: Identifier {
            name: "t",
            quote: None,
            span: Some(
                13..14,
            ),
        },
        source: Some(
            Columns(
                [
                    ColumnDefinition {
                        name: Identifier {
                            name: "a",
                            quote: None,
                            span: Some(
                                16..17,
                            ),
                        },
                        data_type: Int32,
                        expr: None,
                        comment: Some(
                            "col comment",
                        ),
                        nullable_constraint: None,
                    },
                ],
            ),
        ),
        engine: None,
        uri_location: None,
        cluster_by: [],
        table_options: {
            "comment": "table comment",
        },
        as_query: None,
        transient: false,
    },
)


---------- Input ----------
GRANT CREATE, CREATE USER ON * TO 'test-grant';
---------- Output ---------
GRANT CREATE, CREATE USER ON * TO USER 'test-grant'@'%'
---------- AST ------------
Grant(
    GrantStmt {
        source: Privs {
            privileges: [
                Create,
                CreateUser,
            ],
            level: Database(
                None,
            ),
        },
        principal: User(
            UserIdentity {
                username: "test-grant",
                hostname: "%",
            },
        ),
    },
)


---------- Input ----------
GRANT SELECT, CREATE ON * TO 'test-grant';
---------- Output ---------
GRANT SELECT, CREATE ON * TO USER 'test-grant'@'%'
---------- AST ------------
Grant(
    GrantStmt {
        source: Privs {
            privileges: [
                Select,
                Create,
            ],
            level: Database(
                None,
            ),
        },
        principal: User(
            UserIdentity {
                username: "test-grant",
                hostname: "%",
            },
        ),
    },
)


---------- Input ----------
GRANT SELECT, CREATE ON *.* TO 'test-grant';
---------- Output ---------
GRANT SELECT, CREATE ON *.* TO USER 'test-grant'@'%'
---------- AST ------------
Grant(
    GrantStmt {
        source: Privs {
            privileges: [
                Select,
                Create,
            ],
            level: Global,
        },
        principal: User(
            UserIdentity {
                username: "test-grant",
                hostname: "%",
            },
        ),
    },
)


---------- Input ----------
GRANT SELECT, CREATE ON * TO USER 'test-grant';
---------- Output ---------
GRANT SELECT, CREATE ON * TO USER 'test-grant'@'%'
---------- AST ------------
Grant(
    GrantStmt {
        source: Privs {
            privileges: [
                Select,
                Create,
            ],
            level: Database(
                None,
            ),
        },
        principal: User(
            UserIdentity {
                username: "test-grant",
                hostname: "%",
            },
        ),
    },
)


---------- Input ----------
GRANT SELECT, CREATE ON * TO ROLE role1;
---------- Output ---------
GRANT SELECT, CREATE ON * TO ROLE role1
---------- AST ------------
Grant(
    GrantStmt {
        source: Privs {
            privileges: [
                Select,
                Create,
            ],
            level: Database(
                None,
            ),
        },
        principal: Role(
            "role1",
        ),
    },
)


---------- Input ----------
GRANT ALL ON *.* TO 'test-grant';
---------- Output ---------
GRANT ALL PRIVILEGES ON *.* TO USER 'test-grant'@'%'
---------- AST ------------
Grant(
    GrantStmt {
        source: ALL {
            level: Global,
        },
        principal: User(
            UserIdentity {
                username: "test-grant",
                hostname: "%",
            },
        ),
    },
)


---------- Input ----------
GRANT ALL ON *.* TO ROLE role2;
---------- Output ---------
GRANT ALL PRIVILEGES ON *.* TO ROLE role2
---------- AST ------------
Grant(
    GrantStmt {
        source: ALL {
            level: Global,
        },
        principal: Role(
            "role2",
        ),
    },
)


---------- Input ----------
GRANT ALL PRIVILEGES ON * TO 'test-grant';
---------- Output ---------
GRANT ALL PRIVILEGES ON * TO USER 'test-grant'@'%'
---------- AST ------------
Grant(
    GrantStmt {
        source: ALL {
            level: Database(
                None,
            ),
        },
        principal: User(
            UserIdentity {
                username: "test-grant",
                hostname: "%",
            },
        ),
    },
)


---------- Input ----------
GRANT ALL PRIVILEGES ON * TO ROLE role3;
---------- Output ---------
GRANT ALL PRIVILEGES ON * TO ROLE role3
---------- AST ------------
Grant(
    GrantStmt {
        source: ALL {
            level: Database(
                None,
            ),
        },
        principal: Role(
            "role3",
        ),
    },
)


---------- Input ----------
GRANT ROLE test TO 'test-user';
---------- Output ---------
GRANT ROLE test TO USER 'test-user'@'%'
---------- AST ------------
Grant(
    GrantStmt {
        source: Role {
            role: "test",
        },
        principal: User(
            UserIdentity {
                username: "test-user",
                hostname: "%",
            },
        ),
    },
)


---------- Input ----------
GRANT ROLE test TO USER 'test-user';
---------- Output ---------
GRANT ROLE test TO USER 'test-user'@'%'
---------- AST ------------
Grant(
    GrantStmt {
        source: Role {
            role: "test",
        },
        principal: User(
            UserIdentity {
                username: "test-user",
                hostname: "%",
            },
        ),
    },
)


---------- Input ----------
GRANT ROLE test TO ROLE `test-user`;
---------- Output ---------
GRANT ROLE test TO ROLE test-user
---------- AST ------------
Grant(
    GrantStmt {
        source: Role {
            role: "test",
        },
        principal: Role(
            "test-user",
        ),
    },
)


---------- Input ----------
GRANT SELECT ON db01.* TO 'test-grant';
---------- Output ---------
GRANT SELECT ON db01.* TO USER 'test-grant'@'%'
---------- AST ------------
Grant(
    GrantStmt {
        source: Privs {
            privileges: [
                Select,
            ],
            level: Database(
                Some(
                    "db01",
                ),
            ),
        },
        principal: User(
            UserIdentity {
                username: "test-grant",
                hostname: "%",
            },
        ),
    },
)


---------- Input ----------
GRANT SELECT ON db01.* TO USER 'test-grant';
---------- Output ---------
GRANT SELECT ON db01.* TO USER 'test-grant'@'%'
---------- AST ------------
Grant(
    GrantStmt {
        source: Privs {
            privileges: [
                Select,
            ],
            level: Database(
                Some(
                    "db01",
                ),
            ),
        },
        principal: User(
            UserIdentity {
                username: "test-grant",
                hostname: "%",
            },
        ),
    },
)


---------- Input ----------
GRANT SELECT ON db01.* TO ROLE role1
---------- Output ---------
GRANT SELECT ON db01.* TO ROLE role1
---------- AST ------------
Grant(
    GrantStmt {
        source: Privs {
            privileges: [
                Select,
            ],
            level: Database(
                Some(
                    "db01",
                ),
            ),
        },
        principal: Role(
            "role1",
        ),
    },
)


---------- Input ----------
GRANT SELECT ON db01.tb1 TO 'test-grant';
---------- Output ---------
GRANT SELECT ON db01.tb1 TO USER 'test-grant'@'%'
---------- AST ------------
Grant(
    GrantStmt {
        source: Privs {
            privileges: [
                Select,
            ],
            level: Table(
                Some(
                    "db01",
                ),
                "tb1",
            ),
        },
        principal: User(
            UserIdentity {
                username: "test-grant",
                hostname: "%",
            },
        ),
    },
)


---------- Input ----------
GRANT SELECT ON db01.tb1 TO USER 'test-grant';
---------- Output ---------
GRANT SELECT ON db01.tb1 TO USER 'test-grant'@'%'
---------- AST ------------
Grant(
    GrantStmt {
        source: Privs {
            privileges: [
                Select,
            ],
            level: Table(
                Some(
                    "db01",
                ),
                "tb1",
            ),
        },
        principal: User(
            UserIdentity {
                username: "test-grant",
                hostname: "%",
            },
        ),
    },
)


---------- Input ----------
GRANT SELECT ON db01.tb1 TO ROLE role1;
---------- Output ---------
GRANT SELECT ON db01.tb1 TO ROLE role1
---------- AST ------------
Grant(
    GrantStmt {
        source: Privs {
            privileges: [
                Select,
            ],
            level: Table(
                Some(
                    "db01",
                ),
                "tb1",
            ),
        },
        principal: Role(
            "role1",
        ),
    },
)


---------- Input ----------
GRANT SELECT ON tb1 TO ROLE role1;
---------- Output ---------
GRANT SELECT ON tb1 TO ROLE role1
---------- AST ------------
Grant(
    GrantStmt {
        source: Privs {
            privileges: [
                Select,
            ],
            level: Table(
                None,
                "tb1",
            ),
        },
        principal: Role(
            "role1",
        ),
    },
)


---------- Input ----------
GRANT ALL ON tb1 TO 'u1';
---------- Output ---------
GRANT ALL PRIVILEGES ON tb1 TO USER 'u1'@'%'
---------- AST ------------
Grant(
    GrantStmt {
        source: ALL {
            level: Table(
                None,
                "tb1",
            ),
        },
        principal: User(
            UserIdentity {
                username: "u1",
                hostname: "%",
            },
        ),
    },
)


---------- Input ----------
SHOW GRANTS;
---------- Output ---------
SHOW GRANTS
---------- AST ------------
ShowGrants {
    principal: None,
}


---------- Input ----------
SHOW GRANTS FOR 'test-grant';
---------- Output ---------
SHOW GRANTS FOR USER 'test-grant'@'%'
---------- AST ------------
ShowGrants {
    principal: Some(
        User(
            UserIdentity {
                username: "test-grant",
                hostname: "%",
            },
        ),
    ),
}


---------- Input ----------
SHOW GRANTS FOR USER 'test-grant';
---------- Output ---------
SHOW GRANTS FOR USER 'test-grant'@'%'
---------- AST ------------
ShowGrants {
    principal: Some(
        User(
            UserIdentity {
                username: "test-grant",
                hostname: "%",
            },
        ),
    ),
}


---------- Input ----------
SHOW GRANTS FOR ROLE role1;
---------- Output ---------
SHOW GRANTS FOR ROLE role1
---------- AST ------------
ShowGrants {
    principal: Some(
        Role(
            "role1",
        ),
    ),
}


---------- Input ----------
SHOW GRANTS FOR ROLE 'role1';
---------- Output ---------
SHOW GRANTS FOR ROLE role1
---------- AST ------------
ShowGrants {
    principal: Some(
        Role(
            "role1",
        ),
    ),
}


---------- Input ----------
REVOKE SELECT, CREATE ON * FROM 'test-grant';
---------- Output ---------
REVOKE SELECT, CREATE ON * FROM USER 'test-grant'@'%'
---------- AST ------------
Revoke(
    RevokeStmt {
        source: Privs {
            privileges: [
                Select,
                Create,
            ],
            level: Database(
                None,
            ),
        },
        principal: User(
            UserIdentity {
                username: "test-grant",
                hostname: "%",
            },
        ),
    },
)


---------- Input ----------
REVOKE SELECT ON tb1 FROM ROLE role1;
---------- Output ---------
REVOKE SELECT ON tb1 FROM ROLE role1
---------- AST ------------
Revoke(
    RevokeStmt {
        source: Privs {
            privileges: [
                Select,
            ],
            level: Table(
                None,
                "tb1",
            ),
        },
        principal: Role(
            "role1",
        ),
    },
)


---------- Input ----------
REVOKE SELECT ON tb1 FROM ROLE 'role1';
---------- Output ---------
REVOKE SELECT ON tb1 FROM ROLE role1
---------- AST ------------
Revoke(
    RevokeStmt {
        source: Privs {
            privileges: [
                Select,
            ],
            level: Table(
                None,
                "tb1",
            ),
        },
        principal: Role(
            "role1",
        ),
    },
)


---------- Input ----------
drop role 'role1';
---------- Output ---------
DROP ROLE 'role1'
---------- AST ------------
DropRole {
    if_exists: false,
    role_name: "role1",
}


---------- Input ----------
GRANT ROLE test TO ROLE 'test-user';
---------- Output ---------
GRANT ROLE test TO ROLE test-user
---------- AST ------------
Grant(
    GrantStmt {
        source: Role {
            role: "test",
        },
        principal: Role(
            "test-user",
        ),
    },
)


---------- Input ----------
GRANT ROLE test TO ROLE `test-user`;
---------- Output ---------
GRANT ROLE test TO ROLE test-user
---------- AST ------------
Grant(
    GrantStmt {
        source: Role {
            role: "test",
        },
        principal: Role(
            "test-user",
        ),
    },
)


---------- Input ----------
SET ROLE `test-user`;
---------- Output ---------
SET ROLE test-user
---------- AST ------------
SetRole {
    is_default: false,
    role_name: "test-user",
}


---------- Input ----------
SET ROLE 'test-user';
---------- Output ---------
SET ROLE test-user
---------- AST ------------
SetRole {
    is_default: false,
    role_name: "test-user",
}


---------- Input ----------
SET ROLE ROLE1;
---------- Output ---------
SET ROLE ROLE1
---------- AST ------------
SetRole {
    is_default: false,
    role_name: "ROLE1",
}


---------- Input ----------
REVOKE ALL ON tb1 FROM 'u1';
---------- Output ---------
REVOKE ALL PRIVILEGES ON tb1 FROM USER 'u1'@'%'
---------- AST ------------
Revoke(
    RevokeStmt {
        source: ALL {
            level: Table(
                None,
                "tb1",
            ),
        },
        principal: User(
            UserIdentity {
                username: "u1",
                hostname: "%",
            },
        ),
    },
)


---------- Input ----------
COPY INTO mytable
                FROM '@~/mybucket/my data.csv'
                size_limit=10;
---------- Output ---------
COPY INTO mytable FROM @~/mybucket/my data.csv SIZE_LIMIT = 10 PURGE = false FORCE = false DISABLE_VARIANT_CHECK = false ON_ERROR = 'abort'
---------- AST ------------
CopyIntoTable(
    CopyIntoTableStmt {
        src: Location(
            Stage(
                "~/mybucket/my data.csv",
            ),
        ),
        dst: TableIdentifier {
            catalog: None,
            database: None,
            table: Identifier {
                name: "mytable",
                quote: None,
                span: Some(
                    10..17,
                ),
            },
        },
        dst_columns: None,
        hints: None,
        file_format: {},
        files: None,
        pattern: None,
        force: false,
        validation_mode: "",
        size_limit: 10,
        max_files: 0,
        split_size: 0,
        purge: false,
        disable_variant_check: false,
        return_failed_only: false,
        on_error: "abort",
    },
)


---------- Input ----------
COPY INTO mytable
                FROM @~/mybucket/data.csv
                FILE_FORMAT = (
                    type = CSV
                    field_delimiter = ','
                    record_delimiter = '\n'
                    skip_header = 1
                )
                size_limit=10;
---------- Output ---------
COPY INTO mytable FROM @~/mybucket/data.csv FILE_FORMAT = (field_delimiter = ',', record_delimiter = '
', skip_header = '1', type = 'CSV') SIZE_LIMIT = 10 PURGE = false FORCE = false DISABLE_VARIANT_CHECK = false ON_ERROR = 'abort'
---------- AST ------------
CopyIntoTable(
    CopyIntoTableStmt {
        src: Location(
            Stage(
                "~/mybucket/data.csv",
            ),
        ),
        dst: TableIdentifier {
            catalog: None,
            database: None,
            table: Identifier {
                name: "mytable",
                quote: None,
                span: Some(
                    10..17,
                ),
            },
        },
        dst_columns: None,
        hints: None,
        file_format: {
            "field_delimiter": ",",
            "record_delimiter": "\n",
            "skip_header": "1",
            "type": "CSV",
        },
        files: None,
        pattern: None,
        force: false,
        validation_mode: "",
        size_limit: 10,
        max_files: 0,
        split_size: 0,
        purge: false,
        disable_variant_check: false,
        return_failed_only: false,
        on_error: "abort",
    },
)


---------- Input ----------
COPY INTO mytable
                FROM 's3://mybucket/data.csv'
                FILE_FORMAT = (
                    type = CSV
                    field_delimiter = ','
                    record_delimiter = '\n'
                    skip_header = 1
                )
                size_limit=10
                max_files=10;
---------- Output ---------
COPY INTO mytable FROM 's3://mybucket/data.csv' FILE_FORMAT = (field_delimiter = ',', record_delimiter = '
', skip_header = '1', type = 'CSV') SIZE_LIMIT = 10 MAX_FILES = 10 PURGE = false FORCE = false DISABLE_VARIANT_CHECK = false ON_ERROR = 'abort'
---------- AST ------------
CopyIntoTable(
    CopyIntoTableStmt {
        src: Location(
            Uri(
                UriLocation {
                    protocol: "s3",
                    name: "mybucket",
                    path: "/data.csv",
                    part_prefix: "",
                    connection: Connection {
                        visited_keys: {},
                        conns: {},
                    },
                },
            ),
        ),
        dst: TableIdentifier {
            catalog: None,
            database: None,
            table: Identifier {
                name: "mytable",
                quote: None,
                span: Some(
                    10..17,
                ),
            },
        },
        dst_columns: None,
        hints: None,
        file_format: {
            "field_delimiter": ",",
            "record_delimiter": "\n",
            "skip_header": "1",
            "type": "CSV",
        },
        files: None,
        pattern: None,
        force: false,
        validation_mode: "",
        size_limit: 10,
        max_files: 10,
        split_size: 0,
        purge: false,
        disable_variant_check: false,
        return_failed_only: false,
        on_error: "abort",
    },
)


---------- Input ----------
COPY INTO mytable
                FROM 's3://mybucket/data.csv'
                FILE_FORMAT = (
                    type = CSV
                    field_delimiter = ','
                    record_delimiter = '\n'
                    skip_header = 1
                )
                size_limit=10
                max_files=3000;
---------- Output ---------
COPY INTO mytable FROM 's3://mybucket/data.csv' FILE_FORMAT = (field_delimiter = ',', record_delimiter = '
', skip_header = '1', type = 'CSV') SIZE_LIMIT = 10 MAX_FILES = 2000 PURGE = false FORCE = false DISABLE_VARIANT_CHECK = false ON_ERROR = 'abort'
---------- AST ------------
CopyIntoTable(
    CopyIntoTableStmt {
        src: Location(
            Uri(
                UriLocation {
                    protocol: "s3",
                    name: "mybucket",
                    path: "/data.csv",
                    part_prefix: "",
                    connection: Connection {
                        visited_keys: {},
                        conns: {},
                    },
                },
            ),
        ),
        dst: TableIdentifier {
            catalog: None,
            database: None,
            table: Identifier {
                name: "mytable",
                quote: None,
                span: Some(
                    10..17,
                ),
            },
        },
        dst_columns: None,
        hints: None,
        file_format: {
            "field_delimiter": ",",
            "record_delimiter": "\n",
            "skip_header": "1",
            "type": "CSV",
        },
        files: None,
        pattern: None,
        force: false,
        validation_mode: "",
        size_limit: 10,
        max_files: 2000,
        split_size: 0,
        purge: false,
        disable_variant_check: false,
        return_failed_only: false,
        on_error: "abort",
    },
)


---------- Input ----------
COPY INTO mytable
                FROM 's3://mybucket/data.csv'
                CONNECTION = (
                    ENDPOINT_URL = 'http://127.0.0.1:9900'
                )
                FILE_FORMAT = (
                    type = CSV
                    field_delimiter = ','
                    record_delimiter = '\n'
                    skip_header = 1
                )
                size_limit=10;
---------- Output ---------
COPY INTO mytable FROM 's3://mybucket/data.csv' CONNECTION = ( endpoint_url = '********' ) FILE_FORMAT = (field_delimiter = ',', record_delimiter = '
', skip_header = '1', type = 'CSV') SIZE_LIMIT = 10 PURGE = false FORCE = false DISABLE_VARIANT_CHECK = false ON_ERROR = 'abort'
---------- AST ------------
CopyIntoTable(
    CopyIntoTableStmt {
        src: Location(
            Uri(
                UriLocation {
                    protocol: "s3",
                    name: "mybucket",
                    path: "/data.csv",
                    part_prefix: "",
                    connection: Connection {
                        visited_keys: {},
                        conns: {
                            "endpoint_url": "http://127.0.0.1:9900",
                        },
                    },
                },
            ),
        ),
        dst: TableIdentifier {
            catalog: None,
            database: None,
            table: Identifier {
                name: "mytable",
                quote: None,
                span: Some(
                    10..17,
                ),
            },
        },
        dst_columns: None,
        hints: None,
        file_format: {
            "field_delimiter": ",",
            "record_delimiter": "\n",
            "skip_header": "1",
            "type": "CSV",
        },
        files: None,
        pattern: None,
        force: false,
        validation_mode: "",
        size_limit: 10,
        max_files: 0,
        split_size: 0,
        purge: false,
        disable_variant_check: false,
        return_failed_only: false,
        on_error: "abort",
    },
)


---------- Input ----------
COPY INTO mytable
                FROM 's3://mybucket/data.csv'
                CONNECTION = (
                    ENDPOINT_URL = 'http://127.0.0.1:9900'
                )
                size_limit=10
                FILE_FORMAT = (
                    type = CSV
                    field_delimiter = ','
                    record_delimiter = '\n'
                    skip_header = 1
                );
---------- Output ---------
COPY INTO mytable FROM 's3://mybucket/data.csv' CONNECTION = ( endpoint_url = '********' ) FILE_FORMAT = (field_delimiter = ',', record_delimiter = '
', skip_header = '1', type = 'CSV') SIZE_LIMIT = 10 PURGE = false FORCE = false DISABLE_VARIANT_CHECK = false ON_ERROR = 'abort'
---------- AST ------------
CopyIntoTable(
    CopyIntoTableStmt {
        src: Location(
            Uri(
                UriLocation {
                    protocol: "s3",
                    name: "mybucket",
                    path: "/data.csv",
                    part_prefix: "",
                    connection: Connection {
                        visited_keys: {},
                        conns: {
                            "endpoint_url": "http://127.0.0.1:9900",
                        },
                    },
                },
            ),
        ),
        dst: TableIdentifier {
            catalog: None,
            database: None,
            table: Identifier {
                name: "mytable",
                quote: None,
                span: Some(
                    10..17,
                ),
            },
        },
        dst_columns: None,
        hints: None,
        file_format: {
            "field_delimiter": ",",
            "record_delimiter": "\n",
            "skip_header": "1",
            "type": "CSV",
        },
        files: None,
        pattern: None,
        force: false,
        validation_mode: "",
        size_limit: 10,
        max_files: 0,
        split_size: 0,
        purge: false,
        disable_variant_check: false,
        return_failed_only: false,
        on_error: "abort",
    },
)


---------- Input ----------
COPY INTO mytable
                FROM 'https://127.0.0.1:9900';
---------- Output ---------
COPY INTO mytable FROM 'https://127.0.0.1:9900/' PURGE = false FORCE = false DISABLE_VARIANT_CHECK = false ON_ERROR = 'abort'
---------- AST ------------
CopyIntoTable(
    CopyIntoTableStmt {
        src: Location(
            Uri(
                UriLocation {
                    protocol: "https",
                    name: "127.0.0.1:9900",
                    path: "/",
                    part_prefix: "",
                    connection: Connection {
                        visited_keys: {},
                        conns: {},
                    },
                },
            ),
        ),
        dst: TableIdentifier {
            catalog: None,
            database: None,
            table: Identifier {
                name: "mytable",
                quote: None,
                span: Some(
                    10..17,
                ),
            },
        },
        dst_columns: None,
        hints: None,
        file_format: {},
        files: None,
        pattern: None,
        force: false,
        validation_mode: "",
        size_limit: 0,
        max_files: 0,
        split_size: 0,
        purge: false,
        disable_variant_check: false,
        return_failed_only: false,
        on_error: "abort",
    },
)


---------- Input ----------
COPY INTO mytable
                FROM 'https://127.0.0.1:';
---------- Output ---------
COPY INTO mytable FROM 'https://127.0.0.1/' PURGE = false FORCE = false DISABLE_VARIANT_CHECK = false ON_ERROR = 'abort'
---------- AST ------------
CopyIntoTable(
    CopyIntoTableStmt {
        src: Location(
            Uri(
                UriLocation {
                    protocol: "https",
                    name: "127.0.0.1",
                    path: "/",
                    part_prefix: "",
                    connection: Connection {
                        visited_keys: {},
                        conns: {},
                    },
                },
            ),
        ),
        dst: TableIdentifier {
            catalog: None,
            database: None,
            table: Identifier {
                name: "mytable",
                quote: None,
                span: Some(
                    10..17,
                ),
            },
        },
        dst_columns: None,
        hints: None,
        file_format: {},
        files: None,
        pattern: None,
        force: false,
        validation_mode: "",
        size_limit: 0,
        max_files: 0,
        split_size: 0,
        purge: false,
        disable_variant_check: false,
        return_failed_only: false,
        on_error: "abort",
    },
)


---------- Input ----------
COPY INTO mytable
                FROM @my_stage
                FILE_FORMAT = (
                    type = CSV,
                    field_delimiter = ',',
                    record_delimiter = '\n',
                    skip_header = 1,
                    error_on_column_count_mismatch = FALSE
                )
                size_limit=10;
---------- Output ---------
COPY INTO mytable FROM @my_stage FILE_FORMAT = (error_on_column_count_mismatch = 'false', field_delimiter = ',', record_delimiter = '
', skip_header = '1', type = 'CSV') SIZE_LIMIT = 10 PURGE = false FORCE = false DISABLE_VARIANT_CHECK = false ON_ERROR = 'abort'
---------- AST ------------
CopyIntoTable(
    CopyIntoTableStmt {
        src: Location(
            Stage(
                "my_stage",
            ),
        ),
        dst: TableIdentifier {
            catalog: None,
            database: None,
            table: Identifier {
                name: "mytable",
                quote: None,
                span: Some(
                    10..17,
                ),
            },
        },
        dst_columns: None,
        hints: None,
        file_format: {
            "error_on_column_count_mismatch": "false",
            "field_delimiter": ",",
            "record_delimiter": "\n",
            "skip_header": "1",
            "type": "CSV",
        },
        files: None,
        pattern: None,
        force: false,
        validation_mode: "",
        size_limit: 10,
        max_files: 0,
        split_size: 0,
        purge: false,
        disable_variant_check: false,
        return_failed_only: false,
        on_error: "abort",
    },
)


---------- Input ----------
COPY INTO 's3://mybucket/data.csv'
                FROM mytable
                FILE_FORMAT = (
                    type = CSV
                    field_delimiter = ','
                    record_delimiter = '\n'
                    skip_header = 1
                )
---------- Output ---------
COPY INTO 's3://mybucket/data.csv' FROM mytable FILE_FORMAT = (field_delimiter = ',', record_delimiter = '
', skip_header = '1', type = 'CSV') SINGLE = false MAX_FILE_SIZE= 0
---------- AST ------------
CopyIntoLocation(
    CopyIntoLocationStmt {
        hints: None,
        src: Table(
            TableIdentifier {
                catalog: None,
                database: None,
                table: Identifier {
                    name: "mytable",
                    quote: None,
                    span: Some(
                        56..63,
                    ),
                },
            },
        ),
        dst: Uri(
            UriLocation {
                protocol: "s3",
                name: "mybucket",
                path: "/data.csv",
                part_prefix: "",
                connection: Connection {
                    visited_keys: {},
                    conns: {},
                },
            },
        ),
        file_format: {
            "field_delimiter": ",",
            "record_delimiter": "\n",
            "skip_header": "1",
            "type": "CSV",
        },
        single: false,
        max_file_size: 0,
    },
)


---------- Input ----------
COPY INTO '@my_stage/my data'
                FROM mytable;
---------- Output ---------
COPY INTO @my_stage/my data FROM mytable SINGLE = false MAX_FILE_SIZE= 0
---------- AST ------------
CopyIntoLocation(
    CopyIntoLocationStmt {
        hints: None,
        src: Table(
            TableIdentifier {
                catalog: None,
                database: None,
                table: Identifier {
                    name: "mytable",
                    quote: None,
                    span: Some(
                        51..58,
                    ),
                },
            },
        ),
        dst: Stage(
            "my_stage/my data",
        ),
        file_format: {},
        single: false,
        max_file_size: 0,
    },
)


---------- Input ----------
COPY INTO @my_stage
                FROM mytable
                FILE_FORMAT = (
                    type = CSV
                    field_delimiter = ','
                    record_delimiter = '\n'
                    skip_header = 1
                );
---------- Output ---------
COPY INTO @my_stage FROM mytable FILE_FORMAT = (field_delimiter = ',', record_delimiter = '
', skip_header = '1', type = 'CSV') SINGLE = false MAX_FILE_SIZE= 0
---------- AST ------------
CopyIntoLocation(
    CopyIntoLocationStmt {
        hints: None,
        src: Table(
            TableIdentifier {
                catalog: None,
                database: None,
                table: Identifier {
                    name: "mytable",
                    quote: None,
                    span: Some(
                        41..48,
                    ),
                },
            },
        ),
        dst: Stage(
            "my_stage",
        ),
        file_format: {
            "field_delimiter": ",",
            "record_delimiter": "\n",
            "skip_header": "1",
            "type": "CSV",
        },
        single: false,
        max_file_size: 0,
    },
)


---------- Input ----------
COPY INTO mytable
                FROM 's3://mybucket/data.csv'
                CREDENTIALS = (
                    AWS_KEY_ID = 'access_key'
                    AWS_SECRET_KEY = 'secret_key'
                )
                FILE_FORMAT = (
                    type = CSV
                    field_delimiter = ','
                    record_delimiter = '\n'
                    skip_header = 1
                )
                size_limit=10;
---------- Output ---------
COPY INTO mytable FROM 's3://mybucket/data.csv' CONNECTION = ( aws_key_id = '********', aws_secret_key = '********' ) FILE_FORMAT = (field_delimiter = ',', record_delimiter = '
', skip_header = '1', type = 'CSV') SIZE_LIMIT = 10 PURGE = false FORCE = false DISABLE_VARIANT_CHECK = false ON_ERROR = 'abort'
---------- AST ------------
CopyIntoTable(
    CopyIntoTableStmt {
        src: Location(
            Uri(
                UriLocation {
                    protocol: "s3",
                    name: "mybucket",
                    path: "/data.csv",
                    part_prefix: "",
                    connection: Connection {
                        visited_keys: {},
                        conns: {
                            "aws_key_id": "access_key",
                            "aws_secret_key": "secret_key",
                        },
                    },
                },
            ),
        ),
        dst: TableIdentifier {
            catalog: None,
            database: None,
            table: Identifier {
                name: "mytable",
                quote: None,
                span: Some(
                    10..17,
                ),
            },
        },
        dst_columns: None,
        hints: None,
        file_format: {
            "field_delimiter": ",",
            "record_delimiter": "\n",
            "skip_header": "1",
            "type": "CSV",
        },
        files: None,
        pattern: None,
        force: false,
        validation_mode: "",
        size_limit: 10,
        max_files: 0,
        split_size: 0,
        purge: false,
        disable_variant_check: false,
        return_failed_only: false,
        on_error: "abort",
    },
)


---------- Input ----------
COPY INTO mytable
                FROM @external_stage/path/to/file.csv
                FILE_FORMAT = (
                    type = CSV
                    field_delimiter = ','
                    record_delimiter = '\n'
                    skip_header = 1
                )
                size_limit=10;
---------- Output ---------
COPY INTO mytable FROM @external_stage/path/to/file.csv FILE_FORMAT = (field_delimiter = ',', record_delimiter = '
', skip_header = '1', type = 'CSV') SIZE_LIMIT = 10 PURGE = false FORCE = false DISABLE_VARIANT_CHECK = false ON_ERROR = 'abort'
---------- AST ------------
CopyIntoTable(
    CopyIntoTableStmt {
        src: Location(
            Stage(
                "external_stage/path/to/file.csv",
            ),
        ),
        dst: TableIdentifier {
            catalog: None,
            database: None,
            table: Identifier {
                name: "mytable",
                quote: None,
                span: Some(
                    10..17,
                ),
            },
        },
        dst_columns: None,
        hints: None,
        file_format: {
            "field_delimiter": ",",
            "record_delimiter": "\n",
            "skip_header": "1",
            "type": "CSV",
        },
        files: None,
        pattern: None,
        force: false,
        validation_mode: "",
        size_limit: 10,
        max_files: 0,
        split_size: 0,
        purge: false,
        disable_variant_check: false,
        return_failed_only: false,
        on_error: "abort",
    },
)


---------- Input ----------
COPY INTO mytable
                FROM @external_stage/path/to/dir/
                FILE_FORMAT = (
                    type = CSV
                    field_delimiter = ','
                    record_delimiter = '\n'
                    skip_header = 1
                )
                size_limit=10;
---------- Output ---------
COPY INTO mytable FROM @external_stage/path/to/dir/ FILE_FORMAT = (field_delimiter = ',', record_delimiter = '
', skip_header = '1', type = 'CSV') SIZE_LIMIT = 10 PURGE = false FORCE = false DISABLE_VARIANT_CHECK = false ON_ERROR = 'abort'
---------- AST ------------
CopyIntoTable(
    CopyIntoTableStmt {
        src: Location(
            Stage(
                "external_stage/path/to/dir/",
            ),
        ),
        dst: TableIdentifier {
            catalog: None,
            database: None,
            table: Identifier {
                name: "mytable",
                quote: None,
                span: Some(
                    10..17,
                ),
            },
        },
        dst_columns: None,
        hints: None,
        file_format: {
            "field_delimiter": ",",
            "record_delimiter": "\n",
            "skip_header": "1",
            "type": "CSV",
        },
        files: None,
        pattern: None,
        force: false,
        validation_mode: "",
        size_limit: 10,
        max_files: 0,
        split_size: 0,
        purge: false,
        disable_variant_check: false,
        return_failed_only: false,
        on_error: "abort",
    },
)


---------- Input ----------
COPY INTO mytable
                FROM @external_stage/path/to/file.csv
                FILE_FORMAT = (
                    type = CSV
                    field_delimiter = ','
                    record_delimiter = '\n'
                    skip_header = 1
                )
                force=true;
---------- Output ---------
COPY INTO mytable FROM @external_stage/path/to/file.csv FILE_FORMAT = (field_delimiter = ',', record_delimiter = '
', skip_header = '1', type = 'CSV') PURGE = false FORCE = true DISABLE_VARIANT_CHECK = false ON_ERROR = 'abort'
---------- AST ------------
CopyIntoTable(
    CopyIntoTableStmt {
        src: Location(
            Stage(
                "external_stage/path/to/file.csv",
            ),
        ),
        dst: TableIdentifier {
            catalog: None,
            database: None,
            table: Identifier {
                name: "mytable",
                quote: None,
                span: Some(
                    10..17,
                ),
            },
        },
        dst_columns: None,
        hints: None,
        file_format: {
            "field_delimiter": ",",
            "record_delimiter": "\n",
            "skip_header": "1",
            "type": "CSV",
        },
        files: None,
        pattern: None,
        force: true,
        validation_mode: "",
        size_limit: 0,
        max_files: 0,
        split_size: 0,
        purge: false,
        disable_variant_check: false,
        return_failed_only: false,
        on_error: "abort",
    },
)


---------- Input ----------
COPY INTO mytable
                FROM 'fs:///path/to/data.csv'
                FILE_FORMAT = (
                    type = CSV
                    field_delimiter = ','
                    record_delimiter = '\n'
                    skip_header = 1
                )
                size_limit=10
                disable_variant_check=true;
---------- Output ---------
COPY INTO mytable FROM 'fs:///path/to/data.csv' FILE_FORMAT = (field_delimiter = ',', record_delimiter = '
', skip_header = '1', type = 'CSV') SIZE_LIMIT = 10 PURGE = false FORCE = false DISABLE_VARIANT_CHECK = true ON_ERROR = 'abort'
---------- AST ------------
CopyIntoTable(
    CopyIntoTableStmt {
        src: Location(
            Uri(
                UriLocation {
                    protocol: "fs",
                    name: "",
                    path: "/path/to/data.csv",
                    part_prefix: "",
                    connection: Connection {
                        visited_keys: {},
                        conns: {},
                    },
                },
            ),
        ),
        dst: TableIdentifier {
            catalog: None,
            database: None,
            table: Identifier {
                name: "mytable",
                quote: None,
                span: Some(
                    10..17,
                ),
            },
        },
        dst_columns: None,
        hints: None,
        file_format: {
            "field_delimiter": ",",
            "record_delimiter": "\n",
            "skip_header": "1",
            "type": "CSV",
        },
        files: None,
        pattern: None,
        force: false,
        validation_mode: "",
        size_limit: 10,
        max_files: 0,
        split_size: 0,
        purge: false,
        disable_variant_check: true,
        return_failed_only: false,
        on_error: "abort",
    },
)


---------- Input ----------
COPY INTO books FROM 's3://databend/books.csv'
                CONNECTION = (
                    ENDPOINT_URL = 'http://localhost:9000/',
                    ACCESS_KEY_ID = 'ROOTUSER',
                    SECRET_ACCESS_KEY = 'CHANGEME123',
                    region = 'us-west-2'
                )
                FILE_FORMAT = (type = CSV);
---------- Output ---------
COPY INTO books FROM 's3://databend/books.csv' CONNECTION = ( access_key_id = '********', endpoint_url = '********', region = '********', secret_access_key = '********' ) FILE_FORMAT = (type = 'CSV') PURGE = false FORCE = false DISABLE_VARIANT_CHECK = false ON_ERROR = 'abort'
---------- AST ------------
CopyIntoTable(
    CopyIntoTableStmt {
        src: Location(
            Uri(
                UriLocation {
                    protocol: "s3",
                    name: "databend",
                    path: "/books.csv",
                    part_prefix: "",
                    connection: Connection {
                        visited_keys: {},
                        conns: {
                            "access_key_id": "ROOTUSER",
                            "endpoint_url": "http://localhost:9000/",
                            "region": "us-west-2",
                            "secret_access_key": "CHANGEME123",
                        },
                    },
                },
            ),
        ),
        dst: TableIdentifier {
            catalog: None,
            database: None,
            table: Identifier {
                name: "books",
                quote: None,
                span: Some(
                    10..15,
                ),
            },
        },
        dst_columns: None,
        hints: None,
        file_format: {
            "type": "CSV",
        },
        files: None,
        pattern: None,
        force: false,
        validation_mode: "",
        size_limit: 0,
        max_files: 0,
        split_size: 0,
        purge: false,
        disable_variant_check: false,
        return_failed_only: false,
        on_error: "abort",
    },
)


---------- Input ----------
CALL system$test(a)
---------- Output ---------
CALL system$test(a)
---------- AST ------------
Call(
    CallStmt {
        name: "system$test",
        args: [
            "a",
        ],
    },
)


---------- Input ----------
CALL system$test('a')
---------- Output ---------
CALL system$test(a)
---------- AST ------------
Call(
    CallStmt {
        name: "system$test",
        args: [
            "a",
        ],
    },
)


---------- Input ----------
show settings like 'enable%' limit 1
---------- Output ---------
SHOW SETTINGS LIKE 'enable%' LIMIT 1
---------- AST ------------
ShowSettings {
    show_options: Some(
        ShowOptions {
            show_limit: Some(
                Like {
                    pattern: "enable%",
                },
            ),
            limit: Some(
                1,
            ),
        },
    ),
}


---------- Input ----------
show settings where name='max_memory_usage' limit 1
---------- Output ---------
SHOW SETTINGS WHERE (name = 'max_memory_usage') LIMIT 1
---------- AST ------------
ShowSettings {
    show_options: Some(
        ShowOptions {
            show_limit: Some(
                Where {
                    selection: BinaryOp {
                        span: Some(
                            24..25,
                        ),
                        op: Eq,
                        left: ColumnRef {
                            span: Some(
                                20..24,
                            ),
                            database: None,
                            table: None,
                            column: Name(
                                Identifier {
                                    name: "name",
                                    quote: None,
                                    span: Some(
                                        20..24,
                                    ),
                                },
                            ),
                        },
                        right: Literal {
                            span: Some(
                                25..43,
                            ),
                            lit: String(
                                "max_memory_usage",
                            ),
                        },
                    },
                },
            ),
            limit: Some(
                1,
            ),
        },
    ),
}


---------- Input ----------
show functions like 'today%' limit 1
---------- Output ---------
SHOW FUNCTIONS LIKE 'today%' LIMIT 1
---------- AST ------------
ShowFunctions {
    show_options: Some(
        ShowOptions {
            show_limit: Some(
                Like {
                    pattern: "today%",
                },
            ),
            limit: Some(
                1,
            ),
        },
    ),
}


---------- Input ----------
show functions where name='to_day_of_year' limit 1
---------- Output ---------
SHOW FUNCTIONS WHERE (name = 'to_day_of_year') LIMIT 1
---------- AST ------------
ShowFunctions {
    show_options: Some(
        ShowOptions {
            show_limit: Some(
                Where {
                    selection: BinaryOp {
                        span: Some(
                            25..26,
                        ),
                        op: Eq,
                        left: ColumnRef {
                            span: Some(
                                21..25,
                            ),
                            database: None,
                            table: None,
                            column: Name(
                                Identifier {
                                    name: "name",
                                    quote: None,
                                    span: Some(
                                        21..25,
                                    ),
                                },
                            ),
                        },
                        right: Literal {
                            span: Some(
                                26..42,
                            ),
                            lit: String(
                                "to_day_of_year",
                            ),
                        },
                    },
                },
            ),
            limit: Some(
                1,
            ),
        },
    ),
}


---------- Input ----------
show engines like 'FU%' limit 1
---------- Output ---------
SHOW ENGINES LIKE 'FU%' LIMIT 1
---------- AST ------------
ShowEngines {
    show_options: Some(
        ShowOptions {
            show_limit: Some(
                Like {
                    pattern: "FU%",
                },
            ),
            limit: Some(
                1,
            ),
        },
    ),
}


---------- Input ----------
show engines where engine='MEMORY' limit 1
---------- Output ---------
SHOW ENGINES WHERE (engine = 'MEMORY') LIMIT 1
---------- AST ------------
ShowEngines {
    show_options: Some(
        ShowOptions {
            show_limit: Some(
                Where {
                    selection: BinaryOp {
                        span: Some(
                            25..26,
                        ),
                        op: Eq,
                        left: ColumnRef {
                            span: Some(
                                19..25,
                            ),
                            database: None,
                            table: None,
                            column: Name(
                                Identifier {
                                    name: "engine",
                                    quote: None,
                                    span: Some(
                                        19..25,
                                    ),
                                },
                            ),
                        },
                        right: Literal {
                            span: Some(
                                26..34,
                            ),
                            lit: String(
                                "MEMORY",
                            ),
                        },
                    },
                },
            ),
            limit: Some(
                1,
            ),
        },
    ),
}


---------- Input ----------
show metrics like '%parse%' limit 1
---------- Output ---------
SHOW METRICS LIKE '%parse%' LIMIT 1
---------- AST ------------
ShowMetrics {
    show_options: Some(
        ShowOptions {
            show_limit: Some(
                Like {
                    pattern: "%parse%",
                },
            ),
            limit: Some(
                1,
            ),
        },
    ),
}


---------- Input ----------
show metrics where metric='session_connect_numbers' limit 1
---------- Output ---------
SHOW METRICS WHERE (metric = 'session_connect_numbers') LIMIT 1
---------- AST ------------
ShowMetrics {
    show_options: Some(
        ShowOptions {
            show_limit: Some(
                Where {
                    selection: BinaryOp {
                        span: Some(
                            25..26,
                        ),
                        op: Eq,
                        left: ColumnRef {
                            span: Some(
                                19..25,
                            ),
                            database: None,
                            table: None,
                            column: Name(
                                Identifier {
                                    name: "metric",
                                    quote: None,
                                    span: Some(
                                        19..25,
                                    ),
                                },
                            ),
                        },
                        right: Literal {
                            span: Some(
                                26..51,
                            ),
                            lit: String(
                                "session_connect_numbers",
                            ),
                        },
                    },
                },
            ),
            limit: Some(
                1,
            ),
        },
    ),
}


---------- Input ----------
show table_functions like 'fuse%' limit 1
---------- Output ---------
SHOW TABLE_FUNCTIONS LIKE 'fuse%' LIMIT 1
---------- AST ------------
ShowTableFunctions {
    show_options: Some(
        ShowOptions {
            show_limit: Some(
                Like {
                    pattern: "fuse%",
                },
            ),
            limit: Some(
                1,
            ),
        },
    ),
}


---------- Input ----------
show table_functions where name='fuse_snapshot' limit 1
---------- Output ---------
SHOW TABLE_FUNCTIONS WHERE (name = 'fuse_snapshot') LIMIT 1
---------- AST ------------
ShowTableFunctions {
    show_options: Some(
        ShowOptions {
            show_limit: Some(
                Where {
                    selection: BinaryOp {
                        span: Some(
                            31..32,
                        ),
                        op: Eq,
                        left: ColumnRef {
                            span: Some(
                                27..31,
                            ),
                            database: None,
                            table: None,
                            column: Name(
                                Identifier {
                                    name: "name",
                                    quote: None,
                                    span: Some(
                                        27..31,
                                    ),
                                },
                            ),
                        },
                        right: Literal {
                            span: Some(
                                32..47,
                            ),
                            lit: String(
                                "fuse_snapshot",
                            ),
                        },
                    },
                },
            ),
            limit: Some(
                1,
            ),
        },
    ),
}


---------- Input ----------
show indexes like 'test%' limit 1
---------- Output ---------
SHOW INDEXES LIKE 'test%' LIMIT 1
---------- AST ------------
ShowIndexes {
    show_options: Some(
        ShowOptions {
            show_limit: Some(
                Like {
                    pattern: "test%",
                },
            ),
            limit: Some(
                1,
            ),
        },
    ),
}


---------- Input ----------
show indexes where name='test_idx' limit 1
---------- Output ---------
SHOW INDEXES WHERE (name = 'test_idx') LIMIT 1
---------- AST ------------
ShowIndexes {
    show_options: Some(
        ShowOptions {
            show_limit: Some(
                Where {
                    selection: BinaryOp {
                        span: Some(
                            23..24,
                        ),
                        op: Eq,
                        left: ColumnRef {
                            span: Some(
                                19..23,
                            ),
                            database: None,
                            table: None,
                            column: Name(
                                Identifier {
                                    name: "name",
                                    quote: None,
                                    span: Some(
                                        19..23,
                                    ),
                                },
                            ),
                        },
                        right: Literal {
                            span: Some(
                                24..34,
                            ),
                            lit: String(
                                "test_idx",
                            ),
                        },
                    },
                },
            ),
            limit: Some(
                1,
            ),
        },
    ),
}


---------- Input ----------
PRESIGN @my_stage
---------- Output ---------
PRESIGN DOWNLOAD my_stage EXPIRE = 3600
---------- AST ------------
Presign(
    PresignStmt {
        action: Download,
        location: StageLocation(
            "my_stage",
        ),
        expire: 3600s,
        content_type: None,
    },
)


---------- Input ----------
PRESIGN @my_stage/path/to/dir/
---------- Output ---------
PRESIGN DOWNLOAD my_stage/path/to/dir/ EXPIRE = 3600
---------- AST ------------
Presign(
    PresignStmt {
        action: Download,
        location: StageLocation(
            "my_stage/path/to/dir/",
        ),
        expire: 3600s,
        content_type: None,
    },
)


---------- Input ----------
PRESIGN @my_stage/path/to/file
---------- Output ---------
PRESIGN DOWNLOAD my_stage/path/to/file EXPIRE = 3600
---------- AST ------------
Presign(
    PresignStmt {
        action: Download,
        location: StageLocation(
            "my_stage/path/to/file",
        ),
        expire: 3600s,
        content_type: None,
    },
)


---------- Input ----------
PRESIGN @my_stage/my\ file.csv
---------- Output ---------
PRESIGN DOWNLOAD my_stage/my file.csv EXPIRE = 3600
---------- AST ------------
Presign(
    PresignStmt {
        action: Download,
        location: StageLocation(
            "my_stage/my file.csv",
        ),
        expire: 3600s,
        content_type: None,
    },
)


---------- Input ----------
PRESIGN @my_stage/\"file\".csv
---------- Output ---------
PRESIGN DOWNLOAD my_stage/"file".csv EXPIRE = 3600
---------- AST ------------
Presign(
    PresignStmt {
        action: Download,
        location: StageLocation(
            "my_stage/\"file\".csv",
        ),
        expire: 3600s,
        content_type: None,
    },
)


---------- Input ----------
PRESIGN @my_stage/\'file\'.csv
---------- Output ---------
PRESIGN DOWNLOAD my_stage/'file'.csv EXPIRE = 3600
---------- AST ------------
Presign(
    PresignStmt {
        action: Download,
        location: StageLocation(
            "my_stage/'file'.csv",
        ),
        expire: 3600s,
        content_type: None,
    },
)


---------- Input ----------
PRESIGN @my_stage/\\file\\.csv
---------- Output ---------
PRESIGN DOWNLOAD my_stage/\file\.csv EXPIRE = 3600
---------- AST ------------
Presign(
    PresignStmt {
        action: Download,
        location: StageLocation(
            "my_stage/\\file\\.csv",
        ),
        expire: 3600s,
        content_type: None,
    },
)


---------- Input ----------
PRESIGN DOWNLOAD @my_stage/path/to/file
---------- Output ---------
PRESIGN DOWNLOAD my_stage/path/to/file EXPIRE = 3600
---------- AST ------------
Presign(
    PresignStmt {
        action: Download,
        location: StageLocation(
            "my_stage/path/to/file",
        ),
        expire: 3600s,
        content_type: None,
    },
)


---------- Input ----------
PRESIGN UPLOAD @my_stage/path/to/file EXPIRE=7200
---------- Output ---------
PRESIGN UPLOAD my_stage/path/to/file EXPIRE = 7200
---------- AST ------------
Presign(
    PresignStmt {
        action: Upload,
        location: StageLocation(
            "my_stage/path/to/file",
        ),
        expire: 7200s,
        content_type: None,
    },
)


---------- Input ----------
PRESIGN UPLOAD @my_stage/path/to/file EXPIRE=7200 CONTENT_TYPE='application/octet-stream'
---------- Output ---------
PRESIGN UPLOAD my_stage/path/to/file EXPIRE = 7200 CONTENT_TYPE = 'application/octet-stream'
---------- AST ------------
Presign(
    PresignStmt {
        action: Upload,
        location: StageLocation(
            "my_stage/path/to/file",
        ),
        expire: 7200s,
        content_type: Some(
            "application/octet-stream",
        ),
    },
)


---------- Input ----------
PRESIGN UPLOAD @my_stage/path/to/file CONTENT_TYPE='application/octet-stream' EXPIRE=7200
---------- Output ---------
PRESIGN UPLOAD my_stage/path/to/file EXPIRE = 7200 CONTENT_TYPE = 'application/octet-stream'
---------- AST ------------
Presign(
    PresignStmt {
        action: Upload,
        location: StageLocation(
            "my_stage/path/to/file",
        ),
        expire: 7200s,
        content_type: Some(
            "application/octet-stream",
        ),
    },
)


---------- Input ----------
CREATE SHARE ENDPOINT IF NOT EXISTS t URL='http://127.0.0.1' TENANT=x ARGS=(jwks_key_file="https://eks.public/keys" ssl_cert="cert.pem") COMMENT='share endpoint comment';
---------- Output ---------
CREATE SHARE ENDPOINT IF NOT EXISTS t URL='http://127.0.0.1/' TENANT=x ARGS=(jwks_key_file=https://eks.public/keys,ssl_cert=cert.pem,) COMMENT = 'share endpoint comment'
---------- AST ------------
CreateShareEndpoint(
    CreateShareEndpointStmt {
        if_not_exists: true,
        endpoint: Identifier {
            name: "t",
            quote: None,
            span: Some(
                36..37,
            ),
        },
        url: UriLocation {
            protocol: "http",
            name: "127.0.0.1",
            path: "/",
            part_prefix: "",
            connection: Connection {
                visited_keys: {},
                conns: {},
            },
        },
        tenant: Identifier {
            name: "x",
            quote: None,
            span: Some(
                68..69,
            ),
        },
        args: {
            "jwks_key_file": "https://eks.public/keys",
            "ssl_cert": "cert.pem",
        },
        comment: Some(
            "share endpoint comment",
        ),
    },
)


---------- Input ----------
CREATE SHARE t COMMENT='share comment';
---------- Output ---------
CREATE SHARE t COMMENT = 'share comment'
---------- AST ------------
CreateShare(
    CreateShareStmt {
        if_not_exists: false,
        share: Identifier {
            name: "t",
            quote: None,
            span: Some(
                13..14,
            ),
        },
        comment: Some(
            "share comment",
        ),
    },
)


---------- Input ----------
CREATE SHARE IF NOT EXISTS t;
---------- Output ---------
CREATE SHARE IF NOT EXISTS t
---------- AST ------------
CreateShare(
    CreateShareStmt {
        if_not_exists: true,
        share: Identifier {
            name: "t",
            quote: None,
            span: Some(
                27..28,
            ),
        },
        comment: None,
    },
)


---------- Input ----------
DROP SHARE a;
---------- Output ---------
DROP SHARE a
---------- AST ------------
DropShare(
    DropShareStmt {
        if_exists: false,
        share: Identifier {
            name: "a",
            quote: None,
            span: Some(
                11..12,
            ),
        },
    },
)


---------- Input ----------
DROP SHARE IF EXISTS a;
---------- Output ---------
DROP SHARE IF EXISTS a
---------- AST ------------
DropShare(
    DropShareStmt {
        if_exists: true,
        share: Identifier {
            name: "a",
            quote: None,
            span: Some(
                21..22,
            ),
        },
    },
)


---------- Input ----------
GRANT USAGE ON DATABASE db1 TO SHARE a;
---------- Output ---------
GRANT USAGE ON DATABASE db1 TO SHARE a
---------- AST ------------
GrantShareObject(
    GrantShareObjectStmt {
        share: Identifier {
            name: "a",
            quote: None,
            span: Some(
                37..38,
            ),
        },
        object: Database(
            "db1",
        ),
        privilege: Usage,
    },
)


---------- Input ----------
GRANT SELECT ON TABLE db1.tb1 TO SHARE a;
---------- Output ---------
GRANT SELECT ON TABLE db1.tb1 TO SHARE a
---------- AST ------------
GrantShareObject(
    GrantShareObjectStmt {
        share: Identifier {
            name: "a",
            quote: None,
            span: Some(
                39..40,
            ),
        },
        object: Table(
            "db1",
            "tb1",
        ),
        privilege: Select,
    },
)


---------- Input ----------
GRANT all ON stage s1 TO a;
---------- Output ---------
GRANT ALL PRIVILEGES ON STAGE s1 TO USER 'a'@'%'
---------- AST ------------
Grant(
    GrantStmt {
        source: ALL {
            level: Stage(
                "s1",
            ),
        },
        principal: User(
            UserIdentity {
                username: "a",
                hostname: "%",
            },
        ),
    },
)


---------- Input ----------
GRANT read ON stage s1 TO a;
---------- Output ---------
GRANT Read ON STAGE s1 TO USER 'a'@'%'
---------- AST ------------
Grant(
    GrantStmt {
        source: Privs {
            privileges: [
                Read,
            ],
            level: Stage(
                "s1",
            ),
        },
        principal: User(
            UserIdentity {
                username: "a",
                hostname: "%",
            },
        ),
    },
)


---------- Input ----------
GRANT write ON stage s1 TO a;
---------- Output ---------
GRANT Write ON STAGE s1 TO USER 'a'@'%'
---------- AST ------------
Grant(
    GrantStmt {
        source: Privs {
            privileges: [
                Write,
            ],
            level: Stage(
                "s1",
            ),
        },
        principal: User(
            UserIdentity {
                username: "a",
                hostname: "%",
            },
        ),
    },
)


---------- Input ----------
REVOKE USAGE ON DATABASE db1 FROM SHARE a;
---------- Output ---------
REVOKE USAGE ON DATABASE db1 FROM SHARE a
---------- AST ------------
RevokeShareObject(
    RevokeShareObjectStmt {
        share: Identifier {
            name: "a",
            quote: None,
            span: Some(
                40..41,
            ),
        },
        object: Database(
            "db1",
        ),
        privilege: Usage,
    },
)


---------- Input ----------
REVOKE SELECT ON TABLE db1.tb1 FROM SHARE a;
---------- Output ---------
REVOKE SELECT ON TABLE db1.tb1 FROM SHARE a
---------- AST ------------
RevokeShareObject(
    RevokeShareObjectStmt {
        share: Identifier {
            name: "a",
            quote: None,
            span: Some(
                42..43,
            ),
        },
        object: Table(
            "db1",
            "tb1",
        ),
        privilege: Select,
    },
)


---------- Input ----------
ALTER SHARE a ADD TENANTS = b,c;
---------- Output ---------
ALTER SHARE a ADD TENANTS = b,c
---------- AST ------------
AlterShareTenants(
    AlterShareTenantsStmt {
        share: Identifier {
            name: "a",
            quote: None,
            span: Some(
                12..13,
            ),
        },
        if_exists: false,
        tenants: [
            Identifier {
                name: "b",
                quote: None,
                span: Some(
                    28..29,
                ),
            },
            Identifier {
                name: "c",
                quote: None,
                span: Some(
                    30..31,
                ),
            },
        ],
        is_add: true,
    },
)


---------- Input ----------
ALTER SHARE IF EXISTS a ADD TENANTS = b,c;
---------- Output ---------
ALTER SHARE IF EXISTS a ADD TENANTS = b,c
---------- AST ------------
AlterShareTenants(
    AlterShareTenantsStmt {
        share: Identifier {
            name: "a",
            quote: None,
            span: Some(
                22..23,
            ),
        },
        if_exists: true,
        tenants: [
            Identifier {
                name: "b",
                quote: None,
                span: Some(
                    38..39,
                ),
            },
            Identifier {
                name: "c",
                quote: None,
                span: Some(
                    40..41,
                ),
            },
        ],
        is_add: true,
    },
)


---------- Input ----------
ALTER SHARE IF EXISTS a REMOVE TENANTS = b,c;
---------- Output ---------
ALTER SHARE IF EXISTS a REMOVE TENANTS = b,c
---------- AST ------------
AlterShareTenants(
    AlterShareTenantsStmt {
        share: Identifier {
            name: "a",
            quote: None,
            span: Some(
                22..23,
            ),
        },
        if_exists: true,
        tenants: [
            Identifier {
                name: "b",
                quote: None,
                span: Some(
                    41..42,
                ),
            },
            Identifier {
                name: "c",
                quote: None,
                span: Some(
                    43..44,
                ),
            },
        ],
        is_add: false,
    },
)


---------- Input ----------
DESC SHARE b;
---------- Output ---------
DESC SHARE b
---------- AST ------------
DescShare(
    DescShareStmt {
        share: Identifier {
            name: "b",
            quote: None,
            span: Some(
                11..12,
            ),
        },
    },
)


---------- Input ----------
DESCRIBE SHARE b;
---------- Output ---------
DESC SHARE b
---------- AST ------------
DescShare(
    DescShareStmt {
        share: Identifier {
            name: "b",
            quote: None,
            span: Some(
                15..16,
            ),
        },
    },
)


---------- Input ----------
SHOW SHARES;
---------- Output ---------
SHOW SHARES
---------- AST ------------
ShowShares(
    ShowSharesStmt,
)


---------- Input ----------
SHOW GRANTS ON TABLE db1.tb1;
---------- Output ---------
SHOW GRANTS ON TABLE db1.tb1
---------- AST ------------
ShowObjectGrantPrivileges(
    ShowObjectGrantPrivilegesStmt {
        object: Table(
            "db1",
            "tb1",
        ),
    },
)


---------- Input ----------
SHOW GRANTS ON DATABASE db;
---------- Output ---------
SHOW GRANTS ON DATABASE db
---------- AST ------------
ShowObjectGrantPrivileges(
    ShowObjectGrantPrivilegesStmt {
        object: Database(
            "db",
        ),
    },
)


---------- Input ----------
SHOW GRANTS OF SHARE t;
---------- Output ---------
SHOW GRANTS OF SHARE t
---------- AST ------------
ShowGrantsOfShare(
    ShowGrantsOfShareStmt {
        share_name: "t",
    },
)


---------- Input ----------
UPDATE db1.tb1 set a = a + 1, b = 2 WHERE c > 3;
---------- Output ---------
UPDATE db1.tb1 SET a = (a + 1), b = 2 WHERE (c > 3)
---------- AST ------------
Update(
    UpdateStmt {
        hints: None,
        table: Table {
            span: Some(
                7..14,
            ),
            catalog: None,
            database: Some(
                Identifier {
                    name: "db1",
                    quote: None,
                    span: Some(
                        7..10,
                    ),
                },
            ),
            table: Identifier {
                name: "tb1",
                quote: None,
                span: Some(
                    11..14,
                ),
            },
            alias: None,
            travel_point: None,
            pivot: None,
            unpivot: None,
        },
        update_list: [
            UpdateExpr {
                name: Identifier {
                    name: "a",
                    quote: None,
                    span: Some(
                        19..20,
                    ),
                },
                expr: BinaryOp {
                    span: Some(
                        25..26,
                    ),
                    op: Plus,
                    left: ColumnRef {
                        span: Some(
                            23..24,
                        ),
                        database: None,
                        table: None,
                        column: Name(
                            Identifier {
                                name: "a",
                                quote: None,
                                span: Some(
                                    23..24,
                                ),
                            },
                        ),
                    },
                    right: Literal {
                        span: Some(
                            27..28,
                        ),
                        lit: UInt64(
                            1,
                        ),
                    },
                },
            },
            UpdateExpr {
                name: Identifier {
                    name: "b",
                    quote: None,
                    span: Some(
                        30..31,
                    ),
                },
                expr: Literal {
                    span: Some(
                        34..35,
                    ),
                    lit: UInt64(
                        2,
                    ),
                },
            },
        ],
        selection: Some(
            BinaryOp {
                span: Some(
                    44..45,
                ),
                op: Gt,
                left: ColumnRef {
                    span: Some(
                        42..43,
                    ),
                    database: None,
                    table: None,
                    column: Name(
                        Identifier {
                            name: "c",
                            quote: None,
                            span: Some(
                                42..43,
                            ),
                        },
                    ),
                },
                right: Literal {
                    span: Some(
                        46..47,
                    ),
                    lit: UInt64(
                        3,
                    ),
                },
            },
        ),
    },
)


---------- Input ----------
SET max_threads = 10;
---------- Output ---------
SET max_threads = 10
---------- AST ------------
SetVariable {
    is_global: false,
    variable: Identifier {
        name: "max_threads",
        quote: None,
        span: Some(
            4..15,
        ),
    },
    value: Literal {
        span: Some(
            18..20,
        ),
        lit: UInt64(
            10,
        ),
    },
}


---------- Input ----------
SET max_threads = 10*2;
---------- Output ---------
SET max_threads = (10 * 2)
---------- AST ------------
SetVariable {
    is_global: false,
    variable: Identifier {
        name: "max_threads",
        quote: None,
        span: Some(
            4..15,
        ),
    },
    value: BinaryOp {
        span: Some(
            20..21,
        ),
        op: Multiply,
        left: Literal {
            span: Some(
                18..20,
            ),
            lit: UInt64(
                10,
            ),
        },
        right: Literal {
            span: Some(
                21..22,
            ),
            lit: UInt64(
                2,
            ),
        },
    },
}


---------- Input ----------
UNSET max_threads;
---------- Output ---------
UNSET max_threads
---------- AST ------------
UnSetVariable(
    UnSetStmt {
        source: Var {
            variable: Identifier {
                name: "max_threads",
                quote: None,
                span: Some(
                    6..17,
                ),
            },
        },
    },
)


---------- Input ----------
UNSET (max_threads, sql_dialect);
---------- Output ---------
UNSET (max_threads, sql_dialect)
---------- AST ------------
UnSetVariable(
    UnSetStmt {
        source: Vars {
            variables: [
                Identifier {
                    name: "max_threads",
                    quote: None,
                    span: Some(
                        7..18,
                    ),
                },
                Identifier {
                    name: "sql_dialect",
                    quote: None,
                    span: Some(
                        20..31,
                    ),
                },
            ],
        },
    },
)


---------- Input ----------
select $1 FROM '@my_stage/my data/'
---------- Output ---------
SELECT $1 FROM @my_stage/my data/
---------- AST ------------
Query(
    Query {
        span: Some(
            0..35,
        ),
        with: None,
        body: Select(
            SelectStmt {
                span: Some(
                    0..35,
                ),
                hints: None,
                distinct: false,
                select_list: [
                    AliasedExpr {
                        expr: ColumnRef {
                            span: Some(
                                7..9,
                            ),
                            database: None,
                            table: None,
                            column: Position(
                                ColumnPosition {
                                    pos: 1,
                                    name: "$1",
                                    span: Some(
                                        7..9,
                                    ),
                                },
                            ),
                        },
                        alias: None,
                    },
                ],
                from: [
                    Location {
                        span: Some(
                            15..35,
                        ),
                        location: Stage(
                            "my_stage/my data/",
                        ),
                        options: SelectStageOptions {
                            files: None,
                            pattern: None,
                            file_format: None,
                            connection: {},
                        },
                        alias: None,
                    },
                ],
                selection: None,
                group_by: None,
                having: None,
                window_list: None,
            },
        ),
        order_by: [],
        limit: [],
        offset: None,
        ignore_result: false,
    },
)


---------- Input ----------
SELECT t.c1 FROM @stage1/dir/file
        ( file_format => 'PARQUET', FILES => ('file1', 'file2')) t;
---------- Output ---------
SELECT t.c1 FROM @stage1/dir/file ( FILES => ('file1', 'file2'), FILE_FORMAT => 'PARQUET', ) AS t
---------- AST ------------
Query(
    Query {
        span: Some(
            0..100,
        ),
        with: None,
        body: Select(
            SelectStmt {
                span: Some(
                    0..100,
                ),
                hints: None,
                distinct: false,
                select_list: [
                    AliasedExpr {
                        expr: ColumnRef {
                            span: Some(
                                7..11,
                            ),
                            database: None,
                            table: Some(
                                Identifier {
                                    name: "t",
                                    quote: None,
                                    span: Some(
                                        7..8,
                                    ),
                                },
                            ),
                            column: Name(
                                Identifier {
                                    name: "c1",
                                    quote: None,
                                    span: Some(
                                        9..11,
                                    ),
                                },
                            ),
                        },
                        alias: None,
                    },
                ],
                from: [
                    Location {
                        span: Some(
                            17..100,
                        ),
                        location: Stage(
                            "stage1/dir/file",
                        ),
                        options: SelectStageOptions {
                            files: Some(
                                [
                                    "file1",
                                    "file2",
                                ],
                            ),
                            pattern: None,
                            file_format: Some(
                                "PARQUET",
                            ),
                            connection: {},
                        },
                        alias: Some(
                            TableAlias {
                                name: Identifier {
                                    name: "t",
                                    quote: None,
                                    span: Some(
                                        99..100,
                                    ),
                                },
                                columns: [],
                            },
                        ),
                    },
                ],
                selection: None,
                group_by: None,
                having: None,
                window_list: None,
            },
        ),
        order_by: [],
        limit: [],
        offset: None,
        ignore_result: false,
    },
)


---------- Input ----------
select table0.c1, table1.c2 from
            @stage1/dir/file ( FILE_FORMAT => 'parquet', FILES => ('file1', 'file2')) table0
            left join table1;
---------- Output ---------
SELECT table0.c1, table1.c2 FROM @stage1/dir/file ( FILES => ('file1', 'file2'), FILE_FORMAT => 'parquet', ) AS table0 LEFT OUTER JOIN table1
---------- AST ------------
Query(
    Query {
        span: Some(
            0..154,
        ),
        with: None,
        body: Select(
            SelectStmt {
                span: Some(
                    0..154,
                ),
                hints: None,
                distinct: false,
                select_list: [
                    AliasedExpr {
                        expr: ColumnRef {
                            span: Some(
                                7..16,
                            ),
                            database: None,
                            table: Some(
                                Identifier {
                                    name: "table0",
                                    quote: None,
                                    span: Some(
                                        7..13,
                                    ),
                                },
                            ),
                            column: Name(
                                Identifier {
                                    name: "c1",
                                    quote: None,
                                    span: Some(
                                        14..16,
                                    ),
                                },
                            ),
                        },
                        alias: None,
                    },
                    AliasedExpr {
                        expr: ColumnRef {
                            span: Some(
                                18..27,
                            ),
                            database: None,
                            table: Some(
                                Identifier {
                                    name: "table1",
                                    quote: None,
                                    span: Some(
                                        18..24,
                                    ),
                                },
                            ),
                            column: Name(
                                Identifier {
                                    name: "c2",
                                    quote: None,
                                    span: Some(
                                        25..27,
                                    ),
                                },
                            ),
                        },
                        alias: None,
                    },
                ],
                from: [
                    Join {
                        span: Some(
                            138..147,
                        ),
                        join: Join {
                            op: LeftOuter,
                            condition: None,
                            left: Location {
                                span: Some(
                                    45..125,
                                ),
                                location: Stage(
                                    "stage1/dir/file",
                                ),
                                options: SelectStageOptions {
                                    files: Some(
                                        [
                                            "file1",
                                            "file2",
                                        ],
                                    ),
                                    pattern: None,
                                    file_format: Some(
                                        "parquet",
                                    ),
                                    connection: {},
                                },
                                alias: Some(
                                    TableAlias {
                                        name: Identifier {
                                            name: "table0",
                                            quote: None,
                                            span: Some(
                                                119..125,
                                            ),
                                        },
                                        columns: [],
                                    },
                                ),
                            },
                            right: Table {
                                span: Some(
                                    148..154,
                                ),
                                catalog: None,
                                database: None,
                                table: Identifier {
                                    name: "table1",
                                    quote: None,
                                    span: Some(
                                        148..154,
                                    ),
                                },
                                alias: None,
                                travel_point: None,
                                pivot: None,
                                unpivot: None,
                            },
                        },
                    },
                ],
                selection: None,
                group_by: None,
                having: None,
                window_list: None,
            },
        ),
        order_by: [],
        limit: [],
        offset: None,
        ignore_result: false,
    },
)


---------- Input ----------
SELECT c1 FROM 's3://test/bucket' (PATTERN => '*.parquet', connection => (ENDPOINT_URL = 'xxx')) t;
---------- Output ---------
SELECT c1 FROM 's3://test/bucket' ( PATTERN => '*.parquet', CONNECTION => (endpoint_url = 'xxx' ) ) AS t
---------- AST ------------
Query(
    Query {
        span: Some(
            0..98,
        ),
        with: None,
        body: Select(
            SelectStmt {
                span: Some(
                    0..98,
                ),
                hints: None,
                distinct: false,
                select_list: [
                    AliasedExpr {
                        expr: ColumnRef {
                            span: Some(
                                7..9,
                            ),
                            database: None,
                            table: None,
                            column: Name(
                                Identifier {
                                    name: "c1",
                                    quote: None,
                                    span: Some(
                                        7..9,
                                    ),
                                },
                            ),
                        },
                        alias: None,
                    },
                ],
                from: [
                    Location {
                        span: Some(
                            15..98,
                        ),
                        location: Uri(
                            UriLocation {
                                protocol: "s3",
                                name: "test",
                                path: "/bucket",
                                part_prefix: "",
                                connection: Connection {
                                    visited_keys: {},
                                    conns: {},
                                },
                            },
                        ),
                        options: SelectStageOptions {
                            files: None,
                            pattern: Some(
                                "*.parquet",
                            ),
                            file_format: None,
                            connection: {
                                "endpoint_url": "xxx",
                            },
                        },
                        alias: Some(
                            TableAlias {
                                name: Identifier {
                                    name: "t",
                                    quote: None,
                                    span: Some(
                                        97..98,
                                    ),
                                },
                                columns: [],
                            },
                        ),
                    },
                ],
                selection: None,
                group_by: None,
                having: None,
                window_list: None,
            },
        ),
        order_by: [],
        limit: [],
        offset: None,
        ignore_result: false,
    },
)


---------- Input ----------
CREATE FILE FORMAT my_csv
            type = CSV field_delimiter = ',' record_delimiter = '\n' skip_header = 1;
---------- Output ---------
CREATE FILE_FORMAT my_csv {"field_delimiter": ",", "record_delimiter": "\n", "skip_header": "1", "type": "CSV"}
---------- AST ------------
CreateFileFormat {
    if_not_exists: false,
    name: "my_csv",
    file_format_options: FileFormatOptionsAst {
        options: {
            "field_delimiter": ",",
            "record_delimiter": "\n",
            "skip_header": "1",
            "type": "CSV",
        },
    },
}


---------- Input ----------
SHOW FILE FORMATS
---------- Output ---------
SHOW FILE FORMATS
---------- AST ------------
ShowFileFormats


---------- Input ----------
DROP FILE FORMAT my_csv
---------- Output ---------
DROP FILE_FORMAT my_csv
---------- AST ------------
DropFileFormat {
    if_exists: false,
    name: "my_csv",
}


---------- Input ----------
SELECT * FROM t GROUP BY GROUPING SETS (a, b, c, d)
---------- Output ---------
SELECT * FROM t GROUP BY GROUPING SETS ((a), (b), (c), (d))
---------- AST ------------
Query(
    Query {
        span: Some(
            0..51,
        ),
        with: None,
        body: Select(
            SelectStmt {
                span: Some(
                    0..51,
                ),
                hints: None,
                distinct: false,
                select_list: [
                    QualifiedName {
                        qualified: [
                            Star(
                                Some(
                                    7..8,
                                ),
                            ),
                        ],
                        exclude: None,
                    },
                ],
                from: [
                    Table {
                        span: Some(
                            14..15,
                        ),
                        catalog: None,
                        database: None,
                        table: Identifier {
                            name: "t",
                            quote: None,
                            span: Some(
                                14..15,
                            ),
                        },
                        alias: None,
                        travel_point: None,
                        pivot: None,
                        unpivot: None,
                    },
                ],
                selection: None,
                group_by: Some(
                    GroupingSets(
                        [
                            [
                                ColumnRef {
                                    span: Some(
                                        40..41,
                                    ),
                                    database: None,
                                    table: None,
                                    column: Name(
                                        Identifier {
                                            name: "a",
                                            quote: None,
                                            span: Some(
                                                40..41,
                                            ),
                                        },
                                    ),
                                },
                            ],
                            [
                                ColumnRef {
                                    span: Some(
                                        43..44,
                                    ),
                                    database: None,
                                    table: None,
                                    column: Name(
                                        Identifier {
                                            name: "b",
                                            quote: None,
                                            span: Some(
                                                43..44,
                                            ),
                                        },
                                    ),
                                },
                            ],
                            [
                                ColumnRef {
                                    span: Some(
                                        46..47,
                                    ),
                                    database: None,
                                    table: None,
                                    column: Name(
                                        Identifier {
                                            name: "c",
                                            quote: None,
                                            span: Some(
                                                46..47,
                                            ),
                                        },
                                    ),
                                },
                            ],
                            [
                                ColumnRef {
                                    span: Some(
                                        49..50,
                                    ),
                                    database: None,
                                    table: None,
                                    column: Name(
                                        Identifier {
                                            name: "d",
                                            quote: None,
                                            span: Some(
                                                49..50,
                                            ),
                                        },
                                    ),
                                },
                            ],
                        ],
                    ),
                ),
                having: None,
                window_list: None,
            },
        ),
        order_by: [],
        limit: [],
        offset: None,
        ignore_result: false,
    },
)


---------- Input ----------
SELECT * FROM t GROUP BY GROUPING SETS (a, b, (c, d))
---------- Output ---------
SELECT * FROM t GROUP BY GROUPING SETS ((a), (b), (c, d))
---------- AST ------------
Query(
    Query {
        span: Some(
            0..53,
        ),
        with: None,
        body: Select(
            SelectStmt {
                span: Some(
                    0..53,
                ),
                hints: None,
                distinct: false,
                select_list: [
                    QualifiedName {
                        qualified: [
                            Star(
                                Some(
                                    7..8,
                                ),
                            ),
                        ],
                        exclude: None,
                    },
                ],
                from: [
                    Table {
                        span: Some(
                            14..15,
                        ),
                        catalog: None,
                        database: None,
                        table: Identifier {
                            name: "t",
                            quote: None,
                            span: Some(
                                14..15,
                            ),
                        },
                        alias: None,
                        travel_point: None,
                        pivot: None,
                        unpivot: None,
                    },
                ],
                selection: None,
                group_by: Some(
                    GroupingSets(
                        [
                            [
                                ColumnRef {
                                    span: Some(
                                        40..41,
                                    ),
                                    database: None,
                                    table: None,
                                    column: Name(
                                        Identifier {
                                            name: "a",
                                            quote: None,
                                            span: Some(
                                                40..41,
                                            ),
                                        },
                                    ),
                                },
                            ],
                            [
                                ColumnRef {
                                    span: Some(
                                        43..44,
                                    ),
                                    database: None,
                                    table: None,
                                    column: Name(
                                        Identifier {
                                            name: "b",
                                            quote: None,
                                            span: Some(
                                                43..44,
                                            ),
                                        },
                                    ),
                                },
                            ],
                            [
                                ColumnRef {
                                    span: Some(
                                        47..48,
                                    ),
                                    database: None,
                                    table: None,
                                    column: Name(
                                        Identifier {
                                            name: "c",
                                            quote: None,
                                            span: Some(
                                                47..48,
                                            ),
                                        },
                                    ),
                                },
                                ColumnRef {
                                    span: Some(
                                        50..51,
                                    ),
                                    database: None,
                                    table: None,
                                    column: Name(
                                        Identifier {
                                            name: "d",
                                            quote: None,
                                            span: Some(
                                                50..51,
                                            ),
                                        },
                                    ),
                                },
                            ],
                        ],
                    ),
                ),
                having: None,
                window_list: None,
            },
        ),
        order_by: [],
        limit: [],
        offset: None,
        ignore_result: false,
    },
)


---------- Input ----------
SELECT * FROM t GROUP BY GROUPING SETS ((a, b), (c), (d, e))
---------- Output ---------
SELECT * FROM t GROUP BY GROUPING SETS ((a, b), (c), (d, e))
---------- AST ------------
Query(
    Query {
        span: Some(
            0..60,
        ),
        with: None,
        body: Select(
            SelectStmt {
                span: Some(
                    0..60,
                ),
                hints: None,
                distinct: false,
                select_list: [
                    QualifiedName {
                        qualified: [
                            Star(
                                Some(
                                    7..8,
                                ),
                            ),
                        ],
                        exclude: None,
                    },
                ],
                from: [
                    Table {
                        span: Some(
                            14..15,
                        ),
                        catalog: None,
                        database: None,
                        table: Identifier {
                            name: "t",
                            quote: None,
                            span: Some(
                                14..15,
                            ),
                        },
                        alias: None,
                        travel_point: None,
                        pivot: None,
                        unpivot: None,
                    },
                ],
                selection: None,
                group_by: Some(
                    GroupingSets(
                        [
                            [
                                ColumnRef {
                                    span: Some(
                                        41..42,
                                    ),
                                    database: None,
                                    table: None,
                                    column: Name(
                                        Identifier {
                                            name: "a",
                                            quote: None,
                                            span: Some(
                                                41..42,
                                            ),
                                        },
                                    ),
                                },
                                ColumnRef {
                                    span: Some(
                                        44..45,
                                    ),
                                    database: None,
                                    table: None,
                                    column: Name(
                                        Identifier {
                                            name: "b",
                                            quote: None,
                                            span: Some(
                                                44..45,
                                            ),
                                        },
                                    ),
                                },
                            ],
                            [
                                ColumnRef {
                                    span: Some(
                                        49..50,
                                    ),
                                    database: None,
                                    table: None,
                                    column: Name(
                                        Identifier {
                                            name: "c",
                                            quote: None,
                                            span: Some(
                                                49..50,
                                            ),
                                        },
                                    ),
                                },
                            ],
                            [
                                ColumnRef {
                                    span: Some(
                                        54..55,
                                    ),
                                    database: None,
                                    table: None,
                                    column: Name(
                                        Identifier {
                                            name: "d",
                                            quote: None,
                                            span: Some(
                                                54..55,
                                            ),
                                        },
                                    ),
                                },
                                ColumnRef {
                                    span: Some(
                                        57..58,
                                    ),
                                    database: None,
                                    table: None,
                                    column: Name(
                                        Identifier {
                                            name: "e",
                                            quote: None,
                                            span: Some(
                                                57..58,
                                            ),
                                        },
                                    ),
                                },
                            ],
                        ],
                    ),
                ),
                having: None,
                window_list: None,
            },
        ),
        order_by: [],
        limit: [],
        offset: None,
        ignore_result: false,
    },
)


---------- Input ----------
SELECT * FROM t GROUP BY GROUPING SETS ((a, b), (), (d, e))
---------- Output ---------
SELECT * FROM t GROUP BY GROUPING SETS ((a, b), (), (d, e))
---------- AST ------------
Query(
    Query {
        span: Some(
            0..59,
        ),
        with: None,
        body: Select(
            SelectStmt {
                span: Some(
                    0..59,
                ),
                hints: None,
                distinct: false,
                select_list: [
                    QualifiedName {
                        qualified: [
                            Star(
                                Some(
                                    7..8,
                                ),
                            ),
                        ],
                        exclude: None,
                    },
                ],
                from: [
                    Table {
                        span: Some(
                            14..15,
                        ),
                        catalog: None,
                        database: None,
                        table: Identifier {
                            name: "t",
                            quote: None,
                            span: Some(
                                14..15,
                            ),
                        },
                        alias: None,
                        travel_point: None,
                        pivot: None,
                        unpivot: None,
                    },
                ],
                selection: None,
                group_by: Some(
                    GroupingSets(
                        [
                            [
                                ColumnRef {
                                    span: Some(
                                        41..42,
                                    ),
                                    database: None,
                                    table: None,
                                    column: Name(
                                        Identifier {
                                            name: "a",
                                            quote: None,
                                            span: Some(
                                                41..42,
                                            ),
                                        },
                                    ),
                                },
                                ColumnRef {
                                    span: Some(
                                        44..45,
                                    ),
                                    database: None,
                                    table: None,
                                    column: Name(
                                        Identifier {
                                            name: "b",
                                            quote: None,
                                            span: Some(
                                                44..45,
                                            ),
                                        },
                                    ),
                                },
                            ],
                            [],
                            [
                                ColumnRef {
                                    span: Some(
                                        53..54,
                                    ),
                                    database: None,
                                    table: None,
                                    column: Name(
                                        Identifier {
                                            name: "d",
                                            quote: None,
                                            span: Some(
                                                53..54,
                                            ),
                                        },
                                    ),
                                },
                                ColumnRef {
                                    span: Some(
                                        56..57,
                                    ),
                                    database: None,
                                    table: None,
                                    column: Name(
                                        Identifier {
                                            name: "e",
                                            quote: None,
                                            span: Some(
                                                56..57,
                                            ),
                                        },
                                    ),
                                },
                            ],
                        ],
                    ),
                ),
                having: None,
                window_list: None,
            },
        ),
        order_by: [],
        limit: [],
        offset: None,
        ignore_result: false,
    },
)


---------- Input ----------
SELECT * FROM t GROUP BY CUBE (a, b, c)
---------- Output ---------
SELECT * FROM t GROUP BY CUBE (a, b, c)
---------- AST ------------
Query(
    Query {
        span: Some(
            0..39,
        ),
        with: None,
        body: Select(
            SelectStmt {
                span: Some(
                    0..39,
                ),
                hints: None,
                distinct: false,
                select_list: [
                    QualifiedName {
                        qualified: [
                            Star(
                                Some(
                                    7..8,
                                ),
                            ),
                        ],
                        exclude: None,
                    },
                ],
                from: [
                    Table {
                        span: Some(
                            14..15,
                        ),
                        catalog: None,
                        database: None,
                        table: Identifier {
                            name: "t",
                            quote: None,
                            span: Some(
                                14..15,
                            ),
                        },
                        alias: None,
                        travel_point: None,
                        pivot: None,
                        unpivot: None,
                    },
                ],
                selection: None,
                group_by: Some(
                    Cube(
                        [
                            ColumnRef {
                                span: Some(
                                    31..32,
                                ),
                                database: None,
                                table: None,
                                column: Name(
                                    Identifier {
                                        name: "a",
                                        quote: None,
                                        span: Some(
                                            31..32,
                                        ),
                                    },
                                ),
                            },
                            ColumnRef {
                                span: Some(
                                    34..35,
                                ),
                                database: None,
                                table: None,
                                column: Name(
                                    Identifier {
                                        name: "b",
                                        quote: None,
                                        span: Some(
                                            34..35,
                                        ),
                                    },
                                ),
                            },
                            ColumnRef {
                                span: Some(
                                    37..38,
                                ),
                                database: None,
                                table: None,
                                column: Name(
                                    Identifier {
                                        name: "c",
                                        quote: None,
                                        span: Some(
                                            37..38,
                                        ),
                                    },
                                ),
                            },
                        ],
                    ),
                ),
                having: None,
                window_list: None,
            },
        ),
        order_by: [],
        limit: [],
        offset: None,
        ignore_result: false,
    },
)


---------- Input ----------
SELECT * FROM t GROUP BY ROLLUP (a, b, c)
---------- Output ---------
SELECT * FROM t GROUP BY ROLLUP (a, b, c)
---------- AST ------------
Query(
    Query {
        span: Some(
            0..41,
        ),
        with: None,
        body: Select(
            SelectStmt {
                span: Some(
                    0..41,
                ),
                hints: None,
                distinct: false,
                select_list: [
                    QualifiedName {
                        qualified: [
                            Star(
                                Some(
                                    7..8,
                                ),
                            ),
                        ],
                        exclude: None,
                    },
                ],
                from: [
                    Table {
                        span: Some(
                            14..15,
                        ),
                        catalog: None,
                        database: None,
                        table: Identifier {
                            name: "t",
                            quote: None,
                            span: Some(
                                14..15,
                            ),
                        },
                        alias: None,
                        travel_point: None,
                        pivot: None,
                        unpivot: None,
                    },
                ],
                selection: None,
                group_by: Some(
                    Rollup(
                        [
                            ColumnRef {
                                span: Some(
                                    33..34,
                                ),
                                database: None,
                                table: None,
                                column: Name(
                                    Identifier {
                                        name: "a",
                                        quote: None,
                                        span: Some(
                                            33..34,
                                        ),
                                    },
                                ),
                            },
                            ColumnRef {
                                span: Some(
                                    36..37,
                                ),
                                database: None,
                                table: None,
                                column: Name(
                                    Identifier {
                                        name: "b",
                                        quote: None,
                                        span: Some(
                                            36..37,
                                        ),
                                    },
                                ),
                            },
                            ColumnRef {
                                span: Some(
                                    39..40,
                                ),
                                database: None,
                                table: None,
                                column: Name(
                                    Identifier {
                                        name: "c",
                                        quote: None,
                                        span: Some(
                                            39..40,
                                        ),
                                    },
                                ),
                            },
                        ],
                    ),
                ),
                having: None,
                window_list: None,
            },
        ),
        order_by: [],
        limit: [],
        offset: None,
        ignore_result: false,
    },
)


---------- Input ----------
CREATE MASKING POLICY email_mask AS (val STRING) RETURNS STRING -> CASE WHEN current_role() IN ('ANALYST') THEN VAL ELSE '*********'END comment = 'this is a masking policy'
---------- Output ---------
CREATE MASKING POLICY email_mask AS (val STRING) RETURNS STRING -> CASE WHEN current_role() IN('ANALYST') THEN VAL ELSE '*********' END COMMENT = 'this is a masking policy'
---------- AST ------------
CreateDatamaskPolicy(
    CreateDatamaskPolicyStmt {
        if_not_exists: false,
        name: "email_mask",
        policy: DataMaskPolicy {
            args: [
                DataMaskArg {
                    arg_name: "val",
                    arg_type: String,
                },
            ],
            return_type: String,
            body: Case {
                span: Some(
                    67..135,
                ),
                operand: None,
                conditions: [
                    InList {
                        span: Some(
                            92..106,
                        ),
                        expr: FunctionCall {
                            span: Some(
                                77..91,
                            ),
                            distinct: false,
                            name: Identifier {
                                name: "current_role",
                                quote: None,
                                span: Some(
                                    77..89,
                                ),
                            },
                            args: [],
                            params: [],
                            window: None,
                            lambda: None,
                        },
                        list: [
                            Literal {
                                span: Some(
                                    96..105,
                                ),
                                lit: String(
                                    "ANALYST",
                                ),
                            },
                        ],
                        not: false,
                    },
                ],
                results: [
                    ColumnRef {
                        span: Some(
                            112..115,
                        ),
                        database: None,
                        table: None,
                        column: Name(
                            Identifier {
                                name: "VAL",
                                quote: None,
                                span: Some(
                                    112..115,
                                ),
                            },
                        ),
                    },
                ],
                else_result: Some(
                    Literal {
                        span: Some(
                            121..132,
                        ),
                        lit: String(
                            "*********",
                        ),
                    },
                ),
            },
            comment: Some(
                "this is a masking policy",
            ),
        },
    },
)


---------- Input ----------
DESC MASKING POLICY email_mask
---------- Output ---------
DESCRIBE MASKING POLICY email_mask
---------- AST ------------
DescDatamaskPolicy(
    DescDatamaskPolicyStmt {
        name: "email_mask",
    },
)


---------- Input ----------
DROP MASKING POLICY IF EXISTS email_mask
---------- Output ---------
DROP MASKING POLICY IF EXISTS email_mask
---------- AST ------------
DropDatamaskPolicy(
    DropDatamaskPolicyStmt {
        if_exists: true,
        name: "email_mask",
    },
)


---------- Input ----------
CREATE VIRTUAL COLUMN (a['k1']['k2'], b[0][1]) FOR t
---------- Output ---------
CREATE VIRTUAL COLUMN (a['k1']['k2'], b[0][1]) FOR t
---------- AST ------------
CreateVirtualColumn(
    CreateVirtualColumnStmt {
        catalog: None,
        database: None,
        table: Identifier {
            name: "t",
            quote: None,
            span: Some(
                51..52,
            ),
        },
        virtual_columns: [
            MapAccess {
                span: Some(
                    30..36,
                ),
                expr: MapAccess {
                    span: Some(
                        24..30,
                    ),
                    expr: ColumnRef {
                        span: Some(
                            23..24,
                        ),
                        database: None,
                        table: None,
                        column: Name(
                            Identifier {
                                name: "a",
                                quote: None,
                                span: Some(
                                    23..24,
                                ),
                            },
                        ),
                    },
                    accessor: Bracket {
                        key: Literal {
                            span: Some(
                                25..29,
                            ),
                            lit: String(
                                "k1",
                            ),
                        },
                    },
                },
                accessor: Bracket {
                    key: Literal {
                        span: Some(
                            31..35,
                        ),
                        lit: String(
                            "k2",
                        ),
                    },
                },
            },
            MapAccess {
                span: Some(
                    42..45,
                ),
                expr: MapAccess {
                    span: Some(
                        39..42,
                    ),
                    expr: ColumnRef {
                        span: Some(
                            38..39,
                        ),
                        database: None,
                        table: None,
                        column: Name(
                            Identifier {
                                name: "b",
                                quote: None,
                                span: Some(
                                    38..39,
                                ),
                            },
                        ),
                    },
                    accessor: Bracket {
                        key: Literal {
                            span: Some(
                                40..41,
                            ),
                            lit: UInt64(
                                0,
                            ),
                        },
                    },
                },
                accessor: Bracket {
                    key: Literal {
                        span: Some(
                            43..44,
                        ),
                        lit: UInt64(
                            1,
                        ),
                    },
                },
            },
        ],
    },
)


---------- Input ----------
ALTER VIRTUAL COLUMN (a['k1']['k2'], b[0][1]) FOR t
---------- Output ---------
ALTER VIRTUAL COLUMN (a['k1']['k2'], b[0][1]) FOR t
---------- AST ------------
AlterVirtualColumn(
    AlterVirtualColumnStmt {
        catalog: None,
        database: None,
        table: Identifier {
            name: "t",
            quote: None,
            span: Some(
                50..51,
            ),
        },
        virtual_columns: [
            MapAccess {
                span: Some(
                    29..35,
                ),
                expr: MapAccess {
                    span: Some(
                        23..29,
                    ),
                    expr: ColumnRef {
                        span: Some(
                            22..23,
                        ),
                        database: None,
                        table: None,
                        column: Name(
                            Identifier {
                                name: "a",
                                quote: None,
                                span: Some(
                                    22..23,
                                ),
                            },
                        ),
                    },
                    accessor: Bracket {
                        key: Literal {
                            span: Some(
                                24..28,
                            ),
                            lit: String(
                                "k1",
                            ),
                        },
                    },
                },
                accessor: Bracket {
                    key: Literal {
                        span: Some(
                            30..34,
                        ),
                        lit: String(
                            "k2",
                        ),
                    },
                },
            },
            MapAccess {
                span: Some(
                    41..44,
                ),
                expr: MapAccess {
                    span: Some(
                        38..41,
                    ),
                    expr: ColumnRef {
                        span: Some(
                            37..38,
                        ),
                        database: None,
                        table: None,
                        column: Name(
                            Identifier {
                                name: "b",
                                quote: None,
                                span: Some(
                                    37..38,
                                ),
                            },
                        ),
                    },
                    accessor: Bracket {
                        key: Literal {
                            span: Some(
                                39..40,
                            ),
                            lit: UInt64(
                                0,
                            ),
                        },
                    },
                },
                accessor: Bracket {
                    key: Literal {
                        span: Some(
                            42..43,
                        ),
                        lit: UInt64(
                            1,
                        ),
                    },
                },
            },
        ],
    },
)


---------- Input ----------
DROP VIRTUAL COLUMN FOR t
---------- Output ---------
DROP VIRTUAL COLUMN FOR t
---------- AST ------------
DropVirtualColumn(
    DropVirtualColumnStmt {
        catalog: None,
        database: None,
        table: Identifier {
            name: "t",
            quote: None,
            span: Some(
                24..25,
            ),
        },
    },
)


---------- Input ----------
REFRESH VIRTUAL COLUMN FOR t
---------- Output ---------
REFRESH VIRTUAL COLUMN FOR t
---------- AST ------------
RefreshVirtualColumn(
    RefreshVirtualColumnStmt {
        catalog: None,
        database: None,
        table: Identifier {
            name: "t",
            quote: None,
            span: Some(
                27..28,
            ),
        },
    },
)


---------- Input ----------
CREATE NETWORK POLICY mypolicy ALLOWED_IP_LIST=('192.168.10.0/24') BLOCKED_IP_LIST=('192.168.10.99') COMMENT='test'
---------- Output ---------
CREATE NETWORK POLICY mypolicy ALLOWED_IP_LIST = ('192.168.10.0/24') BLOCKED_IP_LIST = ('192.168.10.99') COMMENT = 'test'
---------- AST ------------
CreateNetworkPolicy(
    CreateNetworkPolicyStmt {
        if_not_exists: false,
        name: "mypolicy",
        allowed_ip_list: [
            "192.168.10.0/24",
        ],
        blocked_ip_list: Some(
            [
                "192.168.10.99",
            ],
        ),
        comment: Some(
            "test",
        ),
    },
)


---------- Input ----------
ALTER NETWORK POLICY mypolicy SET ALLOWED_IP_LIST=('192.168.10.0/24','192.168.255.1') BLOCKED_IP_LIST=('192.168.1.99') COMMENT='test'
---------- Output ---------
ALTER NETWORK POLICY mypolicy SET  ALLOWED_IP_LIST = ('192.168.10.0/24','192.168.255.1') BLOCKED_IP_LIST = ('192.168.1.99') COMMENT = 'test'
---------- AST ------------
AlterNetworkPolicy(
    AlterNetworkPolicyStmt {
        if_exists: false,
        name: "mypolicy",
        allowed_ip_list: Some(
            [
                "192.168.10.0/24",
                "192.168.255.1",
            ],
        ),
        blocked_ip_list: Some(
            [
                "192.168.1.99",
            ],
        ),
        comment: Some(
            "test",
        ),
    },
)


---------- Input ----------
CREATE TASK IF NOT EXISTS MyTask1 WAREHOUSE = 'MyWarehouse' SCHEDULE = 15 MINUTE SUSPEND_TASK_AFTER_NUM_FAILURES = 3 COMMENT = 'This is test task 1' AS SELECT * FROM MyTable1
---------- Output ---------
CREATE TASK IF NOT EXISTS MyTask1 WAREHOUSE = MyWarehouse SCHEDULE 15 MINUTE SUSPEND TASK AFTER 3 FAILURES COMMENTS = 'This is test task 1' AS SELECT *
FROM
    MyTable1
---------- AST ------------
CreateTask(
    CreateTaskStmt {
        if_not_exists: true,
        name: "MyTask1",
        warehouse_opts: WarehouseOptions {
            warehouse: Some(
                "MyWarehouse",
            ),
        },
        schedule_opts: IntervalMinutes(
            15,
        ),
        suspend_task_after_num_failures: Some(
            3,
        ),
        comments: "This is test task 1",
        sql: "SELECT *\nFROM\n    MyTable1",
    },
)


---------- Input ----------
CREATE TASK IF NOT EXISTS MyTask1 SCHEDULE = USING CRON '0 6 * * *' 'America/Los_Angeles' COMMENT = 'serverless + cron' AS insert into t (c1, c2) values (1, 2), (3, 4)
---------- Output ---------
CREATE TASK IF NOT EXISTS MyTask1 SCHEDULE CRON '0 6 * * *' TIMEZONE 'America/Los_Angeles' COMMENTS = 'serverless + cron' AS INSERT INTO
    t (c1, c2)
VALUES
    (1, 2), (3, 4)
---------- AST ------------
CreateTask(
    CreateTaskStmt {
        if_not_exists: true,
        name: "MyTask1",
        warehouse_opts: WarehouseOptions {
            warehouse: None,
        },
        schedule_opts: CronExpression(
            "0 6 * * *",
            Some(
                "America/Los_Angeles",
            ),
        ),
        suspend_task_after_num_failures: None,
        comments: "serverless + cron",
        sql: "INSERT INTO\n    t (c1, c2)\nVALUES\n    (1, 2), (3, 4)",
    },
)


---------- Input ----------
CREATE TASK IF NOT EXISTS MyTask1 SCHEDULE = USING CRON '0 12 * * *' AS VACUUM TABLE t
---------- Output ---------
CREATE TASK IF NOT EXISTS MyTask1 SCHEDULE CRON '0 12 * * *' AS VACUUM TABLE t 
---------- AST ------------
CreateTask(
    CreateTaskStmt {
        if_not_exists: true,
        name: "MyTask1",
        warehouse_opts: WarehouseOptions {
            warehouse: None,
        },
        schedule_opts: CronExpression(
            "0 12 * * *",
            None,
        ),
        suspend_task_after_num_failures: None,
        comments: "",
        sql: "VACUUM TABLE t ",
    },
)


---------- Input ----------
ALTER TASK MyTask1 RESUME
---------- Output ---------
ALTER TASK MyTask1 RESUME
---------- AST ------------
AlterTask(
    AlterTaskStmt {
        if_exists: false,
        name: "MyTask1",
        options: Resume,
    },
)


---------- Input ----------
ALTER TASK MyTask1 SUSPEND
---------- Output ---------
ALTER TASK MyTask1 SUSPEND
---------- AST ------------
AlterTask(
    AlterTaskStmt {
        if_exists: false,
        name: "MyTask1",
        options: Suspend,
    },
)


---------- Input ----------
ALTER TASK MyTask1 SET WAREHOUSE= 'MyWarehouse' SCHEDULE = USING CRON '0 6 * * *' 'America/Los_Angeles' COMMENT = 'serverless + cron'
---------- Output ---------
ALTER TASK MyTask1 SET WAREHOUSE = MyWarehouse SET  SCHEDULE CRON '0 6 * * *' TIMEZONE 'America/Los_Angeles' COMMENTS = 'serverless + cron'
---------- AST ------------
AlterTask(
    AlterTaskStmt {
        if_exists: false,
        name: "MyTask1",
        options: Set {
            warehouse: Some(
                "MyWarehouse",
            ),
            schedule: Some(
                CronExpression(
                    "0 6 * * *",
                    Some(
                        "America/Los_Angeles",
                    ),
                ),
            ),
            suspend_task_after_num_failures: None,
            comments: Some(
                "serverless + cron",
            ),
        },
    },
)


---------- Input ----------
ALTER TASK MyTask1 SET WAREHOUSE= 'MyWarehouse' SCHEDULE = 13 MINUTE SUSPEND_TASK_AFTER_NUM_FAILURES = 10 COMMENT = 'serverless + cron'
---------- Output ---------
ALTER TASK MyTask1 SET WAREHOUSE = MyWarehouse SET  SCHEDULE 13 MINUTE SUSPEND TASK AFTER 10 FAILURES COMMENTS = 'serverless + cron'
---------- AST ------------
AlterTask(
    AlterTaskStmt {
        if_exists: false,
        name: "MyTask1",
        options: Set {
            warehouse: Some(
                "MyWarehouse",
            ),
            schedule: Some(
                IntervalMinutes(
                    13,
                ),
            ),
            suspend_task_after_num_failures: Some(
                10,
            ),
            comments: Some(
                "serverless + cron",
            ),
        },
    },
)


---------- Input ----------
ALTER TASK MyTask2 MODIFY AS SELECT CURRENT_VERSION()
---------- Output ---------
ALTER TASK MyTask2 AS SELECT CURRENT_VERSION()
---------- AST ------------
AlterTask(
    AlterTaskStmt {
        if_exists: false,
        name: "MyTask2",
        options: ModifyAs(
            "SELECT CURRENT_VERSION()",
        ),
    },
)


---------- Input ----------
DROP TASK MyTask1
---------- Output ---------
DROP TASK MyTask1
---------- AST ------------
DropTask(
    DropTaskStmt {
        if_exists: false,
        name: "MyTask1",
    },
)


---------- Input ----------
SHOW TASKS
---------- Output ---------
SHOW TASKS
---------- AST ------------
ShowTasks(
    ShowTasksStmt {
        limit: None,
    },
)


---------- Input ----------
EXECUTE TASK MyTask
---------- Output ---------
EXECUTE TASK MyTask
---------- AST ------------
ExecuteTask(
    ExecuteTaskStmt {
        name: "MyTask",
    },
)


---------- Input ----------
DESC TASK MyTask
---------- Output ---------
DESCRIBE TASK MyTask
---------- AST ------------
DescribeTask(
    DescribeTaskStmt {
        name: "MyTask",
    },
)


---------- Input ----------
<<<<<<< HEAD
CREATE PIPE IF NOT EXISTS MyPipe1 AUTO_INGEST = TRUE COMMENT = 'This is test pipe 1' AS COPY INTO MyTable1 FROM '@~/MyStage1' FILE_FORMAT = (TYPE = 'CSV')
---------- Output ---------
CREATE PIPE IF NOT EXISTS MyPipe1 AUTO_INGEST = TRUE COMMENTS = 'This is test pipe 1' AS COPY INTO MyTable1 FROM @~/MyStage1 FILE_FORMAT = (type = 'CSV') PURGE = false FORCE = false DISABLE_VARIANT_CHECK = false ON_ERROR = 'abort'
---------- AST ------------
CreatePipe(
    CreatePipeStmt {
        if_not_exists: true,
        name: "MyPipe1",
        auto_ingest: true,
        comments: "This is test pipe 1",
        copy_stmt: CopyIntoTableStmt {
            src: Location(
                Stage(
                    "~/MyStage1",
                ),
            ),
            dst: TableIdentifier {
                catalog: None,
                database: None,
                table: Identifier {
                    name: "MyTable1",
                    quote: None,
                    span: Some(
                        98..106,
                    ),
                },
            },
            dst_columns: None,
            hints: None,
            file_format: {
                "type": "CSV",
            },
            files: None,
            pattern: None,
            force: false,
            validation_mode: "",
            size_limit: 0,
            max_files: 0,
            split_size: 0,
            purge: false,
            disable_variant_check: false,
            return_failed_only: false,
            on_error: "abort",
        },
=======
CREATE CONNECTION IF NOT EXISTS my_conn STORAGE_TYPE='s3'
---------- Output ---------
CREATE CONNECTION IF NOT EXISTS my_conn STORAGE_TYPE = s3 
---------- AST ------------
CreateConnection(
    CreateConnectionStmt {
        if_not_exists: true,
        name: Identifier {
            name: "my_conn",
            quote: None,
            span: Some(
                32..39,
            ),
        },
        storage_type: "s3",
        storage_params: {},
>>>>>>> fcc6cc96
    },
)


---------- Input ----------
<<<<<<< HEAD
CREATE PIPE pipe1 AS COPY INTO db1.MyTable1 FROM @~/mybucket/data.csv
---------- Output ---------
CREATE PIPE pipe1 AS COPY INTO db1.MyTable1 FROM @~/mybucket/data.csv PURGE = false FORCE = false DISABLE_VARIANT_CHECK = false ON_ERROR = 'abort'
---------- AST ------------
CreatePipe(
    CreatePipeStmt {
        if_not_exists: false,
        name: "pipe1",
        auto_ingest: false,
        comments: "",
        copy_stmt: CopyIntoTableStmt {
            src: Location(
                Stage(
                    "~/mybucket/data.csv",
                ),
            ),
            dst: TableIdentifier {
                catalog: None,
                database: Some(
                    Identifier {
                        name: "db1",
                        quote: None,
                        span: Some(
                            31..34,
                        ),
                    },
                ),
                table: Identifier {
                    name: "MyTable1",
                    quote: None,
                    span: Some(
                        35..43,
                    ),
                },
            },
            dst_columns: None,
            hints: None,
            file_format: {},
            files: None,
            pattern: None,
            force: false,
            validation_mode: "",
            size_limit: 0,
            max_files: 0,
            split_size: 0,
            purge: false,
            disable_variant_check: false,
            return_failed_only: false,
            on_error: "abort",
        },
    },
)


---------- Input ----------
ALTER PIPE mypipe REFRESH
---------- Output ---------
ALTER PIPE mypipe REFRESH
---------- AST ------------
AlterPipe(
    AlterPipeStmt {
        if_exists: false,
        name: "mypipe",
        options: Refresh {
            prefix: None,
            modified_after: None,
        },
    },
)


---------- Input ----------
ALTER PIPE mypipe REFRESH PREFIX='d1/'
---------- Output ---------
ALTER PIPE mypipe REFRESH PREFIX = 'd1/'
---------- AST ------------
AlterPipe(
    AlterPipeStmt {
        if_exists: false,
        name: "mypipe",
        options: Refresh {
            prefix: Some(
                "d1/",
            ),
            modified_after: None,
=======
CREATE CONNECTION IF NOT EXISTS my_conn STORAGE_TYPE='s3' any_arg='any_value'
---------- Output ---------
CREATE CONNECTION IF NOT EXISTS my_conn STORAGE_TYPE = s3 any_arg = any_value 
---------- AST ------------
CreateConnection(
    CreateConnectionStmt {
        if_not_exists: true,
        name: Identifier {
            name: "my_conn",
            quote: None,
            span: Some(
                32..39,
            ),
        },
        storage_type: "s3",
        storage_params: {
            "any_arg": "any_value",
>>>>>>> fcc6cc96
        },
    },
)


---------- Input ----------
<<<<<<< HEAD
ALTER PIPE mypipe REFRESH PREFIX='d1/' MODIFIED_AFTER='2018-07-30T13:56:46-07:00'
---------- Output ---------
ALTER PIPE mypipe REFRESH PREFIX = 'd1/' MODIFIED_AFTER = '2018-07-30T13:56:46-07:00'
---------- AST ------------
AlterPipe(
    AlterPipeStmt {
        if_exists: false,
        name: "mypipe",
        options: Refresh {
            prefix: Some(
                "d1/",
            ),
            modified_after: Some(
                "2018-07-30T13:56:46-07:00",
=======
DROP CONNECTION IF EXISTS my_conn;
---------- Output ---------
CREATE CONNECTION IF NOT EXISTS my_conn 
---------- AST ------------
DropConnection(
    DropConnectionStmt {
        if_exists: true,
        name: Identifier {
            name: "my_conn",
            quote: None,
            span: Some(
                26..33,
>>>>>>> fcc6cc96
            ),
        },
    },
)


---------- Input ----------
<<<<<<< HEAD
ALTER PIPE mypipe SET PIPE_EXECUTION_PAUSED = true
---------- Output ---------
ALTER PIPE mypipe SET PIPE_EXECUTION_PAUSED = true
---------- AST ------------
AlterPipe(
    AlterPipeStmt {
        if_exists: false,
        name: "mypipe",
        options: Set {
            execution_paused: Some(
                true,
            ),
            comments: None,
=======
DESC CONNECTION my_conn;
---------- Output ---------
CREATE CONNECTION my_conn 
---------- AST ------------
DescribeConnection(
    DescribeConnectionStmt {
        name: Identifier {
            name: "my_conn",
            quote: None,
            span: Some(
                16..23,
            ),
>>>>>>> fcc6cc96
        },
    },
)


---------- Input ----------
<<<<<<< HEAD
DROP PIPE mypipe
---------- Output ---------
DROP PIPE mypipe
---------- AST ------------
DropPipe(
    DropPipeStmt {
        if_exists: false,
        name: "mypipe",
    },
)


---------- Input ----------
DESC PIPE mypipe
---------- Output ---------
DESCRIBE PIPE mypipe
---------- AST ------------
DescribePipe(
    DescribePipeStmt {
        name: "mypipe",
    },
=======
SHOW CONNECTIONS;
---------- Output ---------
SHOW CONNECTIONS
---------- AST ------------
ShowConnections(
    ShowConnectionsStmt,
>>>>>>> fcc6cc96
)


---------- Input ----------
--各环节转各环节转各环节转各环节转各
  select 34343
---------- Output ---------
SELECT 34343
---------- AST ------------
Query(
    Query {
        span: Some(
            56..68,
        ),
        with: None,
        body: Select(
            SelectStmt {
                span: Some(
                    56..68,
                ),
                hints: None,
                distinct: false,
                select_list: [
                    AliasedExpr {
                        expr: Literal {
                            span: Some(
                                63..68,
                            ),
                            lit: UInt64(
                                34343,
                            ),
                        },
                        alias: None,
                    },
                ],
                from: [],
                selection: None,
                group_by: None,
                having: None,
                window_list: None,
            },
        ),
        order_by: [],
        limit: [],
        offset: None,
        ignore_result: false,
    },
)


---------- Input ----------
-- 96477300355	31379974136	3.074486292973661
select 34343
---------- Output ---------
SELECT 34343
---------- AST ------------
Query(
    Query {
        span: Some(
            45..57,
        ),
        with: None,
        body: Select(
            SelectStmt {
                span: Some(
                    45..57,
                ),
                hints: None,
                distinct: false,
                select_list: [
                    AliasedExpr {
                        expr: Literal {
                            span: Some(
                                52..57,
                            ),
                            lit: UInt64(
                                34343,
                            ),
                        },
                        alias: None,
                    },
                ],
                from: [],
                selection: None,
                group_by: None,
                having: None,
                window_list: None,
            },
        ),
        order_by: [],
        limit: [],
        offset: None,
        ignore_result: false,
    },
)


---------- Input ----------
-- xxxxx
  select 34343;
---------- Output ---------
SELECT 34343
---------- AST ------------
Query(
    Query {
        span: Some(
            11..23,
        ),
        with: None,
        body: Select(
            SelectStmt {
                span: Some(
                    11..23,
                ),
                hints: None,
                distinct: false,
                select_list: [
                    AliasedExpr {
                        expr: Literal {
                            span: Some(
                                18..23,
                            ),
                            lit: UInt64(
                                34343,
                            ),
                        },
                        alias: None,
                    },
                ],
                from: [],
                selection: None,
                group_by: None,
                having: None,
                window_list: None,
            },
        ),
        order_by: [],
        limit: [],
        offset: None,
        ignore_result: false,
    },
)

<|MERGE_RESOLUTION|>--- conflicted
+++ resolved
@@ -13710,7 +13710,97 @@
 
 
 ---------- Input ----------
-<<<<<<< HEAD
+CREATE CONNECTION IF NOT EXISTS my_conn STORAGE_TYPE='s3'
+---------- Output ---------
+CREATE CONNECTION IF NOT EXISTS my_conn STORAGE_TYPE = s3 
+---------- AST ------------
+CreateConnection(
+    CreateConnectionStmt {
+        if_not_exists: true,
+        name: Identifier {
+            name: "my_conn",
+            quote: None,
+            span: Some(
+                32..39,
+            ),
+        },
+        storage_type: "s3",
+        storage_params: {},
+    },
+)
+
+
+---------- Input ----------
+CREATE CONNECTION IF NOT EXISTS my_conn STORAGE_TYPE='s3' any_arg='any_value'
+---------- Output ---------
+CREATE CONNECTION IF NOT EXISTS my_conn STORAGE_TYPE = s3 any_arg = any_value 
+---------- AST ------------
+CreateConnection(
+    CreateConnectionStmt {
+        if_not_exists: true,
+        name: Identifier {
+            name: "my_conn",
+            quote: None,
+            span: Some(
+                32..39,
+            ),
+        },
+        storage_type: "s3",
+        storage_params: {
+            "any_arg": "any_value",
+        },
+    },
+)
+
+
+---------- Input ----------
+DROP CONNECTION IF EXISTS my_conn;
+---------- Output ---------
+CREATE CONNECTION IF NOT EXISTS my_conn 
+---------- AST ------------
+DropConnection(
+    DropConnectionStmt {
+        if_exists: true,
+        name: Identifier {
+            name: "my_conn",
+            quote: None,
+            span: Some(
+                26..33,
+            ),
+        },
+    },
+)
+
+
+---------- Input ----------
+DESC CONNECTION my_conn;
+---------- Output ---------
+CREATE CONNECTION my_conn 
+---------- AST ------------
+DescribeConnection(
+    DescribeConnectionStmt {
+        name: Identifier {
+            name: "my_conn",
+            quote: None,
+            span: Some(
+                16..23,
+            ),
+        },
+    },
+)
+
+
+---------- Input ----------
+SHOW CONNECTIONS;
+---------- Output ---------
+SHOW CONNECTIONS
+---------- AST ------------
+ShowConnections(
+    ShowConnectionsStmt,
+)
+
+
+---------- Input ----------
 CREATE PIPE IF NOT EXISTS MyPipe1 AUTO_INGEST = TRUE COMMENT = 'This is test pipe 1' AS COPY INTO MyTable1 FROM '@~/MyStage1' FILE_FORMAT = (TYPE = 'CSV')
 ---------- Output ---------
 CREATE PIPE IF NOT EXISTS MyPipe1 AUTO_INGEST = TRUE COMMENTS = 'This is test pipe 1' AS COPY INTO MyTable1 FROM @~/MyStage1 FILE_FORMAT = (type = 'CSV') PURGE = false FORCE = false DISABLE_VARIANT_CHECK = false ON_ERROR = 'abort'
@@ -13755,30 +13845,11 @@
             return_failed_only: false,
             on_error: "abort",
         },
-=======
-CREATE CONNECTION IF NOT EXISTS my_conn STORAGE_TYPE='s3'
----------- Output ---------
-CREATE CONNECTION IF NOT EXISTS my_conn STORAGE_TYPE = s3 
----------- AST ------------
-CreateConnection(
-    CreateConnectionStmt {
-        if_not_exists: true,
-        name: Identifier {
-            name: "my_conn",
-            quote: None,
-            span: Some(
-                32..39,
-            ),
-        },
-        storage_type: "s3",
-        storage_params: {},
->>>>>>> fcc6cc96
-    },
-)
-
-
----------- Input ----------
-<<<<<<< HEAD
+    },
+)
+
+
+---------- Input ----------
 CREATE PIPE pipe1 AS COPY INTO db1.MyTable1 FROM @~/mybucket/data.csv
 ---------- Output ---------
 CREATE PIPE pipe1 AS COPY INTO db1.MyTable1 FROM @~/mybucket/data.csv PURGE = false FORCE = false DISABLE_VARIANT_CHECK = false ON_ERROR = 'abort'
@@ -13864,32 +13935,12 @@
                 "d1/",
             ),
             modified_after: None,
-=======
-CREATE CONNECTION IF NOT EXISTS my_conn STORAGE_TYPE='s3' any_arg='any_value'
----------- Output ---------
-CREATE CONNECTION IF NOT EXISTS my_conn STORAGE_TYPE = s3 any_arg = any_value 
----------- AST ------------
-CreateConnection(
-    CreateConnectionStmt {
-        if_not_exists: true,
-        name: Identifier {
-            name: "my_conn",
-            quote: None,
-            span: Some(
-                32..39,
-            ),
-        },
-        storage_type: "s3",
-        storage_params: {
-            "any_arg": "any_value",
->>>>>>> fcc6cc96
-        },
-    },
-)
-
-
----------- Input ----------
-<<<<<<< HEAD
+        },
+    },
+)
+
+
+---------- Input ----------
 ALTER PIPE mypipe REFRESH PREFIX='d1/' MODIFIED_AFTER='2018-07-30T13:56:46-07:00'
 ---------- Output ---------
 ALTER PIPE mypipe REFRESH PREFIX = 'd1/' MODIFIED_AFTER = '2018-07-30T13:56:46-07:00'
@@ -13904,28 +13955,13 @@
             ),
             modified_after: Some(
                 "2018-07-30T13:56:46-07:00",
-=======
-DROP CONNECTION IF EXISTS my_conn;
----------- Output ---------
-CREATE CONNECTION IF NOT EXISTS my_conn 
----------- AST ------------
-DropConnection(
-    DropConnectionStmt {
-        if_exists: true,
-        name: Identifier {
-            name: "my_conn",
-            quote: None,
-            span: Some(
-                26..33,
->>>>>>> fcc6cc96
-            ),
-        },
-    },
-)
-
-
----------- Input ----------
-<<<<<<< HEAD
+            ),
+        },
+    },
+)
+
+
+---------- Input ----------
 ALTER PIPE mypipe SET PIPE_EXECUTION_PAUSED = true
 ---------- Output ---------
 ALTER PIPE mypipe SET PIPE_EXECUTION_PAUSED = true
@@ -13939,27 +13975,12 @@
                 true,
             ),
             comments: None,
-=======
-DESC CONNECTION my_conn;
----------- Output ---------
-CREATE CONNECTION my_conn 
----------- AST ------------
-DescribeConnection(
-    DescribeConnectionStmt {
-        name: Identifier {
-            name: "my_conn",
-            quote: None,
-            span: Some(
-                16..23,
-            ),
->>>>>>> fcc6cc96
-        },
-    },
-)
-
-
----------- Input ----------
-<<<<<<< HEAD
+        },
+    },
+)
+
+
+---------- Input ----------
 DROP PIPE mypipe
 ---------- Output ---------
 DROP PIPE mypipe
@@ -13981,14 +14002,6 @@
     DescribePipeStmt {
         name: "mypipe",
     },
-=======
-SHOW CONNECTIONS;
----------- Output ---------
-SHOW CONNECTIONS
----------- AST ------------
-ShowConnections(
-    ShowConnectionsStmt,
->>>>>>> fcc6cc96
 )
 
 
