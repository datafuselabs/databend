--- conflicted
+++ resolved
@@ -326,14 +326,12 @@
     DropNotification(DropNotificationStmt),
     DescribeNotification(DescribeNotificationStmt),
 
-<<<<<<< HEAD
+    // Stored procedures
+    ExecuteImmediate(ExecuteImmediateStmt),
+
     // sequence
     CreateSequence(CreateSequenceStmt),
     DropSequence(DropSequenceStmt),
-=======
-    // Stored procedures
-    ExecuteImmediate(ExecuteImmediateStmt),
->>>>>>> a4fb4f79
 }
 
 #[derive(Debug, Clone, PartialEq)]
@@ -725,13 +723,9 @@
             Statement::AlterNotification(stmt) => write!(f, "{stmt}")?,
             Statement::DropNotification(stmt) => write!(f, "{stmt}")?,
             Statement::DescribeNotification(stmt) => write!(f, "{stmt}")?,
-<<<<<<< HEAD
+            Statement::ExecuteImmediate(stmt) => write!(f, "{stmt}")?,
             Statement::CreateSequence(stmt) => write!(f, "{stmt}")?,
             Statement::DropSequence(stmt) => write!(f, "{stmt}")?,
-=======
-
-            Statement::ExecuteImmediate(stmt) => write!(f, "{stmt}")?,
->>>>>>> a4fb4f79
         }
         Ok(())
     }
