// Copyright 2021 Datafuse Labs
//
// Licensed under the Apache License, Version 2.0 (the "License");
// you may not use this file except in compliance with the License.
// You may obtain a copy of the License at
//
//     http://www.apache.org/licenses/LICENSE-2.0
//
// Unless required by applicable law or agreed to in writing, software
// distributed under the License is distributed on an "AS IS" BASIS,
// WITHOUT WARRANTIES OR CONDITIONS OF ANY KIND, either express or implied.
// See the License for the specific language governing permissions and
// limitations under the License.

use std::fmt::Display;
use std::fmt::Formatter;

use common_exception::Span;

use super::StreamingSource;
use crate::ast::write_comma_separated_list;
use crate::ast::write_period_separated_list;
use crate::ast::ColumnID;
use crate::ast::Expr;
use crate::ast::FileLocation;
use crate::ast::Hint;
use crate::ast::Identifier;
use crate::ast::SelectStageOptions;
use crate::ast::WindowDefinition;

/// Root node of a query tree
#[derive(Debug, Clone, PartialEq)]
pub struct Query {
    pub span: Span,
    // With clause, common table expression
    pub with: Option<With>,
    // Set operator: SELECT or UNION / EXCEPT / INTERSECT
    pub body: SetExpr,

    // The following clauses can only appear in top level of a subquery/query
    // `ORDER BY` clause
    pub order_by: Vec<OrderByExpr>,
    // `LIMIT` clause
    pub limit: Vec<Expr>,
    // `OFFSET` expr
    pub offset: Option<Expr>,

    // If ignore the result (not output).
    pub ignore_result: bool,
}

#[derive(Debug, Clone, PartialEq)]
pub struct With {
    pub span: Span,
    pub recursive: bool,
    pub ctes: Vec<CTE>,
}

#[derive(Debug, Clone, PartialEq)]
pub struct CTE {
    pub span: Span,
    pub alias: TableAlias,
    pub materialized: bool,
    pub query: Box<Query>,
}

#[derive(Debug, Clone, PartialEq)]
pub struct SetOperation {
    pub span: Span,
    pub op: SetOperator,
    pub all: bool,
    pub left: Box<SetExpr>,
    pub right: Box<SetExpr>,
}

/// A subquery represented with `SELECT` statement
#[derive(Debug, Clone, PartialEq)]
pub struct SelectStmt {
    pub span: Span,
    pub hints: Option<Hint>,
    pub distinct: bool,
    // Result set of current subquery
    pub select_list: Vec<SelectTarget>,
    // `FROM` clause, a list of table references.
    // The table references split by `,` will be joined with cross join,
    // and the result set is union of the joined tables by default.
    pub from: Vec<TableReference>,
    // `WHERE` clause
    pub selection: Option<Expr>,
    // `GROUP BY` clause
    pub group_by: Option<GroupBy>,
    // `HAVING` clause
    pub having: Option<Expr>,
    // `WINDOW` clause
    pub window_list: Option<Vec<WindowDefinition>>,
}

/// Group by Clause.
#[derive(Debug, Clone, PartialEq)]
pub enum GroupBy {
    /// GROUP BY expr [, expr]*
    Normal(Vec<Expr>),
    /// GROUP By ALL
    All,
    /// GROUP BY GROUPING SETS ( GroupSet [, GroupSet]* )
    ///
    /// GroupSet := (expr [, expr]*) | expr
    GroupingSets(Vec<Vec<Expr>>),
    /// GROUP BY CUBE ( expr [, expr]* )
    Cube(Vec<Expr>),
    /// GROUP BY ROLLUP ( expr [, expr]* )
    Rollup(Vec<Expr>),
}

/// A relational set expression, like `SELECT ... FROM ... {UNION|EXCEPT|INTERSECT} SELECT ... FROM ...`
#[derive(Debug, Clone, PartialEq)]
pub enum SetExpr {
    Select(Box<SelectStmt>),
    Query(Box<Query>),
    // UNION/EXCEPT/INTERSECT operator
    SetOperation(Box<SetOperation>),
    // Values clause
    Values { span: Span, values: Vec<Vec<Expr>> },
}

#[derive(Debug, Clone, PartialEq, Eq)]
pub enum SetOperator {
    Union,
    Except,
    Intersect,
}

/// `ORDER BY` clause
#[derive(Debug, Clone, PartialEq)]
pub struct OrderByExpr {
    pub expr: Expr,
    // Optional `ASC` or `DESC`
    pub asc: Option<bool>,
    // Optional `NULLS FIRST` or `NULLS LAST`
    pub nulls_first: Option<bool>,
}

/// One item of the comma-separated list following `SELECT`
#[derive(Debug, Clone, PartialEq)]
pub enum SelectTarget {
    // Expression with alias, e.g. `SELECT b AS a, a+1 AS b FROM t`
    AliasedExpr {
        expr: Box<Expr>,
        alias: Option<Identifier>,
    },

    // Qualified name, e.g. `SELECT t.a, t.* exclude t.a FROM t`.
    // For simplicity, wildcard is involved.
    QualifiedName {
        qualified: QualifiedName,
        exclude: Option<Vec<ColumnID>>,
    },
}

impl SelectTarget {
    pub fn is_star(&self) -> bool {
        match self {
            SelectTarget::AliasedExpr { .. } => false,
            SelectTarget::QualifiedName { qualified, .. } => {
                matches!(qualified.last(), Some(Indirection::Star(_)))
            }
        }
    }

    pub fn exclude(&mut self, exclude: Vec<ColumnID>) {
        match self {
            SelectTarget::AliasedExpr { .. } => unreachable!(),
            SelectTarget::QualifiedName { exclude: e, .. } => {
                *e = Some(exclude);
            }
        }
    }

    pub fn has_window(&self) -> bool {
        match self {
            SelectTarget::AliasedExpr { box expr, .. } => match expr {
                Expr::FunctionCall { window, .. } => window.is_some(),
                _ => false,
            },
            SelectTarget::QualifiedName { .. } => false,
        }
    }

    pub fn function_call_name(&self) -> Option<String> {
        match self {
            SelectTarget::AliasedExpr { box expr, .. } => match expr {
                Expr::FunctionCall { name, window, .. } if window.is_none() => {
                    Some(name.name.to_lowercase())
                }
                _ => None,
            },
            SelectTarget::QualifiedName { .. } => None,
        }
    }
}

pub type QualifiedName = Vec<Indirection>;

/// Indirection of a select result, like a part of `db.table.column`.
/// Can be a database name, table name, field name or wildcard star(`*`).
#[derive(Debug, Clone, PartialEq, Eq)]
pub enum Indirection {
    // Field name
    Identifier(Identifier),
    // Wildcard star
    Star(Span),
}

/// Time Travel specification
#[derive(Debug, Clone, PartialEq)]
pub enum TimeTravelPoint {
    Snapshot(String),
    Timestamp(Box<Expr>),
}

#[derive(Debug, Clone, PartialEq)]
pub struct Pivot {
    pub aggregate: Expr,
    pub value_column: Identifier,
    pub values: Vec<Expr>,
}

#[derive(Debug, Clone, PartialEq)]
pub struct Unpivot {
    pub value_column: Identifier,
    pub column_name: Identifier,
    pub names: Vec<Identifier>,
}

/// A table name or a parenthesized subquery with an optional alias
#[derive(Debug, Clone, PartialEq)]
pub enum TableReference {
    // Table name
    Table {
        span: Span,
        catalog: Option<Identifier>,
        database: Option<Identifier>,
        table: Identifier,
        alias: Option<TableAlias>,
        travel_point: Option<TimeTravelPoint>,
        pivot: Option<Box<Pivot>>,
        unpivot: Option<Box<Unpivot>>,
    },
    // `TABLE(expr)[ AS alias ]`
    TableFunction {
        span: Span,
        name: Identifier,
        params: Vec<Expr>,
        named_params: Vec<(String, Expr)>,
        alias: Option<TableAlias>,
    },
    // Derived table, which can be a subquery or joined tables or combination of them
    Subquery {
        span: Span,
        subquery: Box<Query>,
        alias: Option<TableAlias>,
    },
    Join {
        span: Span,
        join: Join,
    },
    Stage {
        span: Span,
        location: FileLocation,
        options: SelectStageOptions,
        alias: Option<TableAlias>,
    },
<<<<<<< HEAD
    // A set of values generates a temporary constant table that can be used for queries
    Values {
        span: Span,
        values: Vec<Vec<Expr>>,
        alias: Option<TableAlias>,
    },
    // for merge into source
    StreamingV2SourceReference {
        span: Span,
        source: StreamingSource,
        alias: Option<TableAlias>,
    },
=======
>>>>>>> d81f5e39
}

impl TableReference {
    pub fn pivot(&self) -> Option<&Pivot> {
        match self {
            TableReference::Table { pivot, .. } => pivot.as_ref().map(|b| b.as_ref()),
            _ => None,
        }
    }

    pub fn unpivot(&self) -> Option<&Unpivot> {
        match self {
            TableReference::Table { unpivot, .. } => unpivot.as_ref().map(|b| b.as_ref()),
            _ => None,
        }
    }
}

#[derive(Debug, Clone, PartialEq, Eq)]
pub struct TableAlias {
    pub name: Identifier,
    pub columns: Vec<Identifier>,
}

#[derive(Debug, Clone, PartialEq)]
pub struct Join {
    pub op: JoinOperator,
    pub condition: JoinCondition,
    pub left: Box<TableReference>,
    pub right: Box<TableReference>,
}

#[derive(Debug, Clone, PartialEq, Eq)]
pub enum JoinOperator {
    Inner,
    // Outer joins can not work with `JoinCondition::None`
    LeftOuter,
    RightOuter,
    FullOuter,
    LeftSemi,
    LeftAnti,
    RightSemi,
    RightAnti,
    // CrossJoin can only work with `JoinCondition::None`
    CrossJoin,
}

#[derive(Debug, Clone, PartialEq)]
pub enum JoinCondition {
    On(Box<Expr>),
    Using(Vec<Identifier>),
    Natural,
    None,
}

impl SetExpr {
    pub fn span(&self) -> Span {
        match self {
            SetExpr::Select(stmt) => stmt.span,
            SetExpr::Query(query) => query.span,
            SetExpr::SetOperation(op) => op.span,
            SetExpr::Values { span, .. } => *span,
        }
    }

    pub fn into_query(self) -> Query {
        match self {
            SetExpr::Query(query) => *query,
            _ => Query {
                span: self.span(),
                with: None,
                body: self,
                order_by: vec![],
                limit: vec![],
                offset: None,
                ignore_result: false,
            },
        }
    }
}

impl Display for OrderByExpr {
    fn fmt(&self, f: &mut Formatter<'_>) -> std::fmt::Result {
        write!(f, "{}", self.expr)?;
        if let Some(asc) = self.asc {
            if asc {
                write!(f, " ASC")?;
            } else {
                write!(f, " DESC")?;
            }
        }
        if let Some(nulls_first) = self.nulls_first {
            if nulls_first {
                write!(f, " NULLS FIRST")?;
            } else {
                write!(f, " NULLS LAST")?;
            }
        }
        Ok(())
    }
}

impl Display for TableAlias {
    fn fmt(&self, f: &mut Formatter<'_>) -> std::fmt::Result {
        write!(f, "{}", &self.name)?;
        if !self.columns.is_empty() {
            write!(f, "(")?;
            write_comma_separated_list(f, &self.columns)?;
            write!(f, ")")?;
        }
        Ok(())
    }
}

impl Display for Pivot {
    fn fmt(&self, f: &mut Formatter<'_>) -> std::fmt::Result {
        write!(f, "PIVOT({} FOR {} IN (", self.aggregate, self.value_column)?;
        write_comma_separated_list(f, &self.values)?;
        write!(f, "))")?;
        Ok(())
    }
}

impl Display for Unpivot {
    fn fmt(&self, f: &mut Formatter<'_>) -> std::fmt::Result {
        write!(
            f,
            "UNPIVOT({} FOR {} IN (",
            self.value_column, self.column_name
        )?;
        write_comma_separated_list(f, &self.names)?;
        write!(f, "))")?;
        Ok(())
    }
}

impl Display for TableReference {
    fn fmt(&self, f: &mut Formatter<'_>) -> std::fmt::Result {
        match self {
            TableReference::StreamingV2SourceReference {
                span: _,
                source: _,
                alias: _,
            } => unimplemented!(),
            TableReference::Table {
                span: _,
                catalog,
                database,
                table,
                alias,
                travel_point,
                pivot,
                unpivot,
            } => {
                write_period_separated_list(
                    f,
                    catalog.iter().chain(database.iter()).chain(Some(table)),
                )?;

                if let Some(TimeTravelPoint::Snapshot(sid)) = travel_point {
                    write!(f, " AT (SNAPSHOT => {sid})")?;
                }

                if let Some(TimeTravelPoint::Timestamp(ts)) = travel_point {
                    write!(f, " AT (TIMESTAMP => {ts})")?;
                }

                if let Some(alias) = alias {
                    write!(f, " AS {alias}")?;
                }
                if let Some(pivot) = pivot {
                    write!(f, " {pivot}")?;
                }

                if let Some(unpivot) = unpivot {
                    write!(f, " {unpivot}")?;
                }
            }
            TableReference::TableFunction {
                span: _,
                name,
                params,
                named_params,
                alias,
            } => {
                write!(f, "{name}(")?;
                write_comma_separated_list(f, params)?;
                if !params.is_empty() && !named_params.is_empty() {
                    write!(f, ",")?;
                }
                for (i, (k, v)) in named_params.iter().enumerate() {
                    if i > 0 {
                        write!(f, ",")?;
                    }
                    write!(f, "{k}=>{v}")?;
                }
                write!(f, ")")?;
                if let Some(alias) = alias {
                    write!(f, " AS {alias}")?;
                }
            }
            TableReference::Subquery {
                span: _,
                subquery,
                alias,
            } => {
                write!(f, "({subquery})")?;
                if let Some(alias) = alias {
                    write!(f, " AS {alias}")?;
                }
            }
            TableReference::Join { span: _, join } => {
                write!(f, "{}", join.left)?;
                if join.condition == JoinCondition::Natural {
                    write!(f, " NATURAL")?;
                }
                match join.op {
                    JoinOperator::Inner => {
                        write!(f, " INNER JOIN")?;
                    }
                    JoinOperator::LeftOuter => {
                        write!(f, " LEFT OUTER JOIN")?;
                    }
                    JoinOperator::RightOuter => {
                        write!(f, " RIGHT OUTER JOIN")?;
                    }
                    JoinOperator::FullOuter => {
                        write!(f, " FULL OUTER JOIN")?;
                    }
                    JoinOperator::LeftSemi => {
                        write!(f, " LEFT SEMI JOIN")?;
                    }
                    JoinOperator::RightSemi => {
                        write!(f, " RIGHT SEMI JOIN")?;
                    }
                    JoinOperator::LeftAnti => {
                        write!(f, " LEFT ANTI JOIN")?;
                    }
                    JoinOperator::RightAnti => {
                        write!(f, " RIGHT ANTI JOIN")?;
                    }
                    JoinOperator::CrossJoin => {
                        write!(f, " CROSS JOIN")?;
                    }
                }
                write!(f, " {}", join.right)?;
                match &join.condition {
                    JoinCondition::On(expr) => {
                        write!(f, " ON {expr}")?;
                    }
                    JoinCondition::Using(idents) => {
                        write!(f, " USING(")?;
                        write_comma_separated_list(f, idents)?;
                        write!(f, ")")?;
                    }
                    _ => {}
                }
            }
            TableReference::Stage {
                span: _,
                location,
                options,
                alias,
            } => {
                write!(f, "{location}")?;
                write!(f, "{options}")?;
                if let Some(alias) = alias {
                    write!(f, " AS {alias}")?;
                }
            }
        }
        Ok(())
    }
}

impl Display for Indirection {
    fn fmt(&self, f: &mut Formatter<'_>) -> std::fmt::Result {
        match self {
            Indirection::Identifier(ident) => {
                write!(f, "{ident}")?;
            }
            Indirection::Star(_) => {
                write!(f, "*")?;
            }
        }
        Ok(())
    }
}

impl Display for SelectTarget {
    fn fmt(&self, f: &mut Formatter<'_>) -> std::fmt::Result {
        match self {
            SelectTarget::AliasedExpr { expr, alias } => {
                write!(f, "{expr}")?;
                if let Some(ident) = alias {
                    write!(f, " AS {ident}")?;
                }
            }
            SelectTarget::QualifiedName { qualified, exclude } => {
                write_period_separated_list(f, qualified)?;
                if let Some(cols) = exclude {
                    // EXCLUDE
                    if !cols.is_empty() {
                        write!(f, " EXCLUDE (")?;
                        write_comma_separated_list(f, cols)?;
                        write!(f, ")")?;
                    }
                }
            }
        }
        Ok(())
    }
}

impl Display for SelectStmt {
    fn fmt(&self, f: &mut Formatter<'_>) -> std::fmt::Result {
        // SELECT clause
        write!(f, "SELECT ")?;
        if let Some(hints) = &self.hints {
            write!(f, "{} ", hints)?;
        }
        if self.distinct {
            write!(f, "DISTINCT ")?;
        }
        write_comma_separated_list(f, &self.select_list)?;

        // FROM clause
        if !self.from.is_empty() {
            write!(f, " FROM ")?;
            write_comma_separated_list(f, &self.from)?;
        }

        // WHERE clause
        if let Some(expr) = &self.selection {
            write!(f, " WHERE {expr}")?;
        }

        // GROUP BY clause
        if self.group_by.is_some() {
            write!(f, " GROUP BY ")?;
            match self.group_by.as_ref().unwrap() {
                GroupBy::Normal(exprs) => {
                    write_comma_separated_list(f, exprs)?;
                }
                GroupBy::All => {
                    write!(f, "ALL")?;
                }
                GroupBy::GroupingSets(sets) => {
                    write!(f, "GROUPING SETS (")?;
                    for (i, set) in sets.iter().enumerate() {
                        if i > 0 {
                            write!(f, ", ")?;
                        }
                        write!(f, "(")?;
                        write_comma_separated_list(f, set)?;
                        write!(f, ")")?;
                    }
                    write!(f, ")")?;
                }
                GroupBy::Cube(exprs) => {
                    write!(f, "CUBE (")?;
                    write_comma_separated_list(f, exprs)?;
                    write!(f, ")")?;
                }
                GroupBy::Rollup(exprs) => {
                    write!(f, "ROLLUP (")?;
                    write_comma_separated_list(f, exprs)?;
                    write!(f, ")")?;
                }
            }
        }

        // HAVING clause
        if let Some(having) = &self.having {
            write!(f, " HAVING {having}")?;
        }

        Ok(())
    }
}

impl Display for SetExpr {
    fn fmt(&self, f: &mut Formatter<'_>) -> std::fmt::Result {
        match self {
            SetExpr::Select(select_stmt) => {
                write!(f, "{select_stmt}")?;
            }
            SetExpr::Query(query) => {
                write!(f, "({query})")?;
            }
            SetExpr::SetOperation(set_operation) => {
                write!(f, "{}", set_operation.left)?;
                match set_operation.op {
                    SetOperator::Union => {
                        write!(f, " UNION ")?;
                    }
                    SetOperator::Except => {
                        write!(f, " EXCEPT ")?;
                    }
                    SetOperator::Intersect => {
                        write!(f, " INTERSECT ")?;
                    }
                }
                if set_operation.all {
                    write!(f, "ALL ")?;
                }
                write!(f, "{}", set_operation.right)?;
            }
            SetExpr::Values { values, .. } => {
                write!(f, "VALUES")?;
                for (i, value) in values.iter().enumerate() {
                    if i > 0 {
                        write!(f, ", ")?;
                    }
                    write!(f, "(")?;
                    write_comma_separated_list(f, value)?;
                    write!(f, ")")?;
                }
            }
        }
        Ok(())
    }
}

impl Display for CTE {
    fn fmt(&self, f: &mut Formatter<'_>) -> std::fmt::Result {
        write!(f, "{} AS ", self.alias)?;
        if self.materialized {
            write!(f, "MATERIALIZED ")?;
        }
        write!(f, "({})", self.query)?;
        Ok(())
    }
}

impl Display for With {
    fn fmt(&self, f: &mut Formatter<'_>) -> std::fmt::Result {
        if self.recursive {
            write!(f, "RECURSIVE ")?;
        }

        write_comma_separated_list(f, &self.ctes)?;
        Ok(())
    }
}

impl Display for Query {
    fn fmt(&self, f: &mut Formatter<'_>) -> std::fmt::Result {
        // CTE, with clause
        if let Some(with) = &self.with {
            write!(f, "WITH {with} ")?;
        }

        // Query body
        write!(f, "{}", self.body)?;

        // ORDER BY clause
        if !self.order_by.is_empty() {
            write!(f, " ORDER BY ")?;
            write_comma_separated_list(f, &self.order_by)?;
        }

        // LIMIT clause
        if !self.limit.is_empty() {
            write!(f, " LIMIT ")?;
            write_comma_separated_list(f, &self.limit)?;
        }

        // TODO: We should validate if offset exists, limit should be empty or just one element
        if let Some(offset) = &self.offset {
            write!(f, " OFFSET {offset}")?;
        }

        Ok(())
    }
}

impl Display for TimeTravelPoint {
    fn fmt(&self, f: &mut Formatter<'_>) -> std::fmt::Result {
        match self {
            TimeTravelPoint::Snapshot(sid) => {
                write!(f, " (SNAPSHOT => {sid})")?;
            }
            TimeTravelPoint::Timestamp(ts) => {
                write!(f, " (TIMESTAMP => {ts})")?;
            }
        }

        Ok(())
    }
}<|MERGE_RESOLUTION|>--- conflicted
+++ resolved
@@ -270,21 +270,12 @@
         options: SelectStageOptions,
         alias: Option<TableAlias>,
     },
-<<<<<<< HEAD
-    // A set of values generates a temporary constant table that can be used for queries
-    Values {
-        span: Span,
-        values: Vec<Vec<Expr>>,
-        alias: Option<TableAlias>,
-    },
     // for merge into source
     StreamingV2SourceReference {
         span: Span,
         source: StreamingSource,
         alias: Option<TableAlias>,
     },
-=======
->>>>>>> d81f5e39
 }
 
 impl TableReference {
