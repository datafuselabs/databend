--- conflicted
+++ resolved
@@ -33,10 +33,6 @@
 pub use write::write_block;
 pub use write::write_data;
 pub use write::write_meta;
-<<<<<<< HEAD
 pub use write::write_meta_bytes;
-pub use write::BlockCompactor;
-=======
->>>>>>> 1340868f
 pub use write::BlockWriter;
 pub use write::SegmentWriter;