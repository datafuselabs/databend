--- conflicted
+++ resolved
@@ -54,13 +54,8 @@
         futures::executor::block_on(Self::prune(ctx, schema, push_down, segment_locs))
     }
 
-<<<<<<< HEAD
-    // prune blocks by utilizing min_max index and bloom filter, according to the pushdowns
+    // prune blocks by utilizing min_max index and filter, according to the pushdowns
     #[tracing::instrument(level = "debug", skip(schema, ctx), fields(ctx.id = ctx.get_id().as_str()))]
-=======
-    // prune blocks by utilizing min_max index and filter, according to the pushdowns
-    #[tracing::instrument(level = "debug", skip(self, schema, ctx), fields(ctx.id = ctx.get_id().as_str()))]
->>>>>>> 6839b0b2
     pub async fn prune(
         ctx: &Arc<dyn TableContext>,
         schema: DataSchemaRef,
