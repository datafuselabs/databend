--- conflicted
+++ resolved
@@ -87,21 +87,6 @@
             return Ok(0);
         };
 
-<<<<<<< HEAD
-=======
-        let schema = self.table_info.schema();
-        let segment_locations = snapshot.segments.clone();
-        let segment_locations = create_segment_location_vector(segment_locations, None);
-        let mut pruner = FusePruner::create(
-            &ctx,
-            self.operator.clone(),
-            schema,
-            &push_downs,
-            self.bloom_index_cols(),
-        )?;
-        let block_metas = pruner.read_pruning(segment_locations).await?;
-
->>>>>>> 7f19123f
         let default_cluster_key_id = self.cluster_key_meta.clone().unwrap().0;
         let block_thresholds = self.get_block_thresholds();
         let avg_depth_threshold = self.get_option(
@@ -119,7 +104,13 @@
         let schema = self.table_info.schema();
         let segment_locations = snapshot.segments.clone();
         let segment_locations = create_segment_location_vector(segment_locations, None);
-        let mut pruner = FusePruner::create(&ctx, self.operator.clone(), schema, &push_downs)?;
+        let mut pruner = FusePruner::create(
+            &ctx,
+            self.operator.clone(),
+            schema,
+            &push_downs,
+            self.bloom_index_cols(),
+        )?;
         let limit = std::cmp::min(
             pruner.max_concurrency,
             limit.unwrap_or(segment_locations.len()),
