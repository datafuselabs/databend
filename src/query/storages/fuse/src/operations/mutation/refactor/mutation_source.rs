//  Copyright 2023 Datafuse Labs.
//
//  Licensed under the Apache License, Version 2.0 (the "License");
//  you may not use this file except in compliance with the License.
//  You may obtain a copy of the License at
//
//      http://www.apache.org/licenses/LICENSE-2.0
//
//  Unless required by applicable law or agreed to in writing, software
//  distributed under the License is distributed on an "AS IS" BASIS,
//  WITHOUT WARRANTIES OR CONDITIONS OF ANY KIND, either express or implied.
//  See the License for the specific language governing permissions and
//  limitations under the License.

use std::any::Any;
use std::ops::BitAnd;
use std::ops::Not;
use std::sync::Arc;

use common_base::base::tokio;
use common_catalog::plan::PartInfoPtr;
use common_catalog::table_context::TableContext;
use common_exception::ErrorCode;
use common_exception::Result;
use common_expression::types::BooleanType;
use common_expression::types::DataType;
use common_expression::BlockEntry;
use common_expression::Column;
use common_expression::DataBlock;
use common_expression::Evaluator;
use common_expression::Expr;
use common_expression::Scalar;
use common_expression::TableDataType;
use common_expression::TableField;
use common_expression::TableSchema;
use common_expression::Value;
use common_functions::scalars::BUILTIN_FUNCTIONS;
use common_io::constants::DEFAULT_BLOCK_DELETE_MARK_SIZE;
use common_pipeline_core::processors::port::OutputPort;
use common_pipeline_core::processors::processor::Event;
use common_pipeline_core::processors::processor::ProcessorPtr;
use common_pipeline_core::processors::Processor;
use opendal::Operator;
use storages_common_blocks::blocks_to_parquet;
use storages_common_pruner::BlockMetaIndex;
use storages_common_table_meta::meta::Location;
use storages_common_table_meta::table::TableCompression;

use crate::fuse_part::FusePartInfo;
use crate::io::write_data;
use crate::io::BlockReader;
use crate::io::DeleteMarkReader;
use crate::io::ReadSettings;
use crate::io::TableMetaLocationGenerator;
use crate::operations::mutation::refactor::Mutation;
use crate::operations::mutation::refactor::MutationSourceMeta;
use crate::operations::read::ParquetReadResult;
use crate::FuseStorageFormat;
use crate::FuseTable;

enum State {
    ReadData,
    FilterData(ReadDataInfo),
    SerializeMark {
        block_index: BlockMetaIndex,
        location: Location,
        size: u64,
        data: Vec<u8>,
    },
    Output(BlockMetaIndex, Mutation),
    Finish,
}

struct ReadDataInfo {
    part: PartInfoPtr,
    index: BlockMetaIndex,
    chunk: ParquetReadResult,
}

pub struct MutationSource {
    state: State,
    block_reader: Arc<BlockReader>,
    location_gen: TableMetaLocationGenerator,
    dal: Operator,
    ctx: Arc<dyn TableContext>,
    filter: Arc<Expr>,
    storage_format: FuseStorageFormat,

    output: Arc<OutputPort>,

    batch_size: usize,
    read_datas: Vec<ReadDataInfo>,
}

impl MutationSource {
    pub fn try_create(
        ctx: Arc<dyn TableContext>,
        output: Arc<OutputPort>,
        table: &FuseTable,
        filter: Arc<Expr>,
        block_reader: Arc<BlockReader>,
        storage_format: FuseStorageFormat,
    ) -> Result<ProcessorPtr> {
        let batch_size = ctx.get_settings().get_storage_fetch_part_num()? as usize;
        Ok(ProcessorPtr::create(Box::new(MutationSource {
            state: State::ReadData,
            block_reader,
            location_gen: table.meta_location_generator().clone(),
            dal: table.get_operator(),
            ctx: ctx.clone(),
            filter,
            output,
            batch_size,
            read_datas: vec![],
            storage_format,
        })))
    }
}

#[async_trait::async_trait]
impl Processor for MutationSource {
    fn name(&self) -> String {
        String::from("DeserializeDataTransform")
    }

    fn as_any(&mut self) -> &mut dyn Any {
        self
    }

    fn event(&mut self) -> Result<Event> {
        if matches!(self.state, State::Finish) {
            self.output.finish();
            return Ok(Event::Finished);
        }

        if self.output.is_finished() {
            return Ok(Event::Finished);
        }

        if !self.output.can_push() {
            return Ok(Event::NeedConsume);
        }

        if matches!(self.state, State::Output(_, _)) {
            if let State::Output(index, op) = std::mem::replace(&mut self.state, State::Finish) {
                self.state = if let Some(data) = self.read_datas.pop() {
                    State::FilterData(data)
                } else {
                    State::ReadData
                };
                let meta = MutationSourceMeta::create(index, op);
                self.output.push_data(Ok(DataBlock::empty_with_meta(meta)));
                return Ok(Event::NeedConsume);
            }
        }

        if matches!(self.state, State::FilterData(..)) {
            return Ok(Event::Sync);
        }
        Ok(Event::Async)
    }

    fn process(&mut self) -> Result<()> {
        match std::mem::replace(&mut self.state, State::Finish) {
            State::FilterData(ReadDataInfo {
                part,
                index,
                chunk:
                    ParquetReadResult {
                        merge_io_result,
                        delete_mark,
                    },
            }) => {
                let chunks = merge_io_result.columns_chunks()?;
                let mut data_block = self.block_reader.deserialize_chunks(
                    part.clone(),
                    chunks,
                    &self.storage_format,
                )?;

                let num_rows = data_block.num_rows();
                let (num_exists_rows, entry) = delete_mark.as_deref().map_or(
                    (num_rows, BlockEntry {
                        data_type: DataType::Boolean,
                        value: Value::Scalar(Scalar::Boolean(true)),
                    }),
                    |v| {
                        (num_rows - v.unset_bits(), BlockEntry {
                            data_type: DataType::Boolean,
                            value: Value::Column(Column::Boolean(v.clone())),
                        })
                    },
                );
                data_block.add_column(entry);

                let func_ctx = self.ctx.get_function_context()?;
                let evaluator = Evaluator::new(&data_block, func_ctx, &BUILTIN_FUNCTIONS);

                let predicates = evaluator
                    .run(&self.filter)
                    .map_err(|e| e.add_message("eval filter failed:"))?
                    .try_downcast::<BooleanType>()
                    .unwrap();

                let affect_rows = match &predicates {
                    Value::Scalar(v) => {
                        if *v {
                            num_exists_rows
                        } else {
                            0
                        }
                    }
                    Value::Column(bitmap) => bitmap.len() - bitmap.unset_bits(),
                };

                if affect_rows == 0 {
                    self.state = State::Output(index, Mutation::DoNothing);
                } else if affect_rows == num_exists_rows {
                    // all removed.
                    self.state = State::Output(index, Mutation::Deleted);
                } else {
                    // build delete mark file.
                    let location = self.location_gen.gen_delete_mark_location();

                    let filter_res = predicates.into_column().unwrap().not();
                    let res = delete_mark.map_or(filter_res.clone(), |v| v.bitand(&filter_res));
                    let mark_block = DataBlock::new(
                        vec![BlockEntry {
                            data_type: DataType::Boolean,
                            value: Value::Column(Column::Boolean(res)),
                        }],
                        num_rows,
                    );
                    let mut data = Vec::with_capacity(DEFAULT_BLOCK_DELETE_MARK_SIZE);
                    let mark_schema = Arc::new(TableSchema::new(vec![TableField::new(
                        "_row_exists",
                        TableDataType::Boolean,
                    )]));
                    let (size, _) = blocks_to_parquet(
                        mark_schema,
                        vec![mark_block],
                        &mut data,
                        TableCompression::None,
                    )?;
                    self.state = State::SerializeMark {
                        block_index: index,
                        location,
                        size,
                        data,
                    }
                }
            }
            _ => return Err(ErrorCode::Internal("It's a bug.")),
        }
        Ok(())
    }

    async fn async_process(&mut self) -> Result<()> {
        match std::mem::replace(&mut self.state, State::Finish) {
            State::ReadData => {
                let parts = self.ctx.get_partitions(self.batch_size);
                if !parts.is_empty() {
                    let mut chunks = Vec::with_capacity(parts.len());
                    let mut part_indices = Vec::with_capacity(parts.len());

                    for part in &parts {
                        // @zhyass
                        // to make `delete` stmt work,
                        // `refactor::NutationPartInfo` is temporarily replaced with the non-refactored one
                        // please change this as you planned
                        use crate::operations::mutation::MutationPartInfo;
                        let part = MutationPartInfo::from_part(part)?;
                        let inner_part = part.inner_part.clone();

                        part_indices.push((inner_part.clone(), part.index.clone()));

                        let block_reader = self.block_reader.clone();
                        let settings = ReadSettings::from_ctx(&self.ctx)?;
                        chunks.push(async move {
                            tokio::spawn(async move {
                                let fuse_part = FusePartInfo::from_part(&inner_part)?;

                                let merge_io_result = block_reader
                                    .read_columns_data_by_merge_io(
                                        &settings,
                                        &fuse_part.location,
                                        &fuse_part.columns_meta,
                                    )
                                    .await?;

                                let delete_mark =
                                    if let Some((location, meta_size)) = &fuse_part.delete_mark {
                                        Some(
                                            location
                                                .read_delete_mark(
                                                    block_reader.operator.clone(),
                                                    *meta_size,
                                                    fuse_part.nums_rows,
                                                )
                                                .await?,
                                        )
                                    } else {
                                        None
                                    };

                                Ok::<_, ErrorCode>(ParquetReadResult {
                                    merge_io_result,
                                    delete_mark,
                                })
                            })
                            .await
                            .unwrap()
                        });
                    }
                    let chunks = futures::future::try_join_all(chunks).await?;
                    self.read_datas = chunks.into_iter().zip(part_indices.into_iter()).fold(
                        Vec::with_capacity(parts.len()),
                        |mut acc, (chunk, (part, index))| {
                            acc.push(ReadDataInfo { part, index, chunk });
                            acc
                        },
                    );
                    self.state = State::FilterData(self.read_datas.pop().unwrap());
                }
            }
<<<<<<< HEAD
            State::ReadMark(read_res) => {
                let fuse_part = FusePartInfo::from_part(&read_res.part)?;
                let mark = if let Some((location, length)) = &fuse_part.delete_mark {
                    let mark = location.read_delete_mark(self.dal.clone(), *length).await?;
                    Some(mark)
                } else {
                    None
                };
                self.state = State::FilterData(mark, read_res);
            }
=======
>>>>>>> 0e279653
            State::SerializeMark {
                block_index,
                location,
                size,
                data,
            } => {
                write_data(&data, &self.dal, &location.0).await?;
                self.state = State::Output(block_index, Mutation::Replaced(location, size));
            }
            _ => return Err(ErrorCode::Internal("It's a bug.")),
        }
        Ok(())
    }
}<|MERGE_RESOLUTION|>--- conflicted
+++ resolved
@@ -53,6 +53,7 @@
 use crate::io::ReadSettings;
 use crate::io::TableMetaLocationGenerator;
 use crate::operations::mutation::refactor::Mutation;
+use crate::operations::mutation::refactor::MutationPartInfo;
 use crate::operations::mutation::refactor::MutationSourceMeta;
 use crate::operations::read::ParquetReadResult;
 use crate::FuseStorageFormat;
@@ -264,11 +265,6 @@
                     let mut part_indices = Vec::with_capacity(parts.len());
 
                     for part in &parts {
-                        // @zhyass
-                        // to make `delete` stmt work,
-                        // `refactor::NutationPartInfo` is temporarily replaced with the non-refactored one
-                        // please change this as you planned
-                        use crate::operations::mutation::MutationPartInfo;
                         let part = MutationPartInfo::from_part(part)?;
                         let inner_part = part.inner_part.clone();
 
@@ -295,7 +291,6 @@
                                                 .read_delete_mark(
                                                     block_reader.operator.clone(),
                                                     *meta_size,
-                                                    fuse_part.nums_rows,
                                                 )
                                                 .await?,
                                         )
@@ -323,19 +318,6 @@
                     self.state = State::FilterData(self.read_datas.pop().unwrap());
                 }
             }
-<<<<<<< HEAD
-            State::ReadMark(read_res) => {
-                let fuse_part = FusePartInfo::from_part(&read_res.part)?;
-                let mark = if let Some((location, length)) = &fuse_part.delete_mark {
-                    let mark = location.read_delete_mark(self.dal.clone(), *length).await?;
-                    Some(mark)
-                } else {
-                    None
-                };
-                self.state = State::FilterData(mark, read_res);
-            }
-=======
->>>>>>> 0e279653
             State::SerializeMark {
                 block_index,
                 location,
