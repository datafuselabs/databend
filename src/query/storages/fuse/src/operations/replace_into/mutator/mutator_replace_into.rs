// Copyright 2021 Datafuse Labs
//
// Licensed under the Apache License, Version 2.0 (the "License");
// you may not use this file except in compliance with the License.
// You may obtain a copy of the License at
//
//     http://www.apache.org/licenses/LICENSE-2.0
//
// Unless required by applicable law or agreed to in writing, software
// distributed under the License is distributed on an "AS IS" BASIS,
// WITHOUT WARRANTIES OR CONDITIONS OF ANY KIND, either express or implied.
// See the License for the specific language governing permissions and
// limitations under the License.

use std::collections::hash_map::Entry;
use std::collections::HashMap;
use std::iter::once;

use ahash::HashSet;
use ahash::HashSetExt;
use common_arrow::arrow::bitmap::MutableBitmap;
use common_catalog::table_context::TableContext;
use common_exception::ErrorCode;
use common_exception::Result;
use common_expression::types::AnyType;
use common_expression::types::DataType;
use common_expression::Column;
use common_expression::ColumnId;
use common_expression::DataBlock;
use common_expression::Evaluator;
use common_expression::Expr;
use common_expression::FieldIndex;
use common_expression::FunctionContext;
use common_expression::RemoteExpr;
use common_expression::Scalar;
use common_expression::ScalarRef;
use common_expression::TableSchema;
use common_expression::Value;
use common_functions::aggregates::eval_aggr;
use common_functions::BUILTIN_FUNCTIONS;
use log::info;
use storages_common_index::BloomIndex;
use storages_common_table_meta::meta::ColumnStatistics;
use storages_common_table_meta::meta::MinMax;

use crate::metrics::metrics_inc_replace_original_row_number;
use crate::metrics::metrics_inc_replace_partition_number;
use crate::metrics::metrics_inc_replace_row_number_after_table_level_pruning;
use crate::operations::replace_into::meta::merge_into_operation_meta::DeletionByColumn;
use crate::operations::replace_into::meta::merge_into_operation_meta::MergeIntoOperation;
use crate::operations::replace_into::meta::merge_into_operation_meta::UniqueKeyDigest;
use crate::operations::replace_into::mutator::column_hash::row_hash_of_columns;
use crate::operations::replace_into::mutator::column_hash::RowScalarValue;
use crate::operations::replace_into::OnConflictField;

// Replace is somehow a simplified merge_into, which
// - do insertion for "matched" branch
// - update for "not-matched" branch (by sending MergeIntoOperation to downstream)
pub struct ReplaceIntoMutator {
    on_conflict_fields: Vec<OnConflictField>,
    table_range_index: HashMap<ColumnId, ColumnStatistics>,
    key_saw: HashSet<UniqueKeyDigest>,
    partitioner: Option<Partitioner>,
}

impl ReplaceIntoMutator {
    pub fn try_create(
        ctx: &dyn TableContext,
        on_conflict_fields: Vec<OnConflictField>,
        cluster_keys: Vec<RemoteExpr<String>>,
        most_significant_on_conflict_field_index: Option<FieldIndex>,
        table_schema: &TableSchema,
        table_range_idx: HashMap<ColumnId, ColumnStatistics>,
    ) -> Result<Self> {
        let partitioner = if !cluster_keys.is_empty()
            && ctx.get_settings().get_enable_replace_into_partitioning()?
        {
            Some(Partitioner::try_new(
                ctx,
                on_conflict_fields.clone(),
                &cluster_keys,
                most_significant_on_conflict_field_index,
                table_schema,
            )?)
        } else {
            None
        };
        Ok(Self {
            on_conflict_fields,
            table_range_index: table_range_idx,
            key_saw: Default::default(),
            partitioner,
        })
    }
}

enum ColumnHash {
    // no conflict, the hash set contains all the unique key digests
    NoConflict(HashSet<UniqueKeyDigest>),
    // the first row index that has conflict
    Conflict(usize),
}

impl ReplaceIntoMutator {
    pub fn process_input_block(&mut self, data_block: &DataBlock) -> Result<MergeIntoOperation> {
        // pruning rows by using table level range index
        // rows that definitely have no conflict will be removed
        metrics_inc_replace_original_row_number(data_block.num_rows() as u64);
        let data_block_may_have_conflicts = self.table_level_row_prune(data_block)?;

        let row_number_after_pruning = data_block_may_have_conflicts.num_rows();
        metrics_inc_replace_row_number_after_table_level_pruning(row_number_after_pruning as u64);

        if row_number_after_pruning == 0 {
            info!("(replace-into) all rows are append-only");
            return Ok(MergeIntoOperation::None);
        }

        let merge_into_operation = if let Some(partitioner) = &self.partitioner {
            // if table has cluster keys; we partition the input data block by left most column of cluster keys
            let partitions = partitioner.partition(data_block)?;
            metrics_inc_replace_partition_number(partitions.len() as u64);
            let vs = partitions
                .into_iter()
                .map(|partition| {
                    let columns_min_max = partition
                        .columns_min_max
                        .into_iter()
                        .map(|min_max| match min_max {
                            MinMax::Point(v) => (v.clone(), v),
                            MinMax::Range(min, max) => (min, max),
                        })
                        .collect::<Vec<_>>();
                    let key_hashes = partition.digests;
                    DeletionByColumn {
                        columns_min_max,
                        key_hashes,
                        bloom_hashes: Some(partition.bloom_hashes),
                    }
                })
                .collect();
            MergeIntoOperation::Delete(vs)
        } else {
            // otherwise, we just build a single delete action
            self.build_merge_into_operation(&data_block_may_have_conflicts)?
        };
        Ok(merge_into_operation)
    }

    // filter out rows that definitely have no conflict, by using table level range index
    fn table_level_row_prune(&self, data_block: &DataBlock) -> Result<DataBlock> {
        let column_stats: &HashMap<ColumnId, ColumnStatistics> = &self.table_range_index;
        let mut bitmap = MutableBitmap::new();
        // for each row, check if it may have conflict
        for row_idx in 0..data_block.num_rows() {
            let mut should_keep = true;
            // for each column, check if it may have conflict
            for field in &self.on_conflict_fields {
                let column: &Value<AnyType> = &data_block.columns()[field.field_index].value;
                let value = column.row_scalar(row_idx)?;
                let stats = column_stats.get(&field.table_field.column_id);
                if let Some(stats) = stats {
                    should_keep = !(value < stats.min().as_ref() || value > stats.max().as_ref());
                    if !should_keep {
                        // if one column outsides the table level range, no need to check other columns
                        break;
                    }
                }
            }
            bitmap.push(should_keep);
        }
        let bitmap = bitmap.into();
        data_block.clone().filter_with_bitmap(&bitmap)
    }

    fn build_merge_into_operation(&mut self, data_block: &DataBlock) -> Result<MergeIntoOperation> {
        let num_rows = data_block.num_rows();
        let column_values = self
            .on_conflict_fields
            .iter()
            .map(|field| {
                let filed_index = field.field_index;
                let entry = &data_block.columns()[filed_index];
                &entry.value
            })
            .collect::<Vec<_>>();

        match Self::build_column_hash(&column_values, &mut self.key_saw, num_rows)? {
            ColumnHash::NoConflict(key_hashes) => {
                let columns_min_max = Self::columns_min_max(&column_values, num_rows)?;
                let delete_action = DeletionByColumn {
                    columns_min_max,
                    key_hashes,
                    bloom_hashes: None,
                };
                Ok(MergeIntoOperation::Delete(vec![delete_action]))
            }
            ColumnHash::Conflict(conflict_row_idx) => {
                let conflict_description = {
                    let conflicts = column_values
                        .iter()
                        .zip(self.on_conflict_fields.iter())
                        .map(|(col, field)| {
                            let col_name = &field.table_field.name;
                            // if col.index(conflict_row_idx) is None, an exception will already be thrown in build_column_hash
                            let row_value = col.index(conflict_row_idx).unwrap();
                            let row_value_message =
                                Self::extract_col_value_for_err_message(row_value);
                            format!("\"{}\":{}", col_name, row_value_message)
                        })
                        .collect::<Vec<_>>()
                        .join(", ");

                    format!("at row {}, [{}]", conflict_row_idx, conflicts)
                };
                Err(ErrorCode::StorageOther(format!(
                    "duplicated data detected in the values being replaced into (only the first one will be described): {}",
                    conflict_description
                )))
            }
        }
    }

    fn build_column_hash(
        column_values: &[&Value<AnyType>],
        saw: &mut HashSet<UniqueKeyDigest>,
        num_rows: usize,
    ) -> Result<ColumnHash> {
        let mut digests = HashSet::new();
        for row_idx in 0..num_rows {
            if let Some(hash) = row_hash_of_columns(column_values, row_idx)? {
                if saw.contains(&hash) {
                    return Ok(ColumnHash::Conflict(row_idx));
                }
                saw.insert(hash);
                digests.insert(hash);
            }
        }
        Ok(ColumnHash::NoConflict(digests))
    }

    fn eval(column: Column, num_rows: usize, aggr_func_name: &str) -> Result<Scalar> {
        let (state, _) = eval_aggr(aggr_func_name, vec![], &[column], num_rows)?;
        if state.len() > 0 {
            if let Some(v) = state.index(0) {
                return Ok(v.to_owned());
            }
        }
        Err(ErrorCode::Internal(
            "evaluation min max value of given column failed",
        ))
    }

    fn columns_min_max(
        columns: &[&Value<AnyType>],
        num_rows: usize,
    ) -> Result<Vec<(Scalar, Scalar)>> {
        let mut res = Vec::with_capacity(columns.len());
        for column in columns {
            let (min, max) = match column {
                Value::Scalar(s) => (s.clone(), s.clone()),
                Value::Column(c) => {
                    let min = Self::eval((*c).clone(), num_rows, "min")?;
                    let max = Self::eval((*c).clone(), num_rows, "max")?;
                    (min, max)
                }
            };
            res.push((min, max));
        }
        Ok(res)
    }

    fn extract_col_value_for_err_message(scalar: ScalarRef) -> String {
        // unfortunately, lifetime issues, we can not return a &str
        match scalar {
            // for nested types, just return the type name as a hint.
            ScalarRef::Array(_) => "[ARRAY]".to_owned(),
            ScalarRef::Map(_) => "[MAP]".to_owned(),
            ScalarRef::Bitmap(_) => "[BITMAP]".to_owned(),
            ScalarRef::Tuple(_) => "[TUPLE]".to_owned(),
            ScalarRef::Variant(_) => "[VARIANT]".to_owned(),
            // for string, return the first 5 chars
            ScalarRef::String(s) => {
                let val = String::from_utf8_lossy(s).to_string();
                // take the first 5 chars
                match val.as_str().char_indices().nth(5) {
                    None => val,
                    Some((idx, _)) => format!("{}...", &val[..idx]),
                }
            }
            // for other primitive types, just return the string representation
            v => v.to_string(),
        }
    }
}

#[derive(Debug)]
struct Partition {
    // digests of on-conflict fields, of all the rows in this partition
    digests: HashSet<UniqueKeyDigest>,
    // min max of all the on-conflict fields in this partition
    columns_min_max: Vec<MinMax<Scalar>>,
<<<<<<< HEAD
    // bloom hashes of the most significant on-conflict field
    bloom_hashes: HashSet<u64>,
=======
>>>>>>> d1ab1349
}

impl Partition {
    fn try_new_with_row(
        row_digest: u128,
        bloom_hash: Option<u64>,
        column_values: &[&Value<AnyType>],
        row_idx: usize,
    ) -> Result<Self> {
        let columns_min_max = column_values
            .iter()
            .map(|column| {
                let v = column.row_scalar(row_idx)?.to_owned();
                Ok(MinMax::Point(v))
            })
            .collect::<Result<Vec<_>>>()?;

        Ok(Self {
            digests: once(row_digest).collect(),
            columns_min_max,
            bloom_hashes: {
                match bloom_hash {
                    None => HashSet::new(),
                    Some(bloom_hash) => once(bloom_hash).collect(),
                }
            },
        })
    }

    fn push_row(
        &mut self,
        row_digest: u128,
        bloom_hash: Option<u64>,
        column_values: &[&Value<AnyType>],
        row_idx: usize,
    ) -> Result<()> {
        self.digests.insert(row_digest);
        if let Some(bloom_hash) = bloom_hash {
            self.bloom_hashes.insert(bloom_hash);
        }
        for (column_idx, min_max) in self.columns_min_max.iter_mut().enumerate() {
            let value: Scalar = column_values[column_idx].row_scalar(row_idx)?.to_owned();
            min_max.update(value);
        }
        Ok(())
    }
}

struct Partitioner {
    on_conflict_fields: Vec<OnConflictField>,
    func_ctx: FunctionContext,
    left_most_cluster_key: Expr,
    bloom_filter_column_info: Option<(FieldIndex, DataType)>,
}

impl Partitioner {
    fn try_new(
        ctx: &dyn TableContext,
        on_conflict_fields: Vec<OnConflictField>,
        cluster_keys: &[RemoteExpr<String>],
        most_significant_on_conflict_field_index: Option<FieldIndex>,
        table_schema: &TableSchema,
    ) -> Result<Self> {
        let left_most_cluster_key = &cluster_keys[0];
        let expr: Expr = left_most_cluster_key
            .as_expr(&BUILTIN_FUNCTIONS)
            .project_column_ref(|name| table_schema.index_of(name).unwrap());
        let func_ctx = ctx.get_function_context()?;

        let bloom_filter_column_info = most_significant_on_conflict_field_index.map(|idx| {
            let data_type = (&on_conflict_fields[idx].table_field.data_type).into();
            (idx, data_type)
        });

        Ok(Self {
            on_conflict_fields,
            func_ctx,
            left_most_cluster_key: expr,
            bloom_filter_column_info,
        })
    }

    fn partition(&self, data_block: &DataBlock) -> Result<Vec<Partition>> {
        let evaluator = Evaluator::new(data_block, &self.func_ctx, &BUILTIN_FUNCTIONS);
        let cluster_key_values = evaluator.run(&self.left_most_cluster_key)?;

        let column_values = self
            .on_conflict_fields
            .iter()
            .map(|field| {
                let filed_index = field.field_index;
                let entry = &data_block.columns()[filed_index];
                &entry.value
            })
            .collect::<Vec<_>>();

        let mut values_map: HashMap<Scalar, Partition> = HashMap::new();
        for row_idx in 0..data_block.num_rows() {
<<<<<<< HEAD
            let row_digest = row_hash_of_columns(&column_values, row_idx)?;

            let cluster_key_value = cluster_key_values.row_scalar(row_idx)?.to_owned();

            let bloom_hash = if let Some((idx, typ)) = &self.bloom_filter_column_info {
                let most_significant_field = column_values[*idx].row_scalar(row_idx)?.to_owned();
                // TODO too heavy? siphash64 directly?
                let hash = BloomIndex::calculate_scalar_digest(
                    &self.func_ctx,
                    &most_significant_field,
                    typ,
                )?;
                Some(hash)
            } else {
                None
            };

            match values_map.entry(cluster_key_value) {
                Entry::Occupied(ref mut entry) => {
                    entry
                        .get_mut()
                        .push_row(row_digest, bloom_hash, &column_values, row_idx)?
                }
                Entry::Vacant(entry) => {
                    entry.insert(Partition::try_new_with_row(
                        row_digest,
                        bloom_hash,
                        &column_values,
                        row_idx,
                    )?);
=======
            if let Some(row_digest) = row_hash_of_columns(&column_values, row_idx)? {
                let cluster_key_value = cluster_key_values.row_scalar(row_idx)?.to_owned();

                match values_map.entry(cluster_key_value) {
                    Entry::Occupied(ref mut entry) => {
                        entry
                            .get_mut()
                            .push_row(row_digest, &column_values, row_idx)?
                    }
                    Entry::Vacant(entry) => {
                        entry.insert(Partition::try_new_with_row(
                            row_digest,
                            &column_values,
                            row_idx,
                        )?);
                    }
>>>>>>> d1ab1349
                }
            }
        }
        Ok(values_map.into_values().collect::<Vec<_>>())
    }
}

#[cfg(test)]
mod tests {
    use common_expression::types::NumberType;
    use common_expression::types::StringType;
    use common_expression::FromData;

    use super::*;

    #[test]
    fn test_column_digest() -> Result<()> {
        // ------|---
        // Hi      1
        // hello   2
        let column1 = Value::Column(StringType::from_data(&["Hi", "Hello"]));
        let column2 = Value::Column(NumberType::<u8>::from_data(vec![1, 2]));
        let mut saw = HashSet::new();
        let num_rows = 2;

        let columns = [&column1, &column2];
        let r = ReplaceIntoMutator::build_column_hash(&columns, &mut saw, num_rows)?;
        assert_eq!(saw.len(), 2);
        assert!(matches!(r, ColumnHash::NoConflict(..)));

        // append new item, no conflict
        // ------|---
        // Hi      2
        // hello   3
        let column1 = Value::Column(StringType::from_data(&["Hi", "Hello"]));
        let column2 = Value::Column(NumberType::<u8>::from_data(vec![2, 3]));
        let columns = [&column1, &column2];
        let num_rows = 2;
        let r = ReplaceIntoMutator::build_column_hash(&columns, &mut saw, num_rows)?;
        assert_eq!(saw.len(), 4);
        assert!(matches!(r, ColumnHash::NoConflict(..)));

        // new item, conflict (at row idx 2)
        // ------------|---
        //  not_exist   1
        //  not_exist2  2
        //  Hi          1
        let column1 = Value::Column(StringType::from_data(&["not_exist", "not_exist2", "Hi"]));
        let column2 = Value::Column(NumberType::<u8>::from_data(vec![1, 2, 1]));
        let columns = [&column1, &column2];
        let num_rows = 3;
        let r = ReplaceIntoMutator::build_column_hash(&columns, &mut saw, num_rows)?;
        assert_eq!(saw.len(), 6);
        assert!(matches!(r, ColumnHash::Conflict(2)));

        Ok(())
    }

    #[test]
    fn test_column_min_max() -> Result<()> {
        let column1 = Value::Column(StringType::from_data(vec![
            "a", "b", "c", "d", "c", "b", "a",
        ]));
        let column2 = Value::Column(NumberType::<u8>::from_data(vec![5, 3, 2, 1, 2, 3, 5]));
        let columns = [&column1, &column2];
        let num_rows = 2;
        let min_max_pairs = ReplaceIntoMutator::columns_min_max(&columns, num_rows)?;
        let (min, max) = &min_max_pairs[1];
        assert_eq!(min.to_string(), "1");
        assert_eq!(max.to_string(), "5");
        let (min, max) = &min_max_pairs[0];
        assert_eq!(min.to_string(), "'a'");
        assert_eq!(max.to_string(), "'d'");

        Ok(())
    }
}<|MERGE_RESOLUTION|>--- conflicted
+++ resolved
@@ -300,11 +300,8 @@
     digests: HashSet<UniqueKeyDigest>,
     // min max of all the on-conflict fields in this partition
     columns_min_max: Vec<MinMax<Scalar>>,
-<<<<<<< HEAD
     // bloom hashes of the most significant on-conflict field
     bloom_hashes: HashSet<u64>,
-=======
->>>>>>> d1ab1349
 }
 
 impl Partition {
@@ -403,55 +400,37 @@
 
         let mut values_map: HashMap<Scalar, Partition> = HashMap::new();
         for row_idx in 0..data_block.num_rows() {
-<<<<<<< HEAD
-            let row_digest = row_hash_of_columns(&column_values, row_idx)?;
-
-            let cluster_key_value = cluster_key_values.row_scalar(row_idx)?.to_owned();
-
-            let bloom_hash = if let Some((idx, typ)) = &self.bloom_filter_column_info {
-                let most_significant_field = column_values[*idx].row_scalar(row_idx)?.to_owned();
-                // TODO too heavy? siphash64 directly?
-                let hash = BloomIndex::calculate_scalar_digest(
-                    &self.func_ctx,
-                    &most_significant_field,
-                    typ,
-                )?;
-                Some(hash)
-            } else {
-                None
-            };
-
-            match values_map.entry(cluster_key_value) {
-                Entry::Occupied(ref mut entry) => {
-                    entry
-                        .get_mut()
-                        .push_row(row_digest, bloom_hash, &column_values, row_idx)?
-                }
-                Entry::Vacant(entry) => {
-                    entry.insert(Partition::try_new_with_row(
-                        row_digest,
-                        bloom_hash,
-                        &column_values,
-                        row_idx,
-                    )?);
-=======
             if let Some(row_digest) = row_hash_of_columns(&column_values, row_idx)? {
                 let cluster_key_value = cluster_key_values.row_scalar(row_idx)?.to_owned();
+
+                let bloom_hash = if let Some((idx, typ)) = &self.bloom_filter_column_info {
+                    let most_significant_field =
+                        column_values[*idx].row_scalar(row_idx)?.to_owned();
+                    // TODO too heavy? siphash64 directly?
+                    let hash = BloomIndex::calculate_scalar_digest(
+                        &self.func_ctx,
+                        &most_significant_field,
+                        typ,
+                    )?;
+                    Some(hash)
+                } else {
+                    None
+                };
 
                 match values_map.entry(cluster_key_value) {
                     Entry::Occupied(ref mut entry) => {
                         entry
                             .get_mut()
-                            .push_row(row_digest, &column_values, row_idx)?
+                            .push_row(row_digest, bloom_hash, &column_values, row_idx)?
                     }
                     Entry::Vacant(entry) => {
                         entry.insert(Partition::try_new_with_row(
                             row_digest,
+                            bloom_hash,
                             &column_values,
                             row_idx,
                         )?);
                     }
->>>>>>> d1ab1349
                 }
             }
         }
