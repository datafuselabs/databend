--- conflicted
+++ resolved
@@ -47,16 +47,12 @@
 use xorf::BinaryFuse16;
 use xorf::Filter;
 
-<<<<<<< HEAD
 use super::util::MergeIntoSourceBuildBloomInfo;
 use crate::io::MetaReaders;
 use crate::operations::load_bloom_filter;
 use crate::operations::try_prune_use_bloom_filter;
-use crate::FusePartInfo;
+use crate::FuseBlockPartInfo;
 use crate::FuseTable;
-=======
-use crate::FuseBlockPartInfo;
->>>>>>> f19fd741
 
 pub fn runtime_filter_pruner(
     table_schema: Arc<TableSchema>,
@@ -147,7 +143,7 @@
 
 pub(crate) fn try_prune_merge_into_target_table(
     ctx: Arc<dyn TableContext>,
-    part: &FusePartInfo,
+    part: &FuseBlockPartInfo,
     merge_into_source_build_bloom_info: &mut MergeIntoSourceBuildBloomInfo,
     id: usize,
 ) -> Result<bool> {
