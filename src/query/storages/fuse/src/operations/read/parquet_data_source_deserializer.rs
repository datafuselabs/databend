// Copyright 2021 Datafuse Labs
//
// Licensed under the Apache License, Version 2.0 (the "License");
// you may not use this file except in compliance with the License.
// You may obtain a copy of the License at
//
//     http://www.apache.org/licenses/LICENSE-2.0
//
// Unless required by applicable law or agreed to in writing, software
// distributed under the License is distributed on an "AS IS" BASIS,
// WITHOUT WARRANTIES OR CONDITIONS OF ANY KIND, either express or implied.
// See the License for the specific language governing permissions and
// limitations under the License.

use std::any::Any;
use std::sync::Arc;
use std::time::Instant;

use common_base::base::Progress;
use common_base::base::ProgressValues;
use common_catalog::plan::PartInfoPtr;
use common_catalog::table_context::TableContext;
use common_exception::Result;
use common_expression::BlockMetaInfoDowncast;
use common_expression::DataBlock;
use common_pipeline_core::processors::port::InputPort;
use common_pipeline_core::processors::port::OutputPort;
use common_pipeline_core::processors::processor::Event;
use common_pipeline_core::processors::processor::ProcessorPtr;
use common_pipeline_core::processors::Processor;

use super::fuse_source::fill_internal_column_meta;
use super::DataSource;
use crate::fuse_part::FusePartInfo;
use crate::io::AggIndexReader;
use crate::io::BlockReader;
use crate::io::UncompressedBuffer;
use crate::metrics::metrics_inc_remote_io_deserialize_milliseconds;
use crate::operations::read::parquet_data_source::DataSourceMeta;

pub struct DeserializeDataTransform {
    scan_progress: Arc<Progress>,
    block_reader: Arc<BlockReader>,

    input: Arc<InputPort>,
    output: Arc<OutputPort>,
    output_data: Option<DataBlock>,
    parts: Vec<PartInfoPtr>,
    chunks: Vec<DataSource>,
    uncompressed_buffer: Arc<UncompressedBuffer>,

    index_reader: Arc<Option<AggIndexReader>>,
}

unsafe impl Send for DeserializeDataTransform {}

impl DeserializeDataTransform {
    pub fn create(
        ctx: Arc<dyn TableContext>,
        block_reader: Arc<BlockReader>,
        input: Arc<InputPort>,
        output: Arc<OutputPort>,
        index_reader: Arc<Option<AggIndexReader>>,
    ) -> Result<ProcessorPtr> {
        let buffer_size = ctx.get_settings().get_parquet_uncompressed_buffer_size()? as usize;
        let scan_progress = ctx.get_scan_progress();
        Ok(ProcessorPtr::create(Box::new(DeserializeDataTransform {
            scan_progress,
            block_reader,
            input,
            output,
            output_data: None,
            parts: vec![],
            chunks: vec![],
            uncompressed_buffer: UncompressedBuffer::new(buffer_size),
            index_reader,
        })))
    }
}

#[async_trait::async_trait]
impl Processor for DeserializeDataTransform {
    fn name(&self) -> String {
        String::from("DeserializeDataTransform")
    }

    fn as_any(&mut self) -> &mut dyn Any {
        self
    }

    fn event(&mut self) -> Result<Event> {
        if self.output.is_finished() {
            self.input.finish();
            self.uncompressed_buffer.clear();
            return Ok(Event::Finished);
        }

        if !self.output.can_push() {
            self.input.set_not_need_data();
            return Ok(Event::NeedConsume);
        }

        if let Some(data_block) = self.output_data.take() {
            self.output.push_data(Ok(data_block));
            return Ok(Event::NeedConsume);
        }

        if !self.chunks.is_empty() {
            if !self.input.has_data() {
                self.input.set_need_data();
            }

            return Ok(Event::Sync);
        }

        if self.input.has_data() {
            let mut data_block = self.input.pull_data().unwrap()?;
            if let Some(source_meta) = data_block.take_meta() {
                if let Some(source_meta) = DataSourceMeta::downcast_from(source_meta) {
                    self.parts = source_meta.part;
                    self.chunks = source_meta.data;
                    return Ok(Event::Sync);
                }
            }

            unreachable!();
        }

        if self.input.is_finished() {
            self.output.finish();
            self.uncompressed_buffer.clear();
            return Ok(Event::Finished);
        }

        self.input.set_need_data();
        Ok(Event::NeedData)
    }

    fn process(&mut self) -> Result<()> {
        let part = self.parts.pop();
        let chunks = self.chunks.pop();
        if let Some((part, read_res)) = part.zip(chunks) {
<<<<<<< HEAD
            match read_res {
                DataSource::AggIndex(data) => {
                    let agg_index_reader = self.index_reader.as_ref().as_ref().unwrap();
                    let block = agg_index_reader.deserialize(&data)?;
                    self.output_data = Some(block);
                }
                DataSource::Normal(data) => {
                    let start = Instant::now();

                    let columns_chunks = data.columns_chunks()?;
                    let part = FusePartInfo::from_part(&part)?;

                    let data_block = self.block_reader.deserialize_parquet_chunks_with_buffer(
                        &part.location,
                        part.nums_rows,
                        &part.compression,
                        &part.columns_meta,
                        columns_chunks,
                        Some(self.uncompressed_buffer.clone()),
                    )?;

                    // Perf.
                    {
                        metrics_inc_remote_io_deserialize_milliseconds(
                            start.elapsed().as_millis() as u64
                        );
                    }

                    let progress_values = ProgressValues {
                        rows: data_block.num_rows(),
                        bytes: data_block.memory_size(),
                    };
                    self.scan_progress.incr(&progress_values);

                    // Fill `BlockMetaIndex` as `DataBlock.meta` if query internal columns,
                    // `FillInternalColumnProcessor` will generate internal columns using `BlockMetaIndex` in next pipeline.
                    if self.block_reader.query_internal_columns() {
                        let data_block = fill_internal_column_meta(data_block, part, None)?;
                        self.output_data = Some(data_block);
                    } else {
                        self.output_data = Some(data_block);
                    };
                }
            }
=======
            let start = Instant::now();

            let columns_chunks = read_res.columns_chunks()?;
            let fuse_part = FusePartInfo::from_part(&part)?;

            let data_block = self.block_reader.deserialize_parquet_chunks_with_buffer(
                &fuse_part.location,
                fuse_part.nums_rows,
                &fuse_part.compression,
                &fuse_part.columns_meta,
                columns_chunks,
                Some(self.uncompressed_buffer.clone()),
            )?;

            // let meta = DataSourceMeta::create(vec![part.clone()], vec![]);
            // let data_block = data_block.add_meta(Some(meta))?;

            // Perf.
            {
                metrics_inc_remote_io_deserialize_milliseconds(start.elapsed().as_millis() as u64);
            }

            let progress_values = ProgressValues {
                rows: data_block.num_rows(),
                bytes: data_block.memory_size(),
            };
            self.scan_progress.incr(&progress_values);

            // Fill `BlockMetaIndex` as `DataBlock.meta` if query internal columns,
            // `FillInternalColumnProcessor` will generate internal columns using `BlockMetaIndex` in next pipeline.
            if self.block_reader.query_internal_columns() {
                let data_block = fill_internal_column_meta(data_block, fuse_part, None)?;
                self.output_data = Some(data_block);
            } else {
                self.output_data = Some(data_block);
            };
>>>>>>> 50489af3
        }

        Ok(())
    }
}<|MERGE_RESOLUTION|>--- conflicted
+++ resolved
@@ -140,7 +140,6 @@
         let part = self.parts.pop();
         let chunks = self.chunks.pop();
         if let Some((part, read_res)) = part.zip(chunks) {
-<<<<<<< HEAD
             match read_res {
                 DataSource::AggIndex(data) => {
                     let agg_index_reader = self.index_reader.as_ref().as_ref().unwrap();
@@ -149,7 +148,6 @@
                 }
                 DataSource::Normal(data) => {
                     let start = Instant::now();
-
                     let columns_chunks = data.columns_chunks()?;
                     let part = FusePartInfo::from_part(&part)?;
 
@@ -185,44 +183,6 @@
                     };
                 }
             }
-=======
-            let start = Instant::now();
-
-            let columns_chunks = read_res.columns_chunks()?;
-            let fuse_part = FusePartInfo::from_part(&part)?;
-
-            let data_block = self.block_reader.deserialize_parquet_chunks_with_buffer(
-                &fuse_part.location,
-                fuse_part.nums_rows,
-                &fuse_part.compression,
-                &fuse_part.columns_meta,
-                columns_chunks,
-                Some(self.uncompressed_buffer.clone()),
-            )?;
-
-            // let meta = DataSourceMeta::create(vec![part.clone()], vec![]);
-            // let data_block = data_block.add_meta(Some(meta))?;
-
-            // Perf.
-            {
-                metrics_inc_remote_io_deserialize_milliseconds(start.elapsed().as_millis() as u64);
-            }
-
-            let progress_values = ProgressValues {
-                rows: data_block.num_rows(),
-                bytes: data_block.memory_size(),
-            };
-            self.scan_progress.incr(&progress_values);
-
-            // Fill `BlockMetaIndex` as `DataBlock.meta` if query internal columns,
-            // `FillInternalColumnProcessor` will generate internal columns using `BlockMetaIndex` in next pipeline.
-            if self.block_reader.query_internal_columns() {
-                let data_block = fill_internal_column_meta(data_block, fuse_part, None)?;
-                self.output_data = Some(data_block);
-            } else {
-                self.output_data = Some(data_block);
-            };
->>>>>>> 50489af3
         }
 
         Ok(())
