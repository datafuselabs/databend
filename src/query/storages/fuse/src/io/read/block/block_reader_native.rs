--- conflicted
+++ resolved
@@ -110,12 +110,6 @@
         index: usize,
         metas: Vec<ColumnMeta>,
         range: &Option<Range<usize>>,
-<<<<<<< HEAD
-        data_type: DataType,
-    ) -> Result<(FieldIndex, NativeReader<Reader>)> {
-        let (offset, length) = meta.offset_length();
-        let mut meta = meta.as_native().unwrap().clone();
-=======
     ) -> Result<(usize, Vec<NativeReader<Reader>>)> {
         let mut native_readers = Vec::with_capacity(metas.len());
         for meta in metas {
@@ -124,7 +118,6 @@
             if let Some(range) = &range {
                 native_meta = native_meta.slice(range.start, range.end);
             }
->>>>>>> 72bde504
 
             let reader = o.range_read(offset..offset + length).await?;
             let reader: Reader = Box::new(std::io::Cursor::new(reader));
@@ -163,21 +156,6 @@
         o: Object,
         metas: Vec<ColumnMeta>,
         range: &Option<Range<usize>>,
-<<<<<<< HEAD
-        data_type: DataType,
-    ) -> Result<(FieldIndex, NativeReader<Reader>)> {
-        let (offset, length) = column_meta.offset_length();
-        let mut column_meta = column_meta.as_native().unwrap().clone();
-
-        if let Some(range) = range {
-            column_meta = column_meta.slice(range.start, range.end);
-        }
-
-        let reader = o.blocking_range_reader(offset..offset + length)?;
-        let reader: Reader = Box::new(BufReader::new(reader));
-        let fuse_reader = NativeReader::new(reader, data_type, column_meta.pages, vec![]);
-        Ok((index, fuse_reader))
-=======
     ) -> Result<Vec<NativeReader<Reader>>> {
         let mut native_readers = Vec::with_capacity(metas.len());
         for meta in metas {
@@ -197,7 +175,6 @@
         }
 
         Ok(native_readers)
->>>>>>> 72bde504
     }
 
     pub fn fill_missing_native_column_values(
