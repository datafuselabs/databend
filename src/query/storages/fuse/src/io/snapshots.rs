//  Copyright 2022 Datafuse Labs.
//
//  Licensed under the Apache License, Version 2.0 (the "License");
//  you may not use this file except in compliance with the License.
//  You may obtain a copy of the License at
//
//      http://www.apache.org/licenses/LICENSE-2.0
//
//  Unless required by applicable law or agreed to in writing, software
//  distributed under the License is distributed on an "AS IS" BASIS,
//  WITHOUT WARRANTIES OR CONDITIONS OF ANY KIND, either express or implied.
//  See the License for the specific language governing permissions and
//  limitations under the License.

use std::collections::BTreeSet;
use std::collections::HashMap;
use std::collections::HashSet;
use std::path::Path;
use std::sync::Arc;
use std::time::Instant;

use chrono::DateTime;
use chrono::Utc;
use common_base::runtime::execute_futures_in_parallel;
use common_catalog::table_context::TableContext;
use common_exception::ErrorCode;
use common_exception::Result;
use common_expression::TableSchemaRef;
use futures::stream::StreamExt;
use futures_util::TryStreamExt;
use opendal::EntryMode;
use opendal::Metakey;
use opendal::Operator;
use storages_common_cache::LoadParams;
use storages_common_table_meta::meta::FormatVersion;
use storages_common_table_meta::meta::Location;
use storages_common_table_meta::meta::SnapshotId;
use storages_common_table_meta::meta::TableSnapshot;
use storages_common_table_meta::meta::TableSnapshotLite;
use tracing::info;
use tracing::warn;
use tracing::Instrument;
use uuid::Uuid;

use crate::io::MetaReaders;
use crate::io::SnapshotHistoryReader;
use crate::io::TableMetaLocationGenerator;

<<<<<<< HEAD
#[derive(Debug, PartialEq, Eq)]
pub struct SnapshotReferencedFiles {
    pub segments: BTreeSet<String>,
    pub blocks: BTreeSet<String>,
    pub blocks_index: BTreeSet<String>,
}

impl SnapshotReferencedFiles {
    pub fn all_files(&self) -> Vec<String> {
        let mut files = vec![];
        for file in &self.segments {
            files.push(file.clone());
        }
        for file in &self.blocks {
            files.push(file.clone());
        }
        for file in &self.blocks_index {
            files.push(file.clone());
        }
        files
    }
}

type BlockLocationTuple = (BTreeSet<String>, BTreeSet<String>);

=======
#[derive(Clone, Debug)]
pub struct SnapshotLiteExtended {
    pub format_version: u64,
    pub snapshot_id: SnapshotId,
    pub timestamp: Option<DateTime<Utc>>,
    pub segments: HashSet<Location>,
    pub table_statistics_location: Option<String>,
}

>>>>>>> 20b5b3de
// Read snapshot related operations.
pub struct SnapshotsIO {
    ctx: Arc<dyn TableContext>,
    operator: Operator,
}

<<<<<<< HEAD
pub struct SnapshotLiteListExtended {
    pub chained_snapshot_lites: Vec<TableSnapshotLite>,
    pub segment_locations: HashMap<Location, HashSet<SnapshotId>>,
    pub orphan_snapshot_lites: Vec<TableSnapshotLite>,
}

#[derive(Clone)]
pub enum ListSnapshotLiteOption {
    // do not care about the segments
    NeedNotSegments,
    // need the segments
    NeedSegments,
    // need segment, and exclude the locations if Some(Hashset<Location>) is provided
    NeedSegmentsWithExclusion(Option<Arc<HashSet<Location>>>),
}

struct SnapshotLiteExtended {
    snapshot_lite: TableSnapshotLite,
    segment_locations: Vec<Location>,
}

=======
>>>>>>> 20b5b3de
impl SnapshotsIO {
    pub fn create(ctx: Arc<dyn TableContext>, operator: Operator) -> Self {
        Self { ctx, operator }
    }

    #[async_backtrace::framed]
    async fn read_snapshot(
        snapshot_location: String,
        data_accessor: Operator,
    ) -> Result<(Arc<TableSnapshot>, FormatVersion)> {
        let reader = MetaReaders::table_snapshot_reader(data_accessor);
        let ver = TableMetaLocationGenerator::snapshot_version(snapshot_location.as_str());
        let load_params = LoadParams {
            location: snapshot_location,
            len_hint: None,
            ver,
            put_cache: true,
        };
        let snapshot = reader.read(&load_params).await?;
        Ok((snapshot, ver))
    }

    #[async_backtrace::framed]
    async fn read_snapshot_lite(
        snapshot_location: String,
        data_accessor: Operator,
        min_snapshot_timestamp: Option<DateTime<Utc>>,
    ) -> Result<TableSnapshotLite> {
        let reader = MetaReaders::table_snapshot_reader(data_accessor);
        let ver = TableMetaLocationGenerator::snapshot_version(snapshot_location.as_str());
        let load_params = LoadParams {
            location: snapshot_location,
            len_hint: None,
            ver,
            put_cache: false,
        };
        let snapshot = reader.read(&load_params).await?;

        if snapshot.timestamp > min_snapshot_timestamp {
            // filter out snapshots which have larger (artificial)timestamp , they are
            // not members of precedents of the current snapshot, whose timestamp is
            // min_snapshot_timestamp.
            //
            // NOTE: it is NOT the case that all those have lesser timestamp, are
            // members of precedents of the current snapshot, though.
            // Error is directly returned, since it can be ignored through flatten
            // in read_snapshot_lites_ext.
            return Err(ErrorCode::StorageOther(
                "The timestamp of snapshot need less than the min_snapshot_timestamp",
            ));
        }
<<<<<<< HEAD
        let mut segment_locations = Vec::new();
        if let ListSnapshotLiteOption::NeedSegmentsWithExclusion(filter) = list_options {
            // collects segments, and the snapshots that reference them.
            for segment_location in &snapshot.segments {
                if let Some(excludes) = filter.as_ref() {
                    if excludes.contains(segment_location) {
                        continue;
                    }
                }
                segment_locations.push(segment_location.clone());
            }
        } else if let ListSnapshotLiteOption::NeedSegments = list_options {
            segment_locations.extend(snapshot.segments.clone().into_iter());
        }

        Ok(SnapshotLiteExtended {
            snapshot_lite: TableSnapshotLite::from((snapshot.as_ref(), ver)),
            segment_locations,
        })
=======
        Ok(TableSnapshotLite::from((snapshot.as_ref(), ver)))
>>>>>>> 20b5b3de
    }

    #[tracing::instrument(level = "debug", skip_all)]
    #[async_backtrace::framed]
    async fn read_snapshot_lites(
        &self,
        snapshot_files: &[String],
        min_snapshot_timestamp: Option<DateTime<Utc>>,
    ) -> Result<Vec<Result<TableSnapshotLite>>> {
        // combine all the tasks.
        let mut iter = snapshot_files.iter();
        let tasks = std::iter::from_fn(move || {
            iter.next().map(|location| {
                Self::read_snapshot_lite(
                    location.clone(),
                    self.operator.clone(),
                    min_snapshot_timestamp,
                )
                .instrument(tracing::debug_span!("read_snapshot"))
            })
        });

        let threads_nums = self.ctx.get_settings().get_max_threads()? as usize;
        let permit_nums = self.ctx.get_settings().get_max_storage_io_requests()? as usize;
        execute_futures_in_parallel(
            tasks,
            threads_nums,
            permit_nums,
            "fuse-req-snapshots-worker".to_owned(),
        )
        .await
    }

<<<<<<< HEAD
    // Read all the table statistic files by the root file(exclude the root file).
    // limit: read how many table statistic files
    #[async_backtrace::framed]
    pub async fn read_table_statistic_files(
        &self,
        root_ts_file: &str,
        limit: Option<usize>,
    ) -> Result<Vec<String>> {
        // Get all file list.
        if let Some(prefix) = Self::get_s3_prefix_from_file(root_ts_file) {
            return self.list_files(&prefix, limit, Some(root_ts_file)).await;
        }
        Ok(vec![])
    }

    // read all the precedent snapshots of given `root_snapshot`
    #[async_backtrace::framed]
    pub async fn read_chained_snapshot_lites(
        &self,
        location_generator: TableMetaLocationGenerator,
        root_snapshot: String,
        limit: Option<usize>,
    ) -> Result<Vec<TableSnapshotLite>> {
        let table_snapshot_reader =
            MetaReaders::table_snapshot_reader(self.ctx.get_data_operator()?.operator());
        let format_version = TableMetaLocationGenerator::snapshot_version(root_snapshot.as_str());
        let lite_snapshot_stream = table_snapshot_reader
            .snapshot_history(root_snapshot, format_version, location_generator)
            .map_ok(|(snapshot, format_version)| {
                TableSnapshotLite::from((snapshot.as_ref(), format_version))
            });
        if let Some(l) = limit {
            lite_snapshot_stream.take(l).try_collect::<Vec<_>>().await
        } else {
            lite_snapshot_stream.try_collect::<Vec<_>>().await
        }
    }

    // return from files that last modified time within timestamp
    #[tracing::instrument(level = "debug", skip_all)]
    #[async_backtrace::framed]
    pub async fn get_within_time_files(
        &self,
        files: &[String],
        timestamp: i64,
    ) -> Result<HashSet<String>> {
        async fn get_within_time_file(
            file: String,
            operator: Operator,
            timestamp: i64,
        ) -> Result<String> {
            let metadata = operator.stat(&file).await?;
            if let Some(last_modified) = metadata.last_modified() {
                if last_modified.timestamp() >= timestamp {
                    warn!("within retention time file: {:?}", file);
                    return Ok(file);
                }
            }

            Ok("".to_string())
        }

        async fn get_within_time_files(
            files: &[String],
            operator: Operator,
            timestamp: i64,
            threads_nums: usize,
            permit_nums: usize,
        ) -> Result<Vec<Result<String>>> {
            // combine all the tasks.
            let mut iter = files.iter();
            let tasks = std::iter::from_fn(move || {
                iter.next().map(|location| {
                    get_within_time_file(location.to_string(), operator.clone(), timestamp)
                        .instrument(tracing::debug_span!("read_segment_blocks"))
                })
            });

            execute_futures_in_parallel(
                tasks,
                threads_nums,
                permit_nums,
                "fuse-req-snapshots-worker".to_owned(),
            )
            .await
        }

        let threads_nums = self.ctx.get_settings().get_max_threads()? as usize;
        let permit_nums = self.ctx.get_settings().get_max_storage_io_requests()? as usize;
        let max_io_requests = self.ctx.get_settings().get_max_storage_io_requests()? as usize;
        let mut file_set = HashSet::new();
        for chunk in files.chunks(max_io_requests) {
            let results = get_within_time_files(
                chunk,
                self.operator.clone(),
                timestamp,
                threads_nums,
                permit_nums,
            )
            .await?;
            for file in results.into_iter().flatten() {
                file_set.insert(file);
            }
        }

        Ok(file_set)
    }

    #[tracing::instrument(level = "debug", skip_all)]
    #[async_backtrace::framed]
    async fn read_segment_blocks(
        &self,
        segment_files: &[&String],
        schema: TableSchemaRef,
        version: u64,
    ) -> Result<Vec<Result<BlockLocationTuple>>> {
        async fn read_segment_block(
            location: String,
            ver: u64,
            operator: Operator,
            schema: TableSchemaRef,
        ) -> Result<BlockLocationTuple> {
            let reader = MetaReaders::segment_info_reader(operator, schema);
            // Keep in mind that segment_info_read must need a schema
            let load_params = LoadParams {
                location,
                len_hint: None,
                ver,
                put_cache: false,
            };

            let segment = reader.read(&load_params).await?;
            let mut blocks = BTreeSet::new();
            let mut blocks_index = BTreeSet::new();
            segment.blocks.iter().for_each(|block_meta| {
                blocks.insert(block_meta.location.0.clone());
                if let Some(bloom_loc) = &block_meta.bloom_filter_index_location {
                    blocks_index.insert(bloom_loc.0.clone());
                }
            });
            Ok((blocks, blocks_index))
        }

        // combine all the tasks.
        let mut iter = segment_files.iter();
        let tasks = std::iter::from_fn(move || {
            iter.next().map(|location| {
                read_segment_block(
                    location.to_string(),
                    version,
                    self.operator.clone(),
                    schema.clone(),
                )
                .instrument(tracing::debug_span!("read_segment_blocks"))
            })
        });

        let threads_nums = self.ctx.get_settings().get_max_threads()? as usize;
        let permit_nums = self.ctx.get_settings().get_max_storage_io_requests()? as usize;
        execute_futures_in_parallel(
            tasks,
            threads_nums,
            permit_nums,
            "fuse-req-snapshots-worker".to_owned(),
        )
        .await
    }

    // Read all the referenced {segments|blocks} by the root file.
    // limit: limits the number of snapshot files listed
    // with_segment_locations: if true will get the segments of the snapshot
    #[allow(clippy::too_many_arguments)]
    #[async_backtrace::framed]
    pub async fn get_referenced_files<T>(
        &self,
        root_snapshot_file: String,
        root_snapshot_id: Uuid,
        root_version: u64,
        schema: TableSchemaRef,
        limit: Option<usize>,
        min_snapshot_timestamp: Option<DateTime<Utc>>,
        status_callback: T,
    ) -> Result<Option<SnapshotReferencedFiles>>
    where
        T: Fn(String),
    {
        let ctx = self.ctx.clone();

        // List all the snapshot file paths
        // note that snapshot file paths of ongoing txs might be included
        let mut snapshot_files = vec![];
        if let Some(prefix) = Self::get_s3_prefix_from_file(&root_snapshot_file) {
            snapshot_files = self.list_files(&prefix, limit, None).await?;
        }

        if snapshot_files.is_empty() {
            return Ok(None);
        }

        // 1. Get all the snapshot by chunks.
        let max_io_requests = ctx.get_settings().get_max_storage_io_requests()? as usize;
        let mut snapshot_lites = HashMap::new();

        let start = Instant::now();
        let mut count = 0;
        for chunk in snapshot_files.chunks(max_io_requests) {
            let results = self
                .read_snapshot_lites(
                    chunk,
                    min_snapshot_timestamp,
                    &ListSnapshotLiteOption::NeedSegments,
                )
                .await?;

            for snapshot_lite_extend in results.into_iter().flatten() {
                let snapshot_id = snapshot_lite_extend.snapshot_lite.snapshot_id;
                snapshot_lites.insert(snapshot_id, snapshot_lite_extend);
            }

            // Refresh status.
            {
                count += chunk.len();
                let status = format!(
                    "gc orphan: read snapshot files:{}/{}, cost:{} sec",
                    count,
                    snapshot_files.len(),
                    start.elapsed().as_secs()
                );
                info!(status);
                (status_callback)(status);
            }
        }

        // 2. Get all the referenced segments
        let mut segments = BTreeSet::new();
        let mut current_snapshot_id_opt = Some(root_snapshot_id);
        while let Some(current_snapshot_id) = current_snapshot_id_opt {
            let snapshot_lite_extend = snapshot_lites.get(&current_snapshot_id).unwrap();

            snapshot_lite_extend
                .segment_locations
                .iter()
                .for_each(|segment_location| {
                    segments.insert(segment_location.0.to_owned());
                });
            current_snapshot_id_opt = snapshot_lite_extend
                .snapshot_lite
                .prev_snapshot_id
                .map(|prev_snapshot_id| prev_snapshot_id.0);
        }

        // 3. Get all the referenced blocks
        let mut count = 0;
        let mut blocks = BTreeSet::new();
        let mut blocks_index = BTreeSet::new();
        let segment_locations = Vec::from_iter(segments.iter());
        for segment_chunk in segment_locations.chunks(max_io_requests) {
            let results = self
                .read_segment_blocks(segment_chunk, schema.clone(), root_version)
                .await?;
            for (ret_blocks, ret_index) in results.into_iter().flatten() {
                blocks.extend(ret_blocks);
                blocks_index.extend(ret_index);
            }

            // Refresh status.
            {
                count += 1;
                let status = format!(
                    "gc orphan: read segments block files:{}/{}, cost:{} sec",
                    count,
                    segment_locations.len(),
                    start.elapsed().as_secs()
                );
                info!(status);
                (status_callback)(status);
            }
        }

        Ok(Some(SnapshotReferencedFiles {
            segments,
            blocks,
            blocks_index,
        }))
    }

    #[async_backtrace::framed]
    pub async fn get_files_by_prefix(
        &self,
        limit: Option<usize>,
        input_file: &str,
    ) -> Result<Vec<String>> {
        if let Some(prefix) = SnapshotsIO::get_s3_prefix_from_file(input_file) {
            self.list_files(&prefix, limit, None).await
        } else {
            Ok(vec![])
        }
    }

=======
>>>>>>> 20b5b3de
    // Read all the snapshots by the root file.
    #[async_backtrace::framed]
    pub async fn read_snapshot_lites_ext<T>(
        &self,
        root_snapshot_file: String,
        min_snapshot_timestamp: Option<DateTime<Utc>>,
        status_callback: T,
    ) -> Result<(Vec<TableSnapshotLite>, Vec<TableSnapshotLite>)>
    where
        T: Fn(String),
    {
        let ctx = self.ctx.clone();
        let data_accessor = self.operator.clone();

        // List all the snapshot file paths
        // note that snapshot file paths of ongoing txs might be included
        let mut snapshot_files = vec![];
        if let Some(prefix) = Self::get_s3_prefix_from_file(&root_snapshot_file) {
            snapshot_files = Self::list_files(self.operator.clone(), &prefix, None).await?;
        }

        // 1. Get all the snapshot by chunks.
        let max_io_requests = ctx.get_settings().get_max_storage_io_requests()? as usize;
        let mut snapshot_lites = Vec::with_capacity(snapshot_files.len());

        let start = Instant::now();
        let mut count = 0;
        for chunk in snapshot_files.chunks(max_io_requests) {
            let results = self
                .read_snapshot_lites(chunk, min_snapshot_timestamp)
                .await?;

            for snapshot_lite in results.into_iter().flatten() {
                snapshot_lites.push(snapshot_lite);
            }

            // Refresh status.
            {
                count += chunk.len();
                let status = format!(
                    "read snapshot files:{}/{}, cost:{} sec",
                    count,
                    snapshot_files.len(),
                    start.elapsed().as_secs()
                );
                info!(status);
                (status_callback)(status);
            }
        }

        let (root_snapshot, format_version) =
            Self::read_snapshot(root_snapshot_file.clone(), data_accessor.clone()).await?;

        Ok(Self::chain_snapshots(
            snapshot_lites,
            &root_snapshot,
            format_version,
        ))
    }

    // read all the precedent snapshots of given `root_snapshot`
    #[async_backtrace::framed]
    pub async fn read_chained_snapshot_lites(
        &self,
        location_generator: TableMetaLocationGenerator,
        root_snapshot: String,
        limit: Option<usize>,
    ) -> Result<Vec<TableSnapshotLite>> {
        let table_snapshot_reader =
            MetaReaders::table_snapshot_reader(self.ctx.get_data_operator()?.operator());
        let format_version = TableMetaLocationGenerator::snapshot_version(root_snapshot.as_str());
        let lite_snapshot_stream = table_snapshot_reader
            .snapshot_history(root_snapshot, format_version, location_generator)
            .map_ok(|(snapshot, format_version)| {
                TableSnapshotLite::from((snapshot.as_ref(), format_version))
            });
        if let Some(l) = limit {
            lite_snapshot_stream.take(l).try_collect::<Vec<_>>().await
        } else {
            lite_snapshot_stream.try_collect::<Vec<_>>().await
        }
    }

    #[async_backtrace::framed]
    async fn read_snapshot_lite_extend(
        snapshot_location: String,
        data_accessor: Operator,
        root_snapshot: Arc<SnapshotLiteExtended>,
    ) -> Result<SnapshotLiteExtended> {
        let reader = MetaReaders::table_snapshot_reader(data_accessor);
        let ver = TableMetaLocationGenerator::snapshot_version(snapshot_location.as_str());
        let load_params = LoadParams {
            location: snapshot_location,
            len_hint: None,
            ver,
            put_cache: false,
        };
        let snapshot = reader.read(&load_params).await?;

        if snapshot.timestamp >= root_snapshot.timestamp {
            // filter out snapshots which have larger (artificial)timestamp , they are
            // not members of precedents of the current snapshot, whose timestamp is
            // min_snapshot_timestamp.
            //
            // NOTE: it is NOT the case that all those have lesser timestamp, are
            // members of precedents of the current snapshot, though.
            // Error is directly returned, since we can be ignored through flatten.
            return Err(ErrorCode::StorageOther(
                "The timestamp of snapshot need less than the min_snapshot_timestamp",
            ));
        }
        let mut segments = HashSet::new();
        // collects extended segments.
        for segment_location in &snapshot.segments {
            if root_snapshot.segments.contains(segment_location) {
                continue;
            }
            segments.insert(segment_location.clone());
        }
        let table_statistics_location =
            if snapshot.table_statistics_location != root_snapshot.table_statistics_location {
                snapshot.table_statistics_location.clone()
            } else {
                None
            };

        Ok(SnapshotLiteExtended {
            format_version: ver,
            snapshot_id: snapshot.snapshot_id,
            timestamp: snapshot.timestamp,
            segments,
            table_statistics_location,
        })
    }

    #[tracing::instrument(level = "debug", skip_all)]
    #[async_backtrace::framed]
    pub async fn read_snapshot_lite_extends(
        &self,
        snapshot_files: &[String],
        root_snapshot: Arc<SnapshotLiteExtended>,
    ) -> Result<Vec<Result<SnapshotLiteExtended>>> {
        // combine all the tasks.
        let mut iter = snapshot_files.iter();
        let tasks = std::iter::from_fn(move || {
            iter.next().map(|location| {
                Self::read_snapshot_lite_extend(
                    location.clone(),
                    self.operator.clone(),
                    root_snapshot.clone(),
                )
                .instrument(tracing::debug_span!("read_snapshot"))
            })
        });

        let threads_nums = self.ctx.get_settings().get_max_threads()? as usize;
        let permit_nums = self.ctx.get_settings().get_max_storage_io_requests()? as usize;
        execute_futures_in_parallel(
            tasks,
            threads_nums,
            permit_nums,
            "fuse-req-snapshots-worker".to_owned(),
        )
        .await
    }

    fn chain_snapshots(
        snapshot_lites: Vec<TableSnapshotLite>,
        root_snapshot: &TableSnapshot,
        format_version: FormatVersion,
    ) -> (Vec<TableSnapshotLite>, Vec<TableSnapshotLite>) {
        let mut snapshot_map = HashMap::new();
        let mut chained_snapshot_lites = vec![];
        for snapshot_lite in snapshot_lites.into_iter() {
            snapshot_map.insert(snapshot_lite.snapshot_id, snapshot_lite);
        }
        let root_snapshot_lite = TableSnapshotLite::from((root_snapshot, format_version));
        let mut prev_snapshot_id_tuple = root_snapshot_lite.prev_snapshot_id;
        chained_snapshot_lites.push(root_snapshot_lite);
        while let Some((prev_snapshot_id, _)) = prev_snapshot_id_tuple {
            let prev_snapshot_lite = snapshot_map.remove(&prev_snapshot_id);
            match prev_snapshot_lite {
                None => {
                    break;
                }
                Some(prev_snapshot) => {
                    prev_snapshot_id_tuple = prev_snapshot.prev_snapshot_id;
                    chained_snapshot_lites.push(prev_snapshot);
                }
            }
        }
        // remove root from orphan list
        snapshot_map.remove(&root_snapshot.snapshot_id);
        (chained_snapshot_lites, snapshot_map.into_values().collect())
    }

    #[async_backtrace::framed]
    pub async fn list_files(
        op: Operator,
        prefix: &str,
        exclude_file: Option<&str>,
    ) -> Result<Vec<String>> {
        let mut file_list = vec![];
        let mut ds = op.list(prefix).await?;
        while let Some(de) = ds.try_next().await? {
            let meta = op
                .metadata(&de, Metakey::Mode | Metakey::LastModified)
                .await?;
            match meta.mode() {
                EntryMode::FILE => match exclude_file {
                    Some(path) if de.path() == path => continue,
                    _ => {
                        let location = de.path().to_string();
                        let modified = meta.last_modified();
                        file_list.push((location, modified));
                    }
                },
                _ => {
                    warn!("found not snapshot file in {:}, found: {:?}", prefix, de);
                    continue;
                }
            }
        }

        // let mut vector: Vec<(i32, Option<i32>)> = vec![(1, Some(1)), (2, None), (3, Some(3)), (4, None)];
        // vector.sort_by(|(_, k1), (_, k2)| k2.cmp(k1));
        // Result:
        // [(3, Some(3)), (1, Some(1)), (2, None),(4, None)]
        file_list.sort_by(|(_, m1), (_, m2)| m2.cmp(m1));
        Ok(file_list.into_iter().map(|v| v.0).collect())
    }

    // _ss/xx/yy.json -> _ss/xx/
    pub fn get_s3_prefix_from_file(file_path: &str) -> Option<String> {
        if let Some(path) = Path::new(&file_path).parent() {
            let mut prefix = path.to_str().unwrap_or("").to_string();

            if !prefix.contains('/') {
                return None;
            }

            // Append '/' to the end if need.
            if !prefix.ends_with('/') {
                prefix += "/";
            }
            return Some(prefix);
        }
        None
    }
}<|MERGE_RESOLUTION|>--- conflicted
+++ resolved
@@ -12,6 +12,7 @@
 //  See the License for the specific language governing permissions and
 //  limitations under the License.
 
+use std::collections::BTreeMap;
 use std::collections::BTreeSet;
 use std::collections::HashMap;
 use std::collections::HashSet;
@@ -40,13 +41,11 @@
 use tracing::info;
 use tracing::warn;
 use tracing::Instrument;
-use uuid::Uuid;
 
 use crate::io::MetaReaders;
 use crate::io::SnapshotHistoryReader;
 use crate::io::TableMetaLocationGenerator;
 
-<<<<<<< HEAD
 #[derive(Debug, PartialEq, Eq)]
 pub struct SnapshotReferencedFiles {
     pub segments: BTreeSet<String>,
@@ -72,47 +71,22 @@
 
 type BlockLocationTuple = (BTreeSet<String>, BTreeSet<String>);
 
-=======
 #[derive(Clone, Debug)]
 pub struct SnapshotLiteExtended {
     pub format_version: u64,
     pub snapshot_id: SnapshotId,
+    pub prev_snapshot_id: Option<SnapshotId>,
     pub timestamp: Option<DateTime<Utc>>,
     pub segments: HashSet<Location>,
     pub table_statistics_location: Option<String>,
 }
 
->>>>>>> 20b5b3de
 // Read snapshot related operations.
 pub struct SnapshotsIO {
     ctx: Arc<dyn TableContext>,
     operator: Operator,
 }
 
-<<<<<<< HEAD
-pub struct SnapshotLiteListExtended {
-    pub chained_snapshot_lites: Vec<TableSnapshotLite>,
-    pub segment_locations: HashMap<Location, HashSet<SnapshotId>>,
-    pub orphan_snapshot_lites: Vec<TableSnapshotLite>,
-}
-
-#[derive(Clone)]
-pub enum ListSnapshotLiteOption {
-    // do not care about the segments
-    NeedNotSegments,
-    // need the segments
-    NeedSegments,
-    // need segment, and exclude the locations if Some(Hashset<Location>) is provided
-    NeedSegmentsWithExclusion(Option<Arc<HashSet<Location>>>),
-}
-
-struct SnapshotLiteExtended {
-    snapshot_lite: TableSnapshotLite,
-    segment_locations: Vec<Location>,
-}
-
-=======
->>>>>>> 20b5b3de
 impl SnapshotsIO {
     pub fn create(ctx: Arc<dyn TableContext>, operator: Operator) -> Self {
         Self { ctx, operator }
@@ -164,29 +138,8 @@
                 "The timestamp of snapshot need less than the min_snapshot_timestamp",
             ));
         }
-<<<<<<< HEAD
-        let mut segment_locations = Vec::new();
-        if let ListSnapshotLiteOption::NeedSegmentsWithExclusion(filter) = list_options {
-            // collects segments, and the snapshots that reference them.
-            for segment_location in &snapshot.segments {
-                if let Some(excludes) = filter.as_ref() {
-                    if excludes.contains(segment_location) {
-                        continue;
-                    }
-                }
-                segment_locations.push(segment_location.clone());
-            }
-        } else if let ListSnapshotLiteOption::NeedSegments = list_options {
-            segment_locations.extend(snapshot.segments.clone().into_iter());
-        }
-
-        Ok(SnapshotLiteExtended {
-            snapshot_lite: TableSnapshotLite::from((snapshot.as_ref(), ver)),
-            segment_locations,
-        })
-=======
+
         Ok(TableSnapshotLite::from((snapshot.as_ref(), ver)))
->>>>>>> 20b5b3de
     }
 
     #[tracing::instrument(level = "debug", skip_all)]
@@ -220,20 +173,64 @@
         .await
     }
 
-<<<<<<< HEAD
-    // Read all the table statistic files by the root file(exclude the root file).
-    // limit: read how many table statistic files
-    #[async_backtrace::framed]
-    pub async fn read_table_statistic_files(
+    // Read all the snapshots by the root file.
+    #[async_backtrace::framed]
+    pub async fn read_snapshot_lites_ext<T>(
         &self,
-        root_ts_file: &str,
-        limit: Option<usize>,
-    ) -> Result<Vec<String>> {
-        // Get all file list.
-        if let Some(prefix) = Self::get_s3_prefix_from_file(root_ts_file) {
-            return self.list_files(&prefix, limit, Some(root_ts_file)).await;
-        }
-        Ok(vec![])
+        root_snapshot_file: String,
+        min_snapshot_timestamp: Option<DateTime<Utc>>,
+        status_callback: T,
+    ) -> Result<(Vec<TableSnapshotLite>, Vec<TableSnapshotLite>)>
+    where
+        T: Fn(String),
+    {
+        let ctx = self.ctx.clone();
+        let data_accessor = self.operator.clone();
+
+        // List all the snapshot file paths
+        // note that snapshot file paths of ongoing txs might be included
+        let mut snapshot_files = vec![];
+        if let Some(prefix) = Self::get_s3_prefix_from_file(&root_snapshot_file) {
+            snapshot_files = Self::list_files(self.operator.clone(), &prefix, None).await?;
+        }
+
+        // 1. Get all the snapshot by chunks.
+        let max_io_requests = ctx.get_settings().get_max_storage_io_requests()? as usize;
+        let mut snapshot_lites = Vec::with_capacity(snapshot_files.len());
+
+        let start = Instant::now();
+        let mut count = 0;
+        for chunk in snapshot_files.chunks(max_io_requests) {
+            let results = self
+                .read_snapshot_lites(chunk, min_snapshot_timestamp)
+                .await?;
+
+            for snapshot_lite in results.into_iter().flatten() {
+                snapshot_lites.push(snapshot_lite);
+            }
+
+            // Refresh status.
+            {
+                count += chunk.len();
+                let status = format!(
+                    "read snapshot files:{}/{}, cost:{} sec",
+                    count,
+                    snapshot_files.len(),
+                    start.elapsed().as_secs()
+                );
+                info!(status);
+                (status_callback)(status);
+            }
+        }
+
+        let (root_snapshot, format_version) =
+            Self::read_snapshot(root_snapshot_file.clone(), data_accessor.clone()).await?;
+
+        Ok(Self::chain_snapshots(
+            snapshot_lites,
+            &root_snapshot,
+            format_version,
+        ))
     }
 
     // read all the precedent snapshots of given `root_snapshot`
@@ -275,7 +272,6 @@
             let metadata = operator.stat(&file).await?;
             if let Some(last_modified) = metadata.last_modified() {
                 if last_modified.timestamp() >= timestamp {
-                    warn!("within retention time file: {:?}", file);
                     return Ok(file);
                 }
             }
@@ -389,19 +385,15 @@
         .await
     }
 
-    // Read all the referenced {segments|blocks} by the root file.
+    // Read all the referenced {segments|blocks|blocks_index} by the snapshot file.
     // limit: limits the number of snapshot files listed
-    // with_segment_locations: if true will get the segments of the snapshot
     #[allow(clippy::too_many_arguments)]
     #[async_backtrace::framed]
-    pub async fn get_referenced_files<T>(
+    pub async fn get_snapshot_referenced_files<T>(
         &self,
-        root_snapshot_file: String,
-        root_snapshot_id: Uuid,
-        root_version: u64,
+        root_snapshot_location: String,
+        root_snapshot_lite: Arc<SnapshotLiteExtended>,
         schema: TableSchemaRef,
-        limit: Option<usize>,
-        min_snapshot_timestamp: Option<DateTime<Utc>>,
         status_callback: T,
     ) -> Result<Option<SnapshotReferencedFiles>>
     where
@@ -412,32 +404,28 @@
         // List all the snapshot file paths
         // note that snapshot file paths of ongoing txs might be included
         let mut snapshot_files = vec![];
-        if let Some(prefix) = Self::get_s3_prefix_from_file(&root_snapshot_file) {
-            snapshot_files = self.list_files(&prefix, limit, None).await?;
+        if let Some(prefix) = Self::get_s3_prefix_from_file(&root_snapshot_location) {
+            snapshot_files = Self::list_files(self.operator.clone(), &prefix, None).await?;
         }
 
         if snapshot_files.is_empty() {
             return Ok(None);
         }
 
-        // 1. Get all the snapshot by chunks.
+        // 1. Get all the snapshot by chunks, save all the segments location.
         let max_io_requests = ctx.get_settings().get_max_storage_io_requests()? as usize;
-        let mut snapshot_lites = HashMap::new();
 
         let start = Instant::now();
         let mut count = 0;
+
+        let mut snapshot_lites = BTreeMap::new();
         for chunk in snapshot_files.chunks(max_io_requests) {
             let results = self
-                .read_snapshot_lites(
-                    chunk,
-                    min_snapshot_timestamp,
-                    &ListSnapshotLiteOption::NeedSegments,
-                )
+                .read_snapshot_lite_extends(chunk, root_snapshot_lite.clone())
                 .await?;
 
             for snapshot_lite_extend in results.into_iter().flatten() {
-                let snapshot_id = snapshot_lite_extend.snapshot_lite.snapshot_id;
-                snapshot_lites.insert(snapshot_id, snapshot_lite_extend);
+                snapshot_lites.insert(snapshot_lite_extend.snapshot_id, snapshot_lite_extend);
             }
 
             // Refresh status.
@@ -456,20 +444,30 @@
 
         // 2. Get all the referenced segments
         let mut segments = BTreeSet::new();
-        let mut current_snapshot_id_opt = Some(root_snapshot_id);
-        while let Some(current_snapshot_id) = current_snapshot_id_opt {
-            let snapshot_lite_extend = snapshot_lites.get(&current_snapshot_id).unwrap();
-
-            snapshot_lite_extend
-                .segment_locations
+        let mut current_snapshot_lite_opt = Some(root_snapshot_lite.as_ref());
+        while let Some(current_snapshot_lite) = current_snapshot_lite_opt {
+            current_snapshot_lite
+                .segments
                 .iter()
-                .for_each(|segment_location| {
-                    segments.insert(segment_location.0.to_owned());
+                .for_each(|(location, _)| {
+                    segments.insert(location.to_owned());
                 });
-            current_snapshot_id_opt = snapshot_lite_extend
-                .snapshot_lite
-                .prev_snapshot_id
-                .map(|prev_snapshot_id| prev_snapshot_id.0);
+
+            current_snapshot_lite_opt = match current_snapshot_lite.prev_snapshot_id {
+                Some(prev_snapshot_id) => snapshot_lites.get(&prev_snapshot_id),
+                None => None,
+            };
+        }
+        drop(snapshot_lites);
+        // Refresh status.
+        {
+            let status = format!(
+                "gc orphan: read segments files:{}, cost:{} sec",
+                segments.len(),
+                start.elapsed().as_secs()
+            );
+            info!(status);
+            (status_callback)(status);
         }
 
         // 3. Get all the referenced blocks
@@ -479,7 +477,11 @@
         let segment_locations = Vec::from_iter(segments.iter());
         for segment_chunk in segment_locations.chunks(max_io_requests) {
             let results = self
-                .read_segment_blocks(segment_chunk, schema.clone(), root_version)
+                .read_segment_blocks(
+                    segment_chunk,
+                    schema.clone(),
+                    root_snapshot_lite.format_version,
+                )
                 .await?;
             for (ret_blocks, ret_index) in results.into_iter().flatten() {
                 blocks.extend(ret_blocks);
@@ -508,103 +510,17 @@
     }
 
     #[async_backtrace::framed]
-    pub async fn get_files_by_prefix(
-        &self,
-        limit: Option<usize>,
-        input_file: &str,
-    ) -> Result<Vec<String>> {
+    pub async fn get_files_by_prefix(&self, input_file: &str) -> Result<Vec<String>> {
         if let Some(prefix) = SnapshotsIO::get_s3_prefix_from_file(input_file) {
-            self.list_files(&prefix, limit, None).await
+            Self::list_files(self.operator.clone(), &prefix, None).await
         } else {
             Ok(vec![])
         }
     }
 
-=======
->>>>>>> 20b5b3de
     // Read all the snapshots by the root file.
-    #[async_backtrace::framed]
-    pub async fn read_snapshot_lites_ext<T>(
-        &self,
-        root_snapshot_file: String,
-        min_snapshot_timestamp: Option<DateTime<Utc>>,
-        status_callback: T,
-    ) -> Result<(Vec<TableSnapshotLite>, Vec<TableSnapshotLite>)>
-    where
-        T: Fn(String),
-    {
-        let ctx = self.ctx.clone();
-        let data_accessor = self.operator.clone();
-
-        // List all the snapshot file paths
-        // note that snapshot file paths of ongoing txs might be included
-        let mut snapshot_files = vec![];
-        if let Some(prefix) = Self::get_s3_prefix_from_file(&root_snapshot_file) {
-            snapshot_files = Self::list_files(self.operator.clone(), &prefix, None).await?;
-        }
-
-        // 1. Get all the snapshot by chunks.
-        let max_io_requests = ctx.get_settings().get_max_storage_io_requests()? as usize;
-        let mut snapshot_lites = Vec::with_capacity(snapshot_files.len());
-
-        let start = Instant::now();
-        let mut count = 0;
-        for chunk in snapshot_files.chunks(max_io_requests) {
-            let results = self
-                .read_snapshot_lites(chunk, min_snapshot_timestamp)
-                .await?;
-
-            for snapshot_lite in results.into_iter().flatten() {
-                snapshot_lites.push(snapshot_lite);
-            }
-
-            // Refresh status.
-            {
-                count += chunk.len();
-                let status = format!(
-                    "read snapshot files:{}/{}, cost:{} sec",
-                    count,
-                    snapshot_files.len(),
-                    start.elapsed().as_secs()
-                );
-                info!(status);
-                (status_callback)(status);
-            }
-        }
-
-        let (root_snapshot, format_version) =
-            Self::read_snapshot(root_snapshot_file.clone(), data_accessor.clone()).await?;
-
-        Ok(Self::chain_snapshots(
-            snapshot_lites,
-            &root_snapshot,
-            format_version,
-        ))
-    }
-
-    // read all the precedent snapshots of given `root_snapshot`
-    #[async_backtrace::framed]
-    pub async fn read_chained_snapshot_lites(
-        &self,
-        location_generator: TableMetaLocationGenerator,
-        root_snapshot: String,
-        limit: Option<usize>,
-    ) -> Result<Vec<TableSnapshotLite>> {
-        let table_snapshot_reader =
-            MetaReaders::table_snapshot_reader(self.ctx.get_data_operator()?.operator());
-        let format_version = TableMetaLocationGenerator::snapshot_version(root_snapshot.as_str());
-        let lite_snapshot_stream = table_snapshot_reader
-            .snapshot_history(root_snapshot, format_version, location_generator)
-            .map_ok(|(snapshot, format_version)| {
-                TableSnapshotLite::from((snapshot.as_ref(), format_version))
-            });
-        if let Some(l) = limit {
-            lite_snapshot_stream.take(l).try_collect::<Vec<_>>().await
-        } else {
-            lite_snapshot_stream.try_collect::<Vec<_>>().await
-        }
-    }
-
+    // limit: limits the number of snapshot files listed
+    // with_segment_locations: if true will get the segments of the snapshot
     #[async_backtrace::framed]
     async fn read_snapshot_lite_extend(
         snapshot_location: String,
@@ -651,6 +567,9 @@
         Ok(SnapshotLiteExtended {
             format_version: ver,
             snapshot_id: snapshot.snapshot_id,
+            prev_snapshot_id: snapshot
+                .prev_snapshot_id
+                .map(|(prev_snapshot_id, _)| prev_snapshot_id),
             timestamp: snapshot.timestamp,
             segments,
             table_statistics_location,
