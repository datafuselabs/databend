--- conflicted
+++ resolved
@@ -119,21 +119,8 @@
 pub struct IcebergCreator;
 
 impl CatalogCreator for IcebergCreator {
-<<<<<<< HEAD
-    fn try_create(&self, info: &CatalogInfo) -> Result<Arc<dyn Catalog>> {
+    fn try_create(&self, info: Arc<CatalogInfo>) -> Result<Arc<dyn Catalog>> {
         let catalog: Arc<dyn Catalog> = Arc::new(IcebergCatalog::try_create(info)?);
-=======
-    fn try_create(&self, info: Arc<CatalogInfo>) -> Result<Arc<dyn Catalog>> {
-        let opt = match &info.meta.catalog_option {
-            CatalogOption::Iceberg(opt) => opt,
-            _ => unreachable!(
-                "trying to create iceberg catalog from other catalog, must be an internal bug"
-            ),
-        };
-
-        let data_operator = DataOperator::try_new(&opt.storage_params)?;
-        let catalog: Arc<dyn Catalog> = Arc::new(IcebergCatalog::try_create(info, data_operator)?);
->>>>>>> 54958db3
 
         Ok(catalog)
     }
@@ -157,8 +144,7 @@
 impl IcebergCatalog {
     /// create a new iceberg catalog from the endpoint_address
     #[minitrace::trace]
-<<<<<<< HEAD
-    pub fn try_create(info: &CatalogInfo) -> Result<Self> {
+    pub fn try_create(info: Arc<CatalogInfo>) -> Result<Self> {
         let opt = match &info.meta.catalog_option {
             CatalogOption::Iceberg(opt) => opt,
             _ => unreachable!(
@@ -192,10 +178,6 @@
             info: info.into(),
             ctl,
         })
-=======
-    pub fn try_create(info: Arc<CatalogInfo>, operator: DataOperator) -> Result<Self> {
-        Ok(Self { info, operator })
->>>>>>> 54958db3
     }
 
     /// Get the iceberg catalog.
