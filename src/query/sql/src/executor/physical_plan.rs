// Copyright 2021 Datafuse Labs
//
// Licensed under the Apache License, Version 2.0 (the "License");
// you may not use this file except in compliance with the License.
// You may obtain a copy of the License at
//
//     http://www.apache.org/licenses/LICENSE-2.0
//
// Unless required by applicable law or agreed to in writing, software
// distributed under the License is distributed on an "AS IS" BASIS,
// WITHOUT WARRANTIES OR CONDITIONS OF ANY KIND, either express or implied.
// See the License for the specific language governing permissions and
// limitations under the License.

use common_catalog::plan::DataSourcePlan;
use common_exception::Result;
use common_expression::DataSchemaRef;
use enum_as_inner::EnumAsInner;

use crate::executor::physical_plans::AggregateExpand;
use crate::executor::physical_plans::AggregateFinal;
use crate::executor::physical_plans::AggregatePartial;
use crate::executor::physical_plans::CommitSink;
use crate::executor::physical_plans::CompactSource;
use crate::executor::physical_plans::ConstantTableScan;
use crate::executor::physical_plans::CopyIntoTable;
use crate::executor::physical_plans::CteScan;
use crate::executor::physical_plans::DeleteSource;
use crate::executor::physical_plans::DistributedInsertSelect;
use crate::executor::physical_plans::EvalScalar;
use crate::executor::physical_plans::Exchange;
use crate::executor::physical_plans::ExchangeSink;
use crate::executor::physical_plans::ExchangeSource;
use crate::executor::physical_plans::Filter;
use crate::executor::physical_plans::HashJoin;
use crate::executor::physical_plans::Lambda;
use crate::executor::physical_plans::Limit;
use crate::executor::physical_plans::MaterializedCte;
use crate::executor::physical_plans::MergeInto;
use crate::executor::physical_plans::MergeIntoAddRowNumber;
use crate::executor::physical_plans::MergeIntoAppendNotMatched;
use crate::executor::physical_plans::MergeIntoSource;
use crate::executor::physical_plans::Project;
use crate::executor::physical_plans::ProjectSet;
use crate::executor::physical_plans::RangeJoin;
use crate::executor::physical_plans::ReclusterSink;
use crate::executor::physical_plans::ReclusterSource;
use crate::executor::physical_plans::ReplaceAsyncSourcer;
use crate::executor::physical_plans::ReplaceDeduplicate;
use crate::executor::physical_plans::ReplaceInto;
use crate::executor::physical_plans::RowFetch;
use crate::executor::physical_plans::RuntimeFilterSource;
use crate::executor::physical_plans::Sort;
use crate::executor::physical_plans::TableScan;
use crate::executor::physical_plans::Udf;
use crate::executor::physical_plans::UnionAll;
use crate::executor::physical_plans::UpdateSource;
use crate::executor::physical_plans::Window;

#[derive(Clone, Debug, serde::Serialize, serde::Deserialize, EnumAsInner)]
pub enum PhysicalPlan {
    /// Query
    TableScan(TableScan),
    Filter(Filter),
    Project(Project),
    EvalScalar(EvalScalar),
    ProjectSet(ProjectSet),
    AggregateExpand(AggregateExpand),
    AggregatePartial(AggregatePartial),
    AggregateFinal(AggregateFinal),
    Window(Window),
    Lambda(Lambda),
    Sort(Sort),
    Limit(Limit),
    RowFetch(RowFetch),
    HashJoin(HashJoin),
    RangeJoin(RangeJoin),
    Exchange(Exchange),
    UnionAll(UnionAll),
    RuntimeFilterSource(RuntimeFilterSource),
    CteScan(CteScan),
    MaterializedCte(MaterializedCte),
    ConstantTableScan(ConstantTableScan),
    Udf(Udf),

    /// For insert into ... select ... in cluster
    DistributedInsertSelect(Box<DistributedInsertSelect>),

    /// Synthesized by fragmented
    ExchangeSource(ExchangeSource),
    ExchangeSink(ExchangeSink),

    /// Delete
    DeleteSource(Box<DeleteSource>),

    /// Copy into table
    CopyIntoTable(Box<CopyIntoTable>),

    /// Replace
    ReplaceAsyncSourcer(ReplaceAsyncSourcer),
    ReplaceDeduplicate(Box<ReplaceDeduplicate>),
    ReplaceInto(Box<ReplaceInto>),

    /// MergeInto
    MergeIntoSource(MergeIntoSource),
    MergeInto(Box<MergeInto>),
    MergeIntoAppendNotMatched(Box<MergeIntoAppendNotMatched>),
    MergeIntoAddRowNumber(Box<MergeIntoAddRowNumber>),

    /// Compact
    CompactSource(Box<CompactSource>),

    /// Commit
    CommitSink(Box<CommitSink>),

    /// Recluster
    ReclusterSource(Box<ReclusterSource>),
    ReclusterSink(Box<ReclusterSink>),

    /// Update
    UpdateSource(Box<UpdateSource>),
}

impl PhysicalPlan {
    /// Get the id of the plan node
    pub fn get_id(&self) -> u32 {
        match self {
            PhysicalPlan::TableScan(v) => v.plan_id,
            PhysicalPlan::Filter(v) => v.plan_id,
            PhysicalPlan::Project(v) => v.plan_id,
            PhysicalPlan::EvalScalar(v) => v.plan_id,
            PhysicalPlan::ProjectSet(v) => v.plan_id,
            PhysicalPlan::AggregateExpand(v) => v.plan_id,
            PhysicalPlan::AggregatePartial(v) => v.plan_id,
            PhysicalPlan::AggregateFinal(v) => v.plan_id,
            PhysicalPlan::Window(v) => v.plan_id,
            PhysicalPlan::Lambda(v) => v.plan_id,
            PhysicalPlan::Sort(v) => v.plan_id,
            PhysicalPlan::Limit(v) => v.plan_id,
            PhysicalPlan::RowFetch(v) => v.plan_id,
            PhysicalPlan::HashJoin(v) => v.plan_id,
            PhysicalPlan::RangeJoin(v) => v.plan_id,
            PhysicalPlan::Exchange(v) => v.plan_id,
            PhysicalPlan::UnionAll(v) => v.plan_id,
            PhysicalPlan::RuntimeFilterSource(v) => v.plan_id,
            PhysicalPlan::DistributedInsertSelect(v) => v.plan_id,
            PhysicalPlan::ExchangeSource(v) => v.plan_id,
            PhysicalPlan::ExchangeSink(v) => v.plan_id,
            PhysicalPlan::CteScan(v) => v.plan_id,
            PhysicalPlan::MaterializedCte(v) => v.plan_id,
            PhysicalPlan::ConstantTableScan(v) => v.plan_id,
            PhysicalPlan::Udf(v) => v.plan_id,
            PhysicalPlan::DeleteSource(_)
            | PhysicalPlan::MergeInto(_)
            | PhysicalPlan::MergeIntoAddRowNumber(_)
            | PhysicalPlan::MergeIntoSource(_)
            | PhysicalPlan::MergeIntoAppendNotMatched(_)
            | PhysicalPlan::CommitSink(_)
            | PhysicalPlan::CopyIntoTable(_)
            | PhysicalPlan::ReplaceAsyncSourcer(_)
            | PhysicalPlan::ReplaceDeduplicate(_)
            | PhysicalPlan::ReplaceInto(_)
            | PhysicalPlan::CompactSource(_)
            | PhysicalPlan::ReclusterSource(_)
            | PhysicalPlan::ReclusterSink(_)
            | PhysicalPlan::UpdateSource(_) => {
                unreachable!()
            }
        }
    }

    pub fn output_schema(&self) -> Result<DataSchemaRef> {
        match self {
            PhysicalPlan::TableScan(plan) => plan.output_schema(),
            PhysicalPlan::Filter(plan) => plan.output_schema(),
            PhysicalPlan::Project(plan) => plan.output_schema(),
            PhysicalPlan::EvalScalar(plan) => plan.output_schema(),
            PhysicalPlan::AggregateExpand(plan) => plan.output_schema(),
            PhysicalPlan::AggregatePartial(plan) => plan.output_schema(),
            PhysicalPlan::AggregateFinal(plan) => plan.output_schema(),
            PhysicalPlan::Window(plan) => plan.output_schema(),
            PhysicalPlan::Lambda(plan) => plan.output_schema(),
            PhysicalPlan::Sort(plan) => plan.output_schema(),
            PhysicalPlan::Limit(plan) => plan.output_schema(),
            PhysicalPlan::RowFetch(plan) => plan.output_schema(),
            PhysicalPlan::HashJoin(plan) => plan.output_schema(),
            PhysicalPlan::Exchange(plan) => plan.output_schema(),
            PhysicalPlan::ExchangeSource(plan) => plan.output_schema(),
            PhysicalPlan::ExchangeSink(plan) => plan.output_schema(),
            PhysicalPlan::UnionAll(plan) => plan.output_schema(),
            PhysicalPlan::ProjectSet(plan) => plan.output_schema(),
            PhysicalPlan::RuntimeFilterSource(plan) => plan.output_schema(),
            PhysicalPlan::RangeJoin(plan) => plan.output_schema(),
            PhysicalPlan::CopyIntoTable(plan) => plan.output_schema(),
            PhysicalPlan::CteScan(plan) => plan.output_schema(),
            PhysicalPlan::MaterializedCte(plan) => plan.output_schema(),
            PhysicalPlan::ConstantTableScan(plan) => plan.output_schema(),
            PhysicalPlan::Udf(plan) => plan.output_schema(),
            PhysicalPlan::MergeIntoSource(plan) => plan.input.output_schema(),
            PhysicalPlan::MergeInto(plan) => Ok(plan.output_schema.clone()),
            PhysicalPlan::MergeIntoAddRowNumber(plan) => plan.output_schema(),
            PhysicalPlan::ReplaceAsyncSourcer(_)
            | PhysicalPlan::ReplaceDeduplicate(_)
            | PhysicalPlan::ReplaceInto(_)
            | PhysicalPlan::MergeIntoAppendNotMatched(_)
            | PhysicalPlan::CompactSource(_)
            | PhysicalPlan::CommitSink(_)
            | PhysicalPlan::DistributedInsertSelect(_)
            | PhysicalPlan::DeleteSource(_)
            | PhysicalPlan::ReclusterSource(_)
            | PhysicalPlan::ReclusterSink(_)
            | PhysicalPlan::UpdateSource(_) => Ok(DataSchemaRef::default()),
        }
    }

    pub fn name(&self) -> String {
        match self {
            PhysicalPlan::TableScan(_) => "TableScan".to_string(),
            PhysicalPlan::Filter(_) => "Filter".to_string(),
            PhysicalPlan::Project(_) => "Project".to_string(),
            PhysicalPlan::EvalScalar(_) => "EvalScalar".to_string(),
            PhysicalPlan::AggregateExpand(_) => "AggregateExpand".to_string(),
            PhysicalPlan::AggregatePartial(_) => "AggregatePartial".to_string(),
            PhysicalPlan::AggregateFinal(_) => "AggregateFinal".to_string(),
            PhysicalPlan::Window(_) => "Window".to_string(),
            PhysicalPlan::Lambda(_) => "Lambda".to_string(),
            PhysicalPlan::Sort(_) => "Sort".to_string(),
            PhysicalPlan::Limit(_) => "Limit".to_string(),
            PhysicalPlan::RowFetch(_) => "RowFetch".to_string(),
            PhysicalPlan::HashJoin(_) => "HashJoin".to_string(),
            PhysicalPlan::Exchange(_) => "Exchange".to_string(),
            PhysicalPlan::UnionAll(_) => "UnionAll".to_string(),
            PhysicalPlan::DistributedInsertSelect(_) => "DistributedInsertSelect".to_string(),
            PhysicalPlan::ExchangeSource(_) => "Exchange Source".to_string(),
            PhysicalPlan::ExchangeSink(_) => "Exchange Sink".to_string(),
            PhysicalPlan::ProjectSet(_) => "Unnest".to_string(),
            PhysicalPlan::RuntimeFilterSource(_) => "RuntimeFilterSource".to_string(),
            PhysicalPlan::CompactSource(_) => "CompactBlock".to_string(),
            PhysicalPlan::DeleteSource(_) => "DeleteSource".to_string(),
            PhysicalPlan::CommitSink(_) => "CommitSink".to_string(),
            PhysicalPlan::RangeJoin(_) => "RangeJoin".to_string(),
            PhysicalPlan::CopyIntoTable(_) => "CopyIntoTable".to_string(),
            PhysicalPlan::ReplaceAsyncSourcer(_) => "ReplaceAsyncSourcer".to_string(),
            PhysicalPlan::ReplaceDeduplicate(_) => "ReplaceDeduplicate".to_string(),
            PhysicalPlan::ReplaceInto(_) => "Replace".to_string(),
            PhysicalPlan::MergeInto(_) => "MergeInto".to_string(),
            PhysicalPlan::MergeIntoSource(_) => "MergeIntoSource".to_string(),
            PhysicalPlan::MergeIntoAppendNotMatched(_) => "MergeIntoAppendNotMatched".to_string(),
            PhysicalPlan::CteScan(_) => "PhysicalCteScan".to_string(),
            PhysicalPlan::MaterializedCte(_) => "PhysicalMaterializedCte".to_string(),
            PhysicalPlan::ConstantTableScan(_) => "PhysicalConstantTableScan".to_string(),
            PhysicalPlan::MergeIntoAddRowNumber(_) => "AddRowNumber".to_string(),
            PhysicalPlan::ReclusterSource(_) => "ReclusterSource".to_string(),
            PhysicalPlan::ReclusterSink(_) => "ReclusterSink".to_string(),
<<<<<<< HEAD
            PhysicalPlan::UpdateSource(_) => "UpdateSource".to_string(),
=======
            PhysicalPlan::Udf(_) => "Udf".to_string(),
>>>>>>> 8b30e962
        }
    }

    pub fn children<'a>(&'a self) -> Box<dyn Iterator<Item = &'a PhysicalPlan> + 'a> {
        match self {
            PhysicalPlan::TableScan(_)
            | PhysicalPlan::CteScan(_)
            | PhysicalPlan::ConstantTableScan(_)
            | PhysicalPlan::ExchangeSource(_)
            | PhysicalPlan::CompactSource(_)
            | PhysicalPlan::DeleteSource(_)
            | PhysicalPlan::CopyIntoTable(_)
            | PhysicalPlan::ReplaceAsyncSourcer(_)
            | PhysicalPlan::ReclusterSource(_)
            | PhysicalPlan::UpdateSource(_) => Box::new(std::iter::empty()),
            PhysicalPlan::Filter(plan) => Box::new(std::iter::once(plan.input.as_ref())),
            PhysicalPlan::Project(plan) => Box::new(std::iter::once(plan.input.as_ref())),
            PhysicalPlan::EvalScalar(plan) => Box::new(std::iter::once(plan.input.as_ref())),
            PhysicalPlan::AggregateExpand(plan) => Box::new(std::iter::once(plan.input.as_ref())),
            PhysicalPlan::AggregatePartial(plan) => Box::new(std::iter::once(plan.input.as_ref())),
            PhysicalPlan::AggregateFinal(plan) => Box::new(std::iter::once(plan.input.as_ref())),
            PhysicalPlan::Window(plan) => Box::new(std::iter::once(plan.input.as_ref())),
            PhysicalPlan::Lambda(plan) => Box::new(std::iter::once(plan.input.as_ref())),
            PhysicalPlan::Sort(plan) => Box::new(std::iter::once(plan.input.as_ref())),
            PhysicalPlan::Limit(plan) => Box::new(std::iter::once(plan.input.as_ref())),
            PhysicalPlan::RowFetch(plan) => Box::new(std::iter::once(plan.input.as_ref())),
            PhysicalPlan::HashJoin(plan) => Box::new(
                std::iter::once(plan.probe.as_ref()).chain(std::iter::once(plan.build.as_ref())),
            ),
            PhysicalPlan::Exchange(plan) => Box::new(std::iter::once(plan.input.as_ref())),
            PhysicalPlan::ExchangeSink(plan) => Box::new(std::iter::once(plan.input.as_ref())),
            PhysicalPlan::UnionAll(plan) => Box::new(
                std::iter::once(plan.left.as_ref()).chain(std::iter::once(plan.right.as_ref())),
            ),
            PhysicalPlan::DistributedInsertSelect(plan) => {
                Box::new(std::iter::once(plan.input.as_ref()))
            }
            PhysicalPlan::CommitSink(plan) => Box::new(std::iter::once(plan.input.as_ref())),
            PhysicalPlan::ProjectSet(plan) => Box::new(std::iter::once(plan.input.as_ref())),
            PhysicalPlan::RuntimeFilterSource(plan) => Box::new(
                std::iter::once(plan.left_side.as_ref())
                    .chain(std::iter::once(plan.right_side.as_ref())),
            ),
            PhysicalPlan::RangeJoin(plan) => Box::new(
                std::iter::once(plan.left.as_ref()).chain(std::iter::once(plan.right.as_ref())),
            ),
            PhysicalPlan::ReplaceDeduplicate(plan) => {
                Box::new(std::iter::once(plan.input.as_ref()))
            }
            PhysicalPlan::ReplaceInto(plan) => Box::new(std::iter::once(plan.input.as_ref())),
            PhysicalPlan::MergeInto(plan) => Box::new(std::iter::once(plan.input.as_ref())),
            PhysicalPlan::MergeIntoAddRowNumber(plan) => {
                Box::new(std::iter::once(plan.input.as_ref()))
            }
            PhysicalPlan::MergeIntoSource(plan) => Box::new(std::iter::once(plan.input.as_ref())),
            PhysicalPlan::MergeIntoAppendNotMatched(plan) => {
                Box::new(std::iter::once(plan.input.as_ref()))
            }
            PhysicalPlan::MaterializedCte(plan) => Box::new(
                std::iter::once(plan.left.as_ref()).chain(std::iter::once(plan.right.as_ref())),
            ),
            PhysicalPlan::ReclusterSink(plan) => Box::new(std::iter::once(plan.input.as_ref())),
            PhysicalPlan::Udf(plan) => Box::new(std::iter::once(plan.input.as_ref())),
        }
    }

    /// Used to find data source info in a non-aggregation and single-table query plan.
    pub fn try_find_single_data_source(&self) -> Option<&DataSourcePlan> {
        match self {
            PhysicalPlan::TableScan(scan) => Some(&scan.source),
            PhysicalPlan::Filter(plan) => plan.input.try_find_single_data_source(),
            PhysicalPlan::Project(plan) => plan.input.try_find_single_data_source(),
            PhysicalPlan::EvalScalar(plan) => plan.input.try_find_single_data_source(),
            PhysicalPlan::Window(plan) => plan.input.try_find_single_data_source(),
            PhysicalPlan::Lambda(plan) => plan.input.try_find_single_data_source(),
            PhysicalPlan::Sort(plan) => plan.input.try_find_single_data_source(),
            PhysicalPlan::Limit(plan) => plan.input.try_find_single_data_source(),
            PhysicalPlan::Exchange(plan) => plan.input.try_find_single_data_source(),
            PhysicalPlan::ExchangeSink(plan) => plan.input.try_find_single_data_source(),
            PhysicalPlan::DistributedInsertSelect(plan) => plan.input.try_find_single_data_source(),
            PhysicalPlan::ProjectSet(plan) => plan.input.try_find_single_data_source(),
            PhysicalPlan::RowFetch(plan) => plan.input.try_find_single_data_source(),
            PhysicalPlan::Udf(plan) => plan.input.try_find_single_data_source(),
            PhysicalPlan::RuntimeFilterSource(_)
            | PhysicalPlan::UnionAll(_)
            | PhysicalPlan::ExchangeSource(_)
            | PhysicalPlan::HashJoin(_)
            | PhysicalPlan::RangeJoin(_)
            | PhysicalPlan::MaterializedCte(_)
            | PhysicalPlan::AggregateExpand(_)
            | PhysicalPlan::AggregateFinal(_)
            | PhysicalPlan::AggregatePartial(_)
            | PhysicalPlan::CompactSource(_)
            | PhysicalPlan::DeleteSource(_)
            | PhysicalPlan::CommitSink(_)
            | PhysicalPlan::CopyIntoTable(_)
            | PhysicalPlan::ReplaceAsyncSourcer(_)
            | PhysicalPlan::ReplaceDeduplicate(_)
            | PhysicalPlan::ReplaceInto(_)
            | PhysicalPlan::MergeInto(_)
            | PhysicalPlan::MergeIntoAddRowNumber(_)
            | PhysicalPlan::MergeIntoAppendNotMatched(_)
            | PhysicalPlan::MergeIntoSource(_)
            | PhysicalPlan::ConstantTableScan(_)
            | PhysicalPlan::CteScan(_)
            | PhysicalPlan::ReclusterSource(_)
            | PhysicalPlan::ReclusterSink(_)
            | PhysicalPlan::UpdateSource(_) => None,
        }
    }

    pub fn is_distributed_plan(&self) -> bool {
        self.children().any(|child| child.is_distributed_plan())
            || matches!(
                self,
                Self::ExchangeSource(_) | Self::ExchangeSink(_) | Self::Exchange(_)
            )
    }
}<|MERGE_RESOLUTION|>--- conflicted
+++ resolved
@@ -252,11 +252,8 @@
             PhysicalPlan::MergeIntoAddRowNumber(_) => "AddRowNumber".to_string(),
             PhysicalPlan::ReclusterSource(_) => "ReclusterSource".to_string(),
             PhysicalPlan::ReclusterSink(_) => "ReclusterSink".to_string(),
-<<<<<<< HEAD
             PhysicalPlan::UpdateSource(_) => "UpdateSource".to_string(),
-=======
             PhysicalPlan::Udf(_) => "Udf".to_string(),
->>>>>>> 8b30e962
         }
     }
 
