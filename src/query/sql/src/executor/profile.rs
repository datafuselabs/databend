// Copyright 2021 Datafuse Labs
//
// Licensed under the Apache License, Version 2.0 (the "License");
// you may not use this file except in compliance with the License.
// You may obtain a copy of the License at
//
//     http://www.apache.org/licenses/LICENSE-2.0
//
// Unless required by applicable law or agreed to in writing, software
// distributed under the License is distributed on an "AS IS" BASIS,
// WITHOUT WARRANTIES OR CONDITIONS OF ANY KIND, either express or implied.
// See the License for the specific language governing permissions and
// limitations under the License.

use common_exception::Result;
use common_functions::BUILTIN_FUNCTIONS;
use common_profile::AggregateAttribute;
use common_profile::AggregateExpandAttribute;
use common_profile::CteScanAttribute;
use common_profile::EvalScalarAttribute;
use common_profile::ExchangeAttribute;
use common_profile::FilterAttribute;
use common_profile::JoinAttribute;
use common_profile::LambdaAttribute;
use common_profile::LimitAttribute;
use common_profile::OperatorAttribute;
use common_profile::OperatorProfile;
use common_profile::OperatorType;
use common_profile::ProcessorProfiles;
use common_profile::ProjectSetAttribute;
use common_profile::QueryProfile;
use common_profile::SortAttribute;
use common_profile::TableScanAttribute;
use common_profile::WindowAttribute;
use itertools::Itertools;

use crate::executor::format::pretty_display_agg_desc;
use crate::executor::physical_plans::common::FragmentKind;
use crate::executor::physical_plans::physical_window::WindowFunction;
use crate::executor::PhysicalPlan;
use crate::planner::Metadata;
use crate::MetadataRef;

pub struct ProfileHelper;

impl ProfileHelper {
    pub fn build_query_profile(
        query_id: &str,
        metadata: &MetadataRef,
        plan: &PhysicalPlan,
        profs: &ProcessorProfiles,
    ) -> Result<QueryProfile> {
        let mut plan_node_profs = vec![];
        let metadata = metadata.read().clone();
        flatten_plan_node_profile(&metadata, plan, profs, &mut plan_node_profs)?;

        Ok(QueryProfile::new(query_id.to_string(), plan_node_profs))
    }
}

fn flatten_plan_node_profile(
    metadata: &Metadata,
    plan: &PhysicalPlan,
    profs: &ProcessorProfiles,
    plan_node_profs: &mut Vec<OperatorProfile>,
) -> Result<()> {
    match plan {
        PhysicalPlan::TableScan(scan) => {
            let table = metadata.table(scan.table_index).clone();
            let qualified_name = format!("{}.{}", table.database(), table.name());
            let proc_prof = profs.get(&scan.plan_id).copied().unwrap_or_default();
            let prof = OperatorProfile {
                id: scan.plan_id,
                operator_type: OperatorType::TableScan,
                children: vec![],
                execution_info: proc_prof.into(),
                attribute: OperatorAttribute::TableScan(TableScanAttribute { qualified_name }),
            };
            plan_node_profs.push(prof);
        }
        PhysicalPlan::CteScan(scan) => {
            let prof = OperatorProfile {
                id: scan.plan_id,
                operator_type: OperatorType::CteScan,
                children: vec![],
                execution_info: Default::default(),
                attribute: OperatorAttribute::CteScan(CteScanAttribute {
                    cte_idx: scan.cte_idx.0,
                }),
            };
            plan_node_profs.push(prof)
        }
        PhysicalPlan::ConstantTableScan(scan) => {
            let proc_prof = profs.get(&scan.plan_id).copied().unwrap_or_default();
            let prof = OperatorProfile {
                id: scan.plan_id,
                operator_type: OperatorType::ConstantTableScan,
                children: vec![],
                execution_info: proc_prof.into(),
                attribute: OperatorAttribute::Empty,
            };
            plan_node_profs.push(prof);
        }
        PhysicalPlan::Filter(filter) => {
            flatten_plan_node_profile(metadata, &filter.input, profs, plan_node_profs)?;
            let proc_prof = profs.get(&filter.plan_id).copied().unwrap_or_default();
            let prof = OperatorProfile {
                id: filter.plan_id,
                operator_type: OperatorType::Filter,
                children: vec![filter.input.get_id()],
                execution_info: proc_prof.into(),
                attribute: OperatorAttribute::Filter(FilterAttribute {
                    predicate: filter
                        .predicates
                        .iter()
                        .map(|pred| pred.as_expr(&BUILTIN_FUNCTIONS).sql_display())
                        .join(" AND "),
                }),
            };
            plan_node_profs.push(prof);
        }
        PhysicalPlan::Project(project) => {
            flatten_plan_node_profile(metadata, &project.input, profs, plan_node_profs)?;
            let proc_prof = profs.get(&project.plan_id).copied().unwrap_or_default();
            let prof = OperatorProfile {
                id: project.plan_id,
                operator_type: OperatorType::Project,
                children: vec![project.input.get_id()],
                execution_info: proc_prof.into(),
                attribute: OperatorAttribute::Empty,
            };
            plan_node_profs.push(prof);
        }
        PhysicalPlan::EvalScalar(eval) => {
            flatten_plan_node_profile(metadata, &eval.input, profs, plan_node_profs)?;
            let proc_prof = profs.get(&eval.plan_id).copied().unwrap_or_default();
            let prof = OperatorProfile {
                id: eval.plan_id,
                operator_type: OperatorType::EvalScalar,
                execution_info: proc_prof.into(),
                children: vec![eval.input.get_id()],
                attribute: OperatorAttribute::EvalScalar(EvalScalarAttribute {
                    scalars: eval
                        .exprs
                        .iter()
                        .map(|(expr, _)| expr.as_expr(&BUILTIN_FUNCTIONS).sql_display())
                        .join(", "),
                }),
            };
            plan_node_profs.push(prof);
        }
        PhysicalPlan::ProjectSet(project_set) => {
            flatten_plan_node_profile(metadata, &project_set.input, profs, plan_node_profs)?;
            let proc_prof = profs.get(&project_set.plan_id).copied().unwrap_or_default();
            let prof = OperatorProfile {
                id: project_set.plan_id,
                operator_type: OperatorType::ProjectSet,
                execution_info: proc_prof.into(),
                children: vec![project_set.input.get_id()],
                attribute: OperatorAttribute::ProjectSet(ProjectSetAttribute {
                    functions: project_set
                        .srf_exprs
                        .iter()
                        .map(|(expr, _)| expr.as_expr(&BUILTIN_FUNCTIONS).sql_display())
                        .join(", "),
                }),
            };
            plan_node_profs.push(prof);
        }
        PhysicalPlan::Lambda(lambda) => {
            flatten_plan_node_profile(metadata, &lambda.input, profs, plan_node_profs)?;
            let proc_prof = profs.get(&lambda.plan_id).copied().unwrap_or_default();
            let prof = OperatorProfile {
                id: lambda.plan_id,
                operator_type: OperatorType::Lambda,
                execution_info: proc_prof.into(),
                children: vec![lambda.input.get_id()],
                attribute: OperatorAttribute::Lambda(LambdaAttribute {
                    scalars: lambda
                        .lambda_funcs
                        .iter()
                        .map(|func| {
                            let arg_exprs = func.arg_exprs.join(", ");
                            let params = func.params.join(", ");
                            let lambda_expr =
                                func.lambda_expr.as_expr(&BUILTIN_FUNCTIONS).sql_display();
                            format!(
                                "{}({}, {} -> {})",
                                func.func_name, arg_exprs, params, lambda_expr
                            )
                        })
                        .join(", "),
                }),
            };
            plan_node_profs.push(prof);
        }
        PhysicalPlan::AggregateExpand(expand) => {
            flatten_plan_node_profile(metadata, &expand.input, profs, plan_node_profs)?;
            let proc_prof = profs.get(&expand.plan_id).copied().unwrap_or_default();
            let prof = OperatorProfile {
                id: expand.plan_id,
                operator_type: OperatorType::AggregateExpand,
                execution_info: proc_prof.into(),
                children: vec![expand.input.get_id()],
                attribute: OperatorAttribute::AggregateExpand(AggregateExpandAttribute {
                    group_keys: expand
                        .grouping_sets
                        .sets
                        .iter()
                        .map(|columns| {
                            format!(
                                "[{}]",
                                columns
                                    .iter()
                                    .map(|column| metadata.column(*column).name())
                                    .join(", ")
                            )
                        })
                        .join(", "),
                    aggr_exprs: "".to_string(),
                }),
            };
            plan_node_profs.push(prof);
        }
        PhysicalPlan::AggregatePartial(agg_partial) => {
            flatten_plan_node_profile(metadata, &agg_partial.input, profs, plan_node_profs)?;
            let proc_prof = profs.get(&agg_partial.plan_id).copied().unwrap_or_default();
            let prof = OperatorProfile {
                id: agg_partial.plan_id,
                operator_type: OperatorType::Aggregate,
                execution_info: proc_prof.into(),
                children: vec![agg_partial.input.get_id()],
                attribute: OperatorAttribute::Aggregate(AggregateAttribute {
                    group_keys: agg_partial
                        .group_by
                        .iter()
                        .map(|column| metadata.column(*column).name())
                        .join(", "),
                    functions: agg_partial
                        .agg_funcs
                        .iter()
                        .map(|desc| pretty_display_agg_desc(desc, metadata))
                        .join(", "),
                }),
            };
            plan_node_profs.push(prof);
        }
        PhysicalPlan::AggregateFinal(agg_final) => {
            flatten_plan_node_profile(metadata, &agg_final.input, profs, plan_node_profs)?;
            let proc_prof = profs.get(&agg_final.plan_id).copied().unwrap_or_default();
            let prof = OperatorProfile {
                id: agg_final.plan_id,
                operator_type: OperatorType::Aggregate,
                execution_info: proc_prof.into(),
                children: vec![agg_final.input.get_id()],
                attribute: OperatorAttribute::Aggregate(AggregateAttribute {
                    group_keys: agg_final
                        .group_by
                        .iter()
                        .map(|column| metadata.column(*column).name())
                        .join(", "),
                    functions: agg_final
                        .agg_funcs
                        .iter()
                        .map(|desc| pretty_display_agg_desc(desc, metadata))
                        .join(", "),
                }),
            };
            plan_node_profs.push(prof);
        }
        PhysicalPlan::Window(window) => {
            flatten_plan_node_profile(metadata, &window.input, profs, plan_node_profs)?;
            let proc_prof = profs.get(&window.plan_id).copied().unwrap_or_default();
            let partition_by = window
                .partition_by
                .iter()
                .map(|&index| {
                    let name = metadata.column(index).name();
                    Ok(name)
                })
                .collect::<Result<Vec<_>>>()?
                .join(", ");

            let order_by = window
                .order_by
                .iter()
                .map(|v| {
                    let name = metadata.column(v.order_by).name();
                    Ok(name)
                })
                .collect::<Result<Vec<_>>>()?
                .join(", ");

            let frame = window.window_frame.to_string();

            let func = match &window.func {
                WindowFunction::Aggregate(agg) => pretty_display_agg_desc(agg, metadata),
                func => format!("{}", func),
            };
            let prof = OperatorProfile {
                id: window.plan_id,
                operator_type: OperatorType::Window,
                children: vec![window.input.get_id()],
                execution_info: proc_prof.into(),
                attribute: OperatorAttribute::Window(WindowAttribute {
                    functions: format!(
                        "{} OVER (PARTITION BY {} ORDER BY {} {})",
                        func, partition_by, order_by, frame
                    ),
                }),
            };
            plan_node_profs.push(prof);
        }
        PhysicalPlan::Sort(sort) => {
            flatten_plan_node_profile(metadata, &sort.input, profs, plan_node_profs)?;
            let proc_prof = profs.get(&sort.plan_id).copied().unwrap_or_default();
            let prof = OperatorProfile {
                id: sort.plan_id,
                operator_type: OperatorType::Sort,
                execution_info: proc_prof.into(),
                children: vec![sort.input.get_id()],
                attribute: OperatorAttribute::Sort(SortAttribute {
                    sort_keys: sort
                        .order_by
                        .iter()
                        .map(|desc| {
                            format!(
                                "{} {}",
                                metadata.column(desc.order_by).name(),
                                if desc.asc { "ASC" } else { "DESC" }
                            )
                        })
                        .join(", "),
                }),
            };
            plan_node_profs.push(prof);
        }
        PhysicalPlan::Limit(limit) => {
            flatten_plan_node_profile(metadata, &limit.input, profs, plan_node_profs)?;
            let proc_prof = profs.get(&limit.plan_id).copied().unwrap_or_default();
            let prof = OperatorProfile {
                id: limit.plan_id,
                operator_type: OperatorType::Limit,
                execution_info: proc_prof.into(),
                children: vec![limit.input.get_id()],
                attribute: OperatorAttribute::Limit(LimitAttribute {
                    limit: limit.limit.unwrap_or_default(),
                    offset: limit.offset,
                }),
            };
            plan_node_profs.push(prof);
        }
        PhysicalPlan::RowFetch(fetch) => {
            flatten_plan_node_profile(metadata, &fetch.input, profs, plan_node_profs)?;
            let proc_prof = profs.get(&fetch.plan_id).copied().unwrap_or_default();
            let prof = OperatorProfile {
                id: fetch.plan_id,
                operator_type: OperatorType::RowFetch,
                execution_info: proc_prof.into(),
                children: vec![fetch.input.get_id()],
                attribute: OperatorAttribute::Empty,
            };
            plan_node_profs.push(prof);
        }
        PhysicalPlan::HashJoin(hash_join) => {
            flatten_plan_node_profile(metadata, &hash_join.probe, profs, plan_node_profs)?;
            flatten_plan_node_profile(metadata, &hash_join.build, profs, plan_node_profs)?;
            let proc_prof = profs.get(&hash_join.plan_id).copied().unwrap_or_default();
            let prof = OperatorProfile {
                id: hash_join.plan_id,
                operator_type: OperatorType::Join,
                execution_info: proc_prof.into(),
                children: vec![hash_join.probe.get_id(), hash_join.build.get_id()],
                attribute: OperatorAttribute::Join(JoinAttribute {
                    join_type: hash_join.join_type.to_string(),
                    equi_conditions: hash_join
                        .probe_keys
                        .iter()
                        .zip(hash_join.build_keys.iter())
                        .map(|(l, r)| {
                            format!(
                                "{} = {}",
                                l.as_expr(&BUILTIN_FUNCTIONS).sql_display(),
                                r.as_expr(&BUILTIN_FUNCTIONS).sql_display(),
                            )
                        })
                        .join(" AND "),
                    non_equi_conditions: hash_join
                        .non_equi_conditions
                        .iter()
                        .map(|expr| expr.as_expr(&BUILTIN_FUNCTIONS).sql_display())
                        .join(" AND "),
                }),
            };
            plan_node_profs.push(prof);
        }
        PhysicalPlan::RangeJoin(range_join) => {
            flatten_plan_node_profile(metadata, &range_join.left, profs, plan_node_profs)?;
            flatten_plan_node_profile(metadata, &range_join.right, profs, plan_node_profs)?;
            let proc_prof = profs.get(&range_join.plan_id).copied().unwrap_or_default();
            let prof = OperatorProfile {
                id: range_join.plan_id,
                operator_type: OperatorType::Join,
                children: vec![range_join.left.get_id(), range_join.right.get_id()],
                execution_info: proc_prof.into(),
                attribute: OperatorAttribute::Join(JoinAttribute {
                    join_type: range_join.join_type.to_string(),
                    equi_conditions: range_join
                        .conditions
                        .iter()
                        .map(|expr| {
                            format!(
                                "{} {} {}",
                                expr.left_expr.as_expr(&BUILTIN_FUNCTIONS).sql_display(),
                                expr.operator,
                                expr.right_expr.as_expr(&BUILTIN_FUNCTIONS).sql_display(),
                            )
                        })
                        .join(" AND "),
                    non_equi_conditions: range_join
                        .other_conditions
                        .iter()
                        .map(|expr| expr.as_expr(&BUILTIN_FUNCTIONS).sql_display())
                        .join(" AND "),
                }),
            };
            plan_node_profs.push(prof);
        }
        PhysicalPlan::Exchange(exchange) => {
            flatten_plan_node_profile(metadata, &exchange.input, profs, plan_node_profs)?;
            let proc_prof = profs.get(&exchange.plan_id).copied().unwrap_or_default();
            let prof = OperatorProfile {
                id: exchange.plan_id,
                operator_type: OperatorType::Exchange,
                execution_info: proc_prof.into(),
                children: vec![exchange.input.get_id()],
                attribute: OperatorAttribute::Exchange(ExchangeAttribute {
                    exchange_mode: match exchange.kind {
                        FragmentKind::Init => "Init".to_string(),
                        FragmentKind::Normal => "Hash".to_string(),
                        FragmentKind::Expansive => "Broadcast".to_string(),
                        FragmentKind::Merge => "Merge".to_string(),
                    },
                }),
            };
            plan_node_profs.push(prof);
        }
        PhysicalPlan::UnionAll(union) => {
            flatten_plan_node_profile(metadata, &union.left, profs, plan_node_profs)?;
            flatten_plan_node_profile(metadata, &union.right, profs, plan_node_profs)?;
            let proc_prof = profs.get(&union.plan_id).copied().unwrap_or_default();
            let prof = OperatorProfile {
                id: union.plan_id,
                operator_type: OperatorType::UnionAll,
                execution_info: proc_prof.into(),
                children: vec![union.left.get_id(), union.right.get_id()],
                attribute: OperatorAttribute::Empty,
            };
            plan_node_profs.push(prof);
        }
        PhysicalPlan::RuntimeFilterSource(source) => {
            let proc_prof = profs.get(&source.plan_id).copied().unwrap_or_default();
            let prof = OperatorProfile {
                id: source.plan_id,
                operator_type: OperatorType::RuntimeFilter,
                execution_info: proc_prof.into(),
                children: vec![],
                attribute: OperatorAttribute::Empty,
            };
            plan_node_profs.push(prof);
        }
        PhysicalPlan::DistributedInsertSelect(select) => {
            flatten_plan_node_profile(metadata, &select.input, profs, plan_node_profs)?;
            let proc_prof = profs.get(&select.plan_id).copied().unwrap_or_default();
            let prof = OperatorProfile {
                id: select.plan_id,
                operator_type: OperatorType::Insert,
                execution_info: proc_prof.into(),
                children: vec![],
                attribute: OperatorAttribute::Empty,
            };
            plan_node_profs.push(prof);
        }
        PhysicalPlan::ExchangeSource(source) => {
            let proc_prof = profs.get(&source.plan_id).copied().unwrap_or_default();
            let prof = OperatorProfile {
                id: source.plan_id,
                operator_type: OperatorType::Exchange,
                execution_info: proc_prof.into(),
                children: vec![],
                attribute: OperatorAttribute::Empty,
            };
            plan_node_profs.push(prof);
        }
        PhysicalPlan::ExchangeSink(sink) => {
            flatten_plan_node_profile(metadata, &sink.input, profs, plan_node_profs)?;
            let proc_prof = profs.get(&sink.plan_id).copied().unwrap_or_default();
            let prof = OperatorProfile {
                id: sink.plan_id,
                operator_type: OperatorType::Exchange,
                execution_info: proc_prof.into(),
                children: vec![],
                attribute: OperatorAttribute::Empty,
            };
            plan_node_profs.push(prof);
        }
        PhysicalPlan::MaterializedCte(_) => todo!(),
        PhysicalPlan::DeleteSource(_)
        | PhysicalPlan::CommitSink(_)
        | PhysicalPlan::CopyIntoTable(_)
        | PhysicalPlan::AsyncSourcer(_)
        | PhysicalPlan::MergeInto(_)
        | PhysicalPlan::MergeIntoSource(_)
        | PhysicalPlan::Deduplicate(_)
        | PhysicalPlan::ReplaceInto(_)
<<<<<<< HEAD
        | PhysicalPlan::CompactPartial(_)
        | PhysicalPlan::ReclusterSource(_)
        | PhysicalPlan::ReclusterSink(_) => unreachable!(),
=======
        | PhysicalPlan::CompactSource(_) => unreachable!(),
>>>>>>> fc802172
    }

    Ok(())
}<|MERGE_RESOLUTION|>--- conflicted
+++ resolved
@@ -513,13 +513,9 @@
         | PhysicalPlan::MergeIntoSource(_)
         | PhysicalPlan::Deduplicate(_)
         | PhysicalPlan::ReplaceInto(_)
-<<<<<<< HEAD
-        | PhysicalPlan::CompactPartial(_)
+        | PhysicalPlan::CompactSource(_)
         | PhysicalPlan::ReclusterSource(_)
         | PhysicalPlan::ReclusterSink(_) => unreachable!(),
-=======
-        | PhysicalPlan::CompactSource(_) => unreachable!(),
->>>>>>> fc802172
     }
 
     Ok(())
