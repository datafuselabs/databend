--- conflicted
+++ resolved
@@ -462,19 +462,16 @@
             };
             plan_node_profs.push(prof);
         }
-<<<<<<< HEAD
+        PhysicalPlan::MaterializedCte(_) => todo!(),
+        PhysicalPlan::DeletePartial(_) | PhysicalPlan::DeleteFinal(_) => unreachable!(),
+        PhysicalPlan::DistributedCopyIntoTableFromStage(_) => unreachable!(),
+        PhysicalPlan::CopyIntoTableFromQuery(_) => unreachable!(),
         PhysicalPlan::DeletePartial(_)
         | PhysicalPlan::MutationAggregate(_)
         | PhysicalPlan::CopyIntoTable(_)
         | PhysicalPlan::AsyncSourcer(_)
         | PhysicalPlan::Deduplicate(_)
         | PhysicalPlan::ReplaceInto(_) => unreachable!(),
-=======
-        PhysicalPlan::MaterializedCte(_) => todo!(),
-        PhysicalPlan::DeletePartial(_) | PhysicalPlan::DeleteFinal(_) => unreachable!(),
-        PhysicalPlan::DistributedCopyIntoTableFromStage(_) => unreachable!(),
-        PhysicalPlan::CopyIntoTableFromQuery(_) => unreachable!(),
->>>>>>> 92487fc8
     }
 
     Ok(())
