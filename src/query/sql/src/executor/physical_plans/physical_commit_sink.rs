// Copyright 2021 Datafuse Labs
//
// Licensed under the Apache License, Version 2.0 (the "License");
// you may not use this file except in compliance with the License.
// You may obtain a copy of the License at
//
//     http://www.apache.org/licenses/LICENSE-2.0
//
// Unless required by applicable law or agreed to in writing, software
// distributed under the License is distributed on an "AS IS" BASIS,
// WITHOUT WARRANTIES OR CONDITIONS OF ANY KIND, either express or implied.
// See the License for the specific language governing permissions and
// limitations under the License.

use std::sync::Arc;

use databend_common_meta_app::schema::TableInfo;
use databend_common_meta_app::schema::UpdateStreamMetaReq;
use databend_storages_common_table_meta::meta::BlockMeta;
use databend_storages_common_table_meta::meta::Statistics;
use databend_storages_common_table_meta::meta::TableSnapshot;

use crate::executor::physical_plans::common::MutationKind;
use crate::executor::PhysicalPlan;

// serde is required by `PhysicalPlan`
/// The commit sink is used to commit the data to the table.
#[derive(serde::Serialize, serde::Deserialize, Clone, Debug)]
pub struct CommitSink {
    pub plan_id: u32,
    pub input: Box<PhysicalPlan>,
    pub snapshot: Option<Arc<TableSnapshot>>,
    pub table_info: TableInfo,
    pub mutation_kind: MutationKind,
    pub update_stream_meta: Vec<UpdateStreamMetaReq>,
    pub merge_meta: bool,
    pub deduplicated_label: Option<String>,
<<<<<<< HEAD
    pub base_snapshot_timestamp: Option<chrono::DateTime<chrono::Utc>>,
=======

    // Used for recluster.
    pub recluster_info: Option<ReclusterInfoSideCar>,
}

// TODO refine this
#[derive(serde::Serialize, serde::Deserialize, Clone, Debug, Default)]
pub struct ReclusterInfoSideCar {
    pub merged_blocks: Vec<Arc<BlockMeta>>,
    pub removed_segment_indexes: Vec<usize>,
    pub removed_statistics: Statistics,
>>>>>>> 734cb41d
}<|MERGE_RESOLUTION|>--- conflicted
+++ resolved
@@ -35,9 +35,7 @@
     pub update_stream_meta: Vec<UpdateStreamMetaReq>,
     pub merge_meta: bool,
     pub deduplicated_label: Option<String>,
-<<<<<<< HEAD
     pub base_snapshot_timestamp: Option<chrono::DateTime<chrono::Utc>>,
-=======
 
     // Used for recluster.
     pub recluster_info: Option<ReclusterInfoSideCar>,
@@ -49,5 +47,4 @@
     pub merged_blocks: Vec<Arc<BlockMeta>>,
     pub removed_segment_indexes: Vec<usize>,
     pub removed_statistics: Statistics,
->>>>>>> 734cb41d
 }