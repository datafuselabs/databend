--- conflicted
+++ resolved
@@ -24,12 +24,9 @@
 use super::Deduplicate;
 use super::DeletePartial;
 use super::DistributedInsertSelect;
-<<<<<<< HEAD
 use super::FinalCommit;
-=======
 use super::MergeInto;
 use super::MergeIntoSource;
->>>>>>> cad282e8
 use super::MutationAggregate;
 use super::ProjectSet;
 use super::ReplaceInto;
@@ -460,21 +457,21 @@
     }
 }
 
-<<<<<<< HEAD
+impl Display for MergeInto {
+    fn fmt(&self, f: &mut Formatter<'_>) -> std::fmt::Result {
+        write!(f, "MergeInto")
+    }
+}
+
+impl Display for MergeIntoSource {
+    fn fmt(&self, f: &mut Formatter<'_>) -> std::fmt::Result {
+        write!(f, "MergeIntoSource")
+    }
+}
+
 impl Display for FinalCommit {
     fn fmt(&self, f: &mut Formatter<'_>) -> std::fmt::Result {
         write!(f, "FinalCommit")
-=======
-impl Display for MergeInto {
-    fn fmt(&self, f: &mut Formatter<'_>) -> std::fmt::Result {
-        write!(f, "MergeInto")
-    }
-}
-
-impl Display for MergeIntoSource {
-    fn fmt(&self, f: &mut Formatter<'_>) -> std::fmt::Result {
-        write!(f, "MergeIntoSource")
->>>>>>> cad282e8
     }
 }
 
