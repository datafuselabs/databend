--- conflicted
+++ resolved
@@ -40,10 +40,7 @@
     pub metadata: MetadataRef,
     pub bind_context: Box<BindContext>,
     pub selection: Option<ScalarExpr>,
-<<<<<<< HEAD
     pub subquery_desc: Option<SubqueryDesc>,
-=======
-    pub subquery_desc: Vec<SubqueryDesc>,
     pub lock_guard: Option<Arc<LockGuard>>,
 }
 
@@ -57,5 +54,4 @@
             .field("subquery_desc", &self.subquery_desc)
             .finish()
     }
->>>>>>> 2628c5a5
 }