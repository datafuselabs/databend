--- conflicted
+++ resolved
@@ -495,20 +495,16 @@
                 };
                 let registry = &BUILTIN_FUNCTIONS;
                 let checked_expr = type_check::check(&raw_expr, registry)?;
-<<<<<<< HEAD
                 // if the source type is nullable, cast target type should also be nullable.
                 let target_type = if data_type.is_nullable() {
                     checked_expr.data_type().wrap_nullable()
                 } else {
                     checked_expr.data_type().clone()
                 };
-=======
-
                 if let Some(constant) = self.try_fold_constant(&checked_expr) {
                     return Ok(constant);
                 }
 
->>>>>>> 0c5c3a03
                 Box::new((
                     CastExpr {
                         span: expr.span(),
