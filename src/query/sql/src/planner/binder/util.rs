// Copyright 2021 Datafuse Labs
//
// Licensed under the Apache License, Version 2.0 (the "License");
// you may not use this file except in compliance with the License.
// You may obtain a copy of the License at
//
//     http://www.apache.org/licenses/LICENSE-2.0
//
// Unless required by applicable law or agreed to in writing, software
// distributed under the License is distributed on an "AS IS" BASIS,
// WITHOUT WARRANTIES OR CONDITIONS OF ANY KIND, either express or implied.
// See the License for the specific language governing permissions and
// limitations under the License.

use databend_common_ast::ast::quote::QuotedIdent;
use databend_common_ast::ast::Identifier;
use databend_common_ast::ast::TableAlias;
use databend_common_ast::parser::Dialect;
use databend_common_ast::span::merge_span;
use databend_common_exception::ErrorCode;
use databend_common_exception::Result;
use databend_common_expression::types::DataType;

use crate::normalize_identifier;
use crate::optimizer::SExpr;
use crate::plans::Operator;
use crate::plans::RelOperator;
use crate::Binder;
use crate::NameResolutionContext;
use crate::NameResolutionSuggest;

/// Ident name can not contain ' or "
/// Forbidden ' or " in UserName and RoleName, to prevent Meta injection problem
pub fn illegal_ident_name(ident_name: &str) -> bool {
    ident_name.chars().any(|c| c == '\'' || c == '\"')
}

impl Binder {
    // Find all recursive cte scans
    #[allow(clippy::only_used_in_recursion)]
    pub fn count_r_cte_scan(
        &mut self,
        expr: &SExpr,
        cte_scan_names: &mut Vec<String>,
        cte_types: &mut Vec<DataType>,
    ) -> Result<()> {
        match expr.plan() {
            RelOperator::Join(_) | RelOperator::UnionAll(_) | RelOperator::MaterializedCte(_) => {
                self.count_r_cte_scan(expr.child(0)?, cte_scan_names, cte_types)?;
                self.count_r_cte_scan(expr.child(1)?, cte_scan_names, cte_types)?;
            }

            RelOperator::ProjectSet(_)
            | RelOperator::AsyncFunction(_)
            | RelOperator::Udf(_)
            | RelOperator::EvalScalar(_)
            | RelOperator::Filter(_) => {
                self.count_r_cte_scan(expr.child(0)?, cte_scan_names, cte_types)?;
            }
            RelOperator::RecursiveCteScan(plan) => {
                cte_scan_names.push(plan.table_name.clone());
                if cte_types.is_empty() {
                    cte_types.extend(
                        plan.fields
                            .iter()
                            .map(|f| f.data_type().clone())
                            .collect::<Vec<DataType>>(),
                    );
                }
            }

            RelOperator::Exchange(_)
            | RelOperator::Scan(_)
            | RelOperator::CteScan(_)
            | RelOperator::DummyTableScan(_)
            | RelOperator::ConstantTableScan(_)
            | RelOperator::ExpressionScan(_)
            | RelOperator::CacheScan(_) => {}
            // Each recursive step in a recursive query generates new rows, and these rows are used for the next recursion.
            // Each step depends on the results of the previous step, so it's essential to ensure that the result set is built incrementally.
            // These operators need to operate on the entire result set,
            // which is incompatible with the way a recursive query incrementally builds the result set.
            RelOperator::Sort(_)
            | RelOperator::Limit(_)
            | RelOperator::Aggregate(_)
            | RelOperator::Window(_)
<<<<<<< HEAD
            | RelOperator::DataMutation(_) => {
=======
            | RelOperator::MergeInto(_)
            | RelOperator::Recluster(_) => {
>>>>>>> 18676c2c
                return Err(ErrorCode::SyntaxException(format!(
                    "{:?} is not allowed in recursive cte",
                    expr.plan().rel_op()
                )));
            }
        }
        Ok(())
    }
}

pub struct TableIdentifier {
    catalog: Identifier,
    database: Identifier,
    table: Identifier,
    table_alias: Option<TableAlias>,
    dialect: Dialect,
    name_resolution_ctx: NameResolutionContext,
}

impl TableIdentifier {
    pub fn new(
        binder: &Binder,
        catalog: &Option<Identifier>,
        database: &Option<Identifier>,
        table: &Identifier,
        table_alias: &Option<TableAlias>,
    ) -> TableIdentifier {
        let Binder {
            ctx,
            name_resolution_ctx,
            dialect,
            ..
        } = binder;
        let catalog = catalog.to_owned().unwrap_or(Identifier {
            span: None,
            name: ctx.get_current_catalog(),
            quote: Some(dialect.default_ident_quote()),
            is_hole: false,
        });
        let database = database.to_owned().unwrap_or(Identifier {
            span: None,
            name: ctx.get_current_database(),
            quote: Some(dialect.default_ident_quote()),
            is_hole: false,
        });
        let database = Identifier {
            span: merge_span(catalog.span, database.span),
            ..database
        };
        let table = Identifier {
            span: merge_span(database.span, table.span),
            name: table.name.clone(),
            ..*table
        };
        TableIdentifier {
            catalog,
            database,
            table,
            table_alias: table_alias.clone(),
            dialect: *dialect,
            name_resolution_ctx: name_resolution_ctx.clone(),
        }
    }

    pub fn catalog_name(&self) -> String {
        normalize_identifier(&self.catalog, &self.name_resolution_ctx).name
    }

    pub fn database_name(&self) -> String {
        normalize_identifier(&self.database, &self.name_resolution_ctx).name
    }

    pub fn table_name(&self) -> String {
        normalize_identifier(&self.table, &self.name_resolution_ctx).name
    }

    pub fn table_name_alias(&self) -> Option<String> {
        self.table_alias.as_ref().map(|table_alias| {
            normalize_identifier(&table_alias.name, &self.name_resolution_ctx).name
        })
    }

    pub fn not_found_suggest_error(&self, err: ErrorCode) -> ErrorCode {
        let Self {
            catalog,
            database,
            table,
            ..
        } = self;
        match err.code() {
            ErrorCode::UNKNOWN_DATABASE => {
                let error_message = match self.name_resolution_ctx.not_found_suggest(database) {
                    Some(NameResolutionSuggest::Quoted) => {
                        format!(
                            "Unknown database {catalog}.{database} (unquoted). Did you mean {} (quoted)?",
                            QuotedIdent(&database.name, self.dialect.default_ident_quote())
                        )
                    }
                    Some(NameResolutionSuggest::Unqoted) => {
                        format!(
                            "Unknown database {catalog}.{database} (quoted). Did you mean {} (unquoted)?",
                            &database.name
                        )
                    }
                    None => format!("Unknown database {catalog}.{database} ."),
                };
                ErrorCode::UnknownDatabase(error_message).set_span(database.span)
            }
            ErrorCode::UNKNOWN_TABLE => {
                let error_message = match self.name_resolution_ctx.not_found_suggest(table) {
                    Some(NameResolutionSuggest::Quoted) => {
                        format!(
                            "Unknown table {catalog}.{database}.{table} (unquoted). Did you mean {} (quoted)?",
                            QuotedIdent(&table.name, self.dialect.default_ident_quote())
                        )
                    }
                    Some(NameResolutionSuggest::Unqoted) => {
                        format!(
                            "Unknown table {catalog}.{database}.{table} (quoted). Did you mean {} (unquoted)?",
                            &table.name
                        )
                    }
                    None => format!("Unknown table {catalog}.{database}.{table} ."),
                };
                ErrorCode::UnknownTable(error_message).set_span(table.span)
            }
            _ => err,
        }
    }
}<|MERGE_RESOLUTION|>--- conflicted
+++ resolved
@@ -84,12 +84,8 @@
             | RelOperator::Limit(_)
             | RelOperator::Aggregate(_)
             | RelOperator::Window(_)
-<<<<<<< HEAD
-            | RelOperator::DataMutation(_) => {
-=======
-            | RelOperator::MergeInto(_)
-            | RelOperator::Recluster(_) => {
->>>>>>> 18676c2c
+            | RelOperator::DataMutation(_)
+            | | RelOperator::Recluster(_) => {
                 return Err(ErrorCode::SyntaxException(format!(
                     "{:?} is not allowed in recursive cte",
                     expr.plan().rel_op()
