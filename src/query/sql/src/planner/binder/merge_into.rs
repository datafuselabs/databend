// Copyright 2021 Datafuse Labs
//
// Licensed under the Apache License, Version 2.0 (the "License");
// you may not use this file except in compliance with the License.
// You may obtain a copy of the License at
//
//     http://www.apache.org/licenses/LICENSE-2.0
//
// Unless required by applicable law or agreed to in writing, software
// distributed under the License is distributed on an "AS IS" BASIS,
// WITHOUT WARRANTIES OR CONDITIONS OF ANY KIND, either express or implied.
// See the License for the specific language governing permissions and
// limitations under the License.

use std::collections::HashMap;
use std::collections::HashSet;
use std::sync::Arc;

use common_ast::ast::Join;
use common_ast::ast::JoinCondition;
use common_ast::ast::JoinOperator;
use common_ast::ast::JoinOperator::Inner;
use common_ast::ast::JoinOperator::RightAnti;
use common_ast::ast::JoinOperator::RightOuter;
use common_ast::ast::MatchOperation;
use common_ast::ast::MatchedClause;
use common_ast::ast::MergeIntoStmt;
use common_ast::ast::TableReference;
use common_ast::ast::UnmatchedClause;
use common_catalog::plan::InternalColumn;
use common_catalog::plan::InternalColumnType;
use common_exception::ErrorCode;
use common_exception::Result;
use common_expression::types::DataType;
use common_expression::FieldIndex;
use common_expression::TableSchemaRef;
use common_expression::ROW_ID_COL_NAME;
use indexmap::IndexMap;
use parking_lot::RwLock;

use super::wrap_cast_scalar;
use crate::binder::Binder;
use crate::binder::InternalColumnBinding;
use crate::normalize_identifier;
use crate::optimizer::SExpr;
use crate::plans::BoundColumnRef;
use crate::plans::MatchedEvaluator;
use crate::plans::MergeInto;
use crate::plans::Plan;
use crate::plans::UnmatchedEvaluator;
use crate::BindContext;
use crate::ColumnBinding;
use crate::ColumnBindingBuilder;
use crate::ColumnEntry;
use crate::IndexType;
use crate::Metadata;
use crate::ScalarBinder;
use crate::ScalarExpr;
use crate::Visibility;

#[derive(Clone, Debug, serde::Serialize, serde::Deserialize)]
pub enum MergeIntoType {
    MatechedOnly,
    FullOperation,
    InsertOnly,
}

// Optimize Rule:
// for now we think right source table is small table in default.
// 1. insert only:
//      right anti join
// 2. (macthed and unmatched)
//      right outer
// 3. matched only:
//      inner join
// we will import optimizer for these join type in the future.

impl Binder {
    #[allow(warnings)]
    #[async_backtrace::framed]
    pub(in crate::planner::binder) async fn bind_merge_into(
        &mut self,
        bind_context: &mut BindContext,
        stmt: &MergeIntoStmt,
    ) -> Result<Plan> {
        if !self
            .ctx
            .get_settings()
            .get_enable_experimental_merge_into()
            .unwrap_or_default()
        {
            return Err(ErrorCode::Unimplemented(
                "merge into is experimental for now, you can use 'set enable_experimental_merge_into = 1' to set it up",
            ));
        };

        let (matched_clauses, unmatched_clauses) = stmt.split_clauses();
        let merge_type = get_merge_type(matched_clauses.len(), unmatched_clauses.len())?;

        let mut plan = self
            .bind_merge_into_with_join_type(
                bind_context,
                stmt,
                match merge_type {
                    MergeIntoType::MatechedOnly => Inner,
                    _ => RightOuter,
                },
                matched_clauses.clone(),
                unmatched_clauses.clone(),
                merge_type.clone(),
            )
            .await?;

        // optimize insert-only
        if let MergeIntoType::InsertOnly = merge_type {
            let insert_only = insert_only(&plan);
            if !insert_only {
                return Err(ErrorCode::SemanticError(
                    "for unmatched clause, then condition and exprs can only have source fields",
                ));
            }
            // init bind_context and metadata
            *bind_context = BindContext::new();
            self.metadata = Arc::new(RwLock::new(Metadata::default()));
            plan = self
                .bind_merge_into_with_join_type(
                    bind_context,
                    stmt,
                    RightAnti,
                    matched_clauses,
                    unmatched_clauses,
                    MergeIntoType::InsertOnly,
                )
                .await?;
        }

        Ok(Plan::MergeInto(Box::new(plan)))
    }

    async fn bind_merge_into_with_join_type(
        &mut self,
        bind_context: &mut BindContext,
        stmt: &MergeIntoStmt,
        join_type: JoinOperator,
        matched_clauses: Vec<MatchedClause>,
        unmatched_clauses: Vec<UnmatchedClause>,
        merge_type: MergeIntoType,
    ) -> Result<MergeInto> {
        let MergeIntoStmt {
            catalog,
            database,
            table_ident,
            source,
            target_alias,
            join_expr,
            merge_options,
            ..
        } = stmt;

        if merge_options.is_empty() {
            return Err(ErrorCode::BadArguments(
                "at least one matched or unmatched clause for merge into",
            ));
        }

        let mut unmatched_evaluators =
            Vec::<UnmatchedEvaluator>::with_capacity(unmatched_clauses.len());
        let mut matched_evaluators = Vec::<MatchedEvaluator>::with_capacity(matched_clauses.len());
        // check clause semantic
        MergeIntoStmt::check_multi_match_clauses_semantic(&matched_clauses)?;
        MergeIntoStmt::check_multi_unmatch_clauses_semantic(&unmatched_clauses)?;

        let (catalog_name, database_name, table_name) =
            self.normalize_object_identifier_triple(catalog, database, table_ident);

        let table = self
            .ctx
            .get_table(&catalog_name, &database_name, &table_name)
            .await?;
        let table_id = table.get_id();
        let table_schema = table.schema();

        // get target_table_reference
        let target_table = TableReference::Table {
            span: None,
            catalog: catalog.clone(),
            database: database.clone(),
            table: table_ident.clone(),
            alias: target_alias.clone(),
            travel_point: None,
            pivot: None,
            unpivot: None,
        };

        // get_source_table_reference
        let source_data = source.transform_table_reference();

        // bind source data
        let (source_expr, mut source_context) =
            self.bind_single_table(bind_context, &source_data).await?;

<<<<<<< HEAD
        if !self.check_sexpr_top(&source_expr, super::binder::CheckType::Merge)? {
            return Err(ErrorCode::SemanticError(
                "replace source can't contain udf functions".to_string(),
            ));
        }

        // add all left source columns for read
        // todo: (JackTan25) do column prune after finish "split expr for target and source"
        let mut columns_set = source_context.column_set();
=======
        let mut columns_set = HashSet::<IndexType>::new();
>>>>>>> b9b1b1c3

        let update_columns_star = if self.has_star_clause(&matched_clauses, &unmatched_clauses) {
            // when there are "update *"/"insert *", we need to get the index of correlated columns in source.
            let default_target_table_schema = table.schema().remove_computed_fields();
            let mut update_columns = HashMap::with_capacity(
                default_target_table_schema
                    .remove_computed_fields()
                    .num_fields(),
            );
            let source_output_columns = &source_context.columns;
            // we use Vec as the value, because there could be duplicate names
            let mut name_map = HashMap::<String, Vec<ColumnBinding>>::new();
            for column in source_output_columns {
                name_map
                    .entry(column.column_name.clone())
                    .or_default()
                    .push(column.clone());
            }

            for (field_idx, field) in default_target_table_schema.fields.iter().enumerate() {
                let column = match name_map.get(field.name()) {
                    None => {
                        return Err(ErrorCode::SemanticError(
                            format!("can't find {} in source output", field.name).to_string(),
                        ));
                    }
                    Some(indices) => {
                        if indices.len() != 1 {
                            return Err(ErrorCode::SemanticError(
                                format!(
                                    "there should be only one {} in source output,but we get {}",
                                    field.name,
                                    indices.len()
                                )
                                .to_string(),
                            ));
                        } else {
                            indices[0].clone()
                        }
                    }
                };
                let column = ColumnBindingBuilder::new(
                    field.name.to_string(),
                    column.index,
                    column.data_type.clone(),
                    Visibility::Visible,
                )
                .build();
                let col = ScalarExpr::BoundColumnRef(BoundColumnRef { span: None, column });

                update_columns.insert(field_idx, col);
            }
            Some(update_columns)
        } else {
            None
        };

        // Todo: (JackTan25) Maybe we can remove bind target_table
        // when the target table has been binded in bind_merge_into_source
        // bind table for target table
        let (mut target_expr, mut target_context) = self
            .bind_single_table(&mut source_context, &target_table)
            .await?;

        // add internal_column (_row_id)
        let table_index = self
            .metadata
            .read()
            .get_table_index(Some(database_name.as_str()), table_name.as_str())
            .expect("can't get target_table binding");

        let row_id_column_binding = InternalColumnBinding {
            database_name: Some(database_name.clone()),
            table_name: Some(table_name.clone()),
            internal_column: InternalColumn {
                column_name: ROW_ID_COL_NAME.to_string(),
                column_type: InternalColumnType::RowId,
            },
        };

        let column_binding = target_context
            .add_internal_column_binding(&row_id_column_binding, self.metadata.clone())?;

        target_expr =
            SExpr::add_internal_column_index(&target_expr, table_index, column_binding.index);

        self.metadata
            .write()
            .set_table_row_id_index(table_index, column_binding.index);
        // add row_id_idx
        columns_set.insert(column_binding.index);

        // add join, we use _row_id to check_duplicate join row.
        let join = Join {
            op: join_type,
            condition: JoinCondition::On(Box::new(join_expr.clone())),
            left: Box::new(target_table),
            // use source as build table
            right: Box::new(source_data.clone()),
        };

        let (join_sexpr, mut bind_ctx) = self
            .bind_join(
                bind_context,
                target_context.clone(),
                source_context,
                target_expr,
                source_expr,
                &join,
            )
            .await?;
        {
            // add join used column idx
            let join_ctx = bind_ctx.clone();
            let join_column_set = join_ctx.clone().column_set();
            columns_set = columns_set.union(&join_column_set).cloned().collect();
        }

        let name_resolution_ctx = self.name_resolution_ctx.clone();
        let mut scalar_binder = ScalarBinder::new(
            &mut bind_ctx,
            self.ctx.clone(),
            &name_resolution_ctx,
            self.metadata.clone(),
            &[],
            HashMap::new(),
            Box::new(IndexMap::new()),
        );

        let column_entries = self.metadata.read().columns_by_table_index(table_index);
        let mut field_index_map = HashMap::<usize, String>::new();
        // if true, read all columns of target table
        let has_update = self.has_update(&matched_clauses);
        if has_update {
            for (idx, field) in table_schema.fields().iter().enumerate() {
                let used_idx = self.find_column_index(&column_entries, field.name())?;
                columns_set.insert(used_idx);
                field_index_map.insert(idx, used_idx.to_string());
            }
        }

        let target_name = if let Some(target_identify) = target_alias {
            normalize_identifier(&target_identify.name, &self.name_resolution_ctx)
                .name
                .clone()
        } else {
            table_name.clone()
        };

        // bind matched clause columns and add update fields and exprs
        for clause in &matched_clauses {
            matched_evaluators.push(
                self.bind_matched_clause(
                    &mut scalar_binder,
                    clause,
                    &mut columns_set,
                    table_schema.clone(),
                    update_columns_star.clone(),
                    target_name.as_ref(),
                )
                .await?,
            );
        }

        // bind not matched clause columns and add insert exprs
        for clause in &unmatched_clauses {
            unmatched_evaluators.push(
                self.bind_unmatched_clause(
                    &mut scalar_binder,
                    clause,
                    &mut columns_set,
                    table_schema.clone(),
                    update_columns_star.clone(),
                )
                .await?,
            );
        }

        Ok(MergeInto {
            catalog: catalog_name.to_string(),
            database: database_name.to_string(),
            table: table_name,
            target_alias: target_alias.clone(),
            table_id,
            bind_context: Box::new(bind_ctx.clone()),
            meta_data: self.metadata.clone(),
            input: Box::new(join_sexpr.clone()),
            columns_set: Box::new(columns_set),
            matched_evaluators,
            unmatched_evaluators,
            target_table_idx: table_index,
            field_index_map,
            merge_type,
            distributed: false,
        })
    }

    async fn bind_matched_clause<'a>(
        &mut self,
        scalar_binder: &mut ScalarBinder<'a>,
        clause: &MatchedClause,
        columns: &mut HashSet<IndexType>,
        schema: TableSchemaRef,
        update_columns_star: Option<HashMap<FieldIndex, ScalarExpr>>,
        target_name: &str,
    ) -> Result<MatchedEvaluator> {
        let condition = if let Some(expr) = &clause.selection {
            let (scalar_expr, _) = scalar_binder.bind(expr).await?;
            for idx in scalar_expr.used_columns() {
                columns.insert(idx);
            }

            if !self.check_allowed_scalar_expr(&scalar_expr)? {
                return Err(ErrorCode::SemanticError(
                    "matched clause's condition can't contain subquery|window|aggregate|udf functions"
                        .to_string(),
                )
                .set_span(scalar_expr.span()));
            }
            Some(scalar_expr)
        } else {
            None
        };

        if let MatchOperation::Update {
            update_list,
            is_star,
        } = &clause.operation
        {
            if *is_star {
                Ok(MatchedEvaluator {
                    condition,
                    update: update_columns_star,
                })
            } else {
                let mut update_columns = HashMap::with_capacity(update_list.len());
                for update_expr in update_list {
                    let (scalar_expr, _) = scalar_binder.bind(&update_expr.expr).await?;
                    if !self.check_allowed_scalar_expr(&scalar_expr)? {
                        return Err(ErrorCode::SemanticError(
                            "update clause's can't contain subquery|window|aggregate|udf functions"
                                .to_string(),
                        )
                        .set_span(scalar_expr.span()));
                    }
                    let col_name =
                        normalize_identifier(&update_expr.name, &self.name_resolution_ctx).name;
                    if let Some(tbl_identify) = &update_expr.table {
                        let update_table_name =
                            normalize_identifier(tbl_identify, &self.name_resolution_ctx).name;
                        if update_table_name != target_name {
                            return Err(ErrorCode::BadArguments(format!(
                                "Update Identify's `{}` should be `{}`",
                                update_table_name, target_name
                            )));
                        }
                    }

                    let index = schema.index_of(&col_name)?;

                    if update_columns.contains_key(&index) {
                        return Err(ErrorCode::BadArguments(format!(
                            "Multiple assignments in the single statement to column `{}`",
                            col_name
                        )));
                    }

                    let field = schema.field(index);
                    if field.computed_expr().is_some() {
                        return Err(ErrorCode::BadArguments(format!(
                            "The value specified for computed column '{}' is not allowed",
                            field.name()
                        )));
                    }

                    update_columns.insert(index, scalar_expr.clone());
                }

                Ok(MatchedEvaluator {
                    condition,
                    update: Some(update_columns),
                })
            }
        } else {
            // delete
            Ok(MatchedEvaluator {
                condition,
                update: None,
            })
        }
    }

    async fn bind_unmatched_clause<'a>(
        &mut self,
        scalar_binder: &mut ScalarBinder<'a>,
        clause: &UnmatchedClause,
        columns: &mut HashSet<IndexType>,
        table_schema: TableSchemaRef,
        update_columns_star: Option<HashMap<FieldIndex, ScalarExpr>>,
    ) -> Result<UnmatchedEvaluator> {
        let condition = if let Some(expr) = &clause.selection {
            let (scalar_expr, _) = scalar_binder.bind(expr).await?;
            if !self.check_allowed_scalar_expr(&scalar_expr)? {
                return Err(ErrorCode::SemanticError(
                    "unmatched clause's condition can't contain subquery|window|aggregate|udf functions"
                        .to_string(),
                )
                .set_span(scalar_expr.span()));
            }

            for idx in scalar_expr.used_columns() {
                columns.insert(idx);
            }
            Some(scalar_expr)
        } else {
            None
        };
        if clause.insert_operation.is_star {
            let default_schema = table_schema.remove_computed_fields();
            let mut values = Vec::with_capacity(default_schema.num_fields());
            let update_columns_star = update_columns_star.unwrap();
            for idx in 0..default_schema.num_fields() {
                let scalar = update_columns_star.get(&idx).unwrap().clone();
                // cast expr
                values.push(wrap_cast_scalar(
                    &scalar,
                    &scalar.data_type()?,
                    &DataType::from(default_schema.field(idx).data_type()),
                )?);
            }

            Ok(UnmatchedEvaluator {
                source_schema: Arc::new(Arc::new(default_schema).into()),
                condition,
                values,
            })
        } else {
            if clause.insert_operation.values.is_empty() {
                return Err(ErrorCode::SemanticError(
                    "Values lists must have at least one row".to_string(),
                ));
            }

            let mut values = Vec::with_capacity(clause.insert_operation.values.len());
            // we need to get source schema, and use it for filling columns.
            let source_schema = if let Some(fields) = clause.insert_operation.columns.clone() {
                self.schema_project(&table_schema, &fields)?
            } else {
                table_schema.clone()
            };
            if clause.insert_operation.values.len() != source_schema.num_fields() {
                return Err(ErrorCode::SemanticError(
                    "insert columns and values are not matched".to_string(),
                ));
            }
            for (idx, expr) in clause.insert_operation.values.iter().enumerate() {
                let (mut scalar_expr, _) = scalar_binder.bind(expr).await?;
                if !self.check_allowed_scalar_expr(&scalar_expr)? {
                    return Err(ErrorCode::SemanticError(
                        "insert clause's can't contain subquery|window|aggregate|udf functions"
                            .to_string(),
                    )
                    .set_span(scalar_expr.span()));
                }
                // type cast
                scalar_expr = wrap_cast_scalar(
                    &scalar_expr,
                    &scalar_expr.data_type()?,
                    &DataType::from(source_schema.field(idx).data_type()),
                )?;

                values.push(scalar_expr.clone());
                for idx in scalar_expr.used_columns() {
                    columns.insert(idx);
                }
            }

            Ok(UnmatchedEvaluator {
                source_schema: Arc::new(source_schema.into()),
                condition,
                values,
            })
        }
    }

    fn find_column_index(
        &self,
        column_entries: &Vec<ColumnEntry>,
        col_name: &str,
    ) -> Result<usize> {
        for column_entry in column_entries {
            if col_name == column_entry.name() {
                return Ok(column_entry.index());
            }
        }
        Err(ErrorCode::BadArguments(format!(
            "not found col name: {}",
            col_name
        )))
    }

    fn has_update(&self, matched_clauses: &Vec<MatchedClause>) -> bool {
        for clause in matched_clauses {
            if let MatchOperation::Update {
                update_list: _,
                is_star: _,
            } = clause.operation
            {
                return true;
            }
        }
        false
    }

    fn has_star_clause(
        &self,
        matched_clauses: &Vec<MatchedClause>,
        unmatched_clauses: &Vec<UnmatchedClause>,
    ) -> bool {
        for item in matched_clauses {
            if let MatchOperation::Update {
                update_list: _,
                is_star,
            } = item.operation
            {
                if is_star {
                    return true;
                }
            }
        }

        for item in unmatched_clauses {
            if item.insert_operation.is_star {
                return true;
            }
        }
        false
    }
}

fn get_merge_type(matched_len: usize, unmatched_len: usize) -> Result<MergeIntoType> {
    if matched_len == 0 && unmatched_len > 0 {
        Ok(MergeIntoType::InsertOnly)
    } else if unmatched_len == 0 && matched_len > 0 {
        Ok(MergeIntoType::MatechedOnly)
    } else if unmatched_len > 0 && matched_len > 0 {
        Ok(MergeIntoType::FullOperation)
    } else {
        Err(ErrorCode::SemanticError(
            "we must have macthed or unmatched clause at least one",
        ))
    }
}

fn insert_only(merge_plan: &MergeInto) -> bool {
    let meta_data = merge_plan.meta_data.read();
    let target_table_columns: HashSet<usize> = meta_data
        .columns_by_table_index(merge_plan.target_table_idx)
        .iter()
        .map(|column| column.index())
        .collect();

    for evaluator in &merge_plan.unmatched_evaluators {
        if evaluator.condition.is_some() {
            let condition = evaluator.condition.as_ref().unwrap();
            for column in condition.used_columns() {
                if target_table_columns.contains(&column) {
                    return false;
                }
            }
        }

        for value in &evaluator.values {
            for column in value.used_columns() {
                if target_table_columns.contains(&column) {
                    return false;
                }
            }
        }
    }
    true
}<|MERGE_RESOLUTION|>--- conflicted
+++ resolved
@@ -199,7 +199,6 @@
         let (source_expr, mut source_context) =
             self.bind_single_table(bind_context, &source_data).await?;
 
-<<<<<<< HEAD
         if !self.check_sexpr_top(&source_expr, super::binder::CheckType::Merge)? {
             return Err(ErrorCode::SemanticError(
                 "replace source can't contain udf functions".to_string(),
@@ -208,10 +207,7 @@
 
         // add all left source columns for read
         // todo: (JackTan25) do column prune after finish "split expr for target and source"
-        let mut columns_set = source_context.column_set();
-=======
         let mut columns_set = HashSet::<IndexType>::new();
->>>>>>> b9b1b1c3
 
         let update_columns_star = if self.has_star_clause(&matched_clauses, &unmatched_clauses) {
             // when there are "update *"/"insert *", we need to get the index of correlated columns in source.
