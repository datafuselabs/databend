--- conflicted
+++ resolved
@@ -269,15 +269,10 @@
             | RelOperator::AsyncFunction(_)
             | RelOperator::MaterializedCte(_)
             | RelOperator::RecursiveCteScan(_)
-<<<<<<< HEAD
             | RelOperator::DataMutation(_)
             | RelOperator::MutationSource(_)
-            | RelOperator::Recluster(_) => Ok((Arc::new(s_expr.clone()), true)),
-=======
-            | RelOperator::MergeInto(_)
             | RelOperator::Recluster(_)
             | RelOperator::CompactBlock(_) => Ok((Arc::new(s_expr.clone()), true)),
->>>>>>> 0b712711
         }
     }
 
