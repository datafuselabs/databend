// Copyright 2022 Datafuse Labs.
//
// Licensed under the Apache License, Version 2.0 (the "License");
// you may not use this file except in compliance with the License.
// You may obtain a copy of the License at
//
//     http://www.apache.org/licenses/LICENSE-2.0
//
// Unless required by applicable law or agreed to in writing, software
// distributed under the License is distributed on an "AS IS" BASIS,
// WITHOUT WARRANTIES OR CONDITIONS OF ANY KIND, either express or implied.
// See the License for the specific language governing permissions and
// limitations under the License.

use std::cell::RefCell;
use std::collections::VecDeque;
use std::rc::Rc;
use std::sync::Arc;

use common_catalog::table_context::TableContext;
use common_exception::Result;
use once_cell::sync::Lazy;

use super::prune_unused_columns::UnusedColumnPruner;
use crate::optimizer::heuristic::decorrelate::decorrelate_subquery;
use crate::optimizer::heuristic::prewhere_optimization::PrewhereOptimizer;
use crate::optimizer::heuristic::RuleList;
use crate::optimizer::rule::TransformResult;
use crate::optimizer::ColumnSet;
use crate::optimizer::RuleID;
use crate::optimizer::SExpr;
use crate::BindContext;
use crate::MetadataRef;

pub static DEFAULT_REWRITE_RULES: Lazy<Vec<RuleID>> = Lazy::new(|| {
    vec![
        RuleID::NormalizeDisjunctiveFilter,
        RuleID::NormalizeScalarFilter,
        RuleID::EliminateFilter,
        RuleID::EliminateEvalScalar,
        RuleID::MergeFilter,
        RuleID::MergeEvalScalar,
        RuleID::PushDownFilterUnion,
        RuleID::PushDownLimitUnion,
        RuleID::RulePushDownLimitExpression,
        RuleID::PushDownLimitSort,
        RuleID::PushDownLimitOuterJoin,
        RuleID::PushDownLimitScan,
        RuleID::PushDownSortScan,
        RuleID::PushDownFilterEvalScalar,
        RuleID::PushDownFilterJoin,
        RuleID::FoldCountAggregate,
        RuleID::SplitAggregate,
        RuleID::PushDownFilterScan,
    ]
});

/// A heuristic query optimizer. It will apply specific transformation rules in order and
/// implement the logical plans with default implementation rules.
pub struct HeuristicOptimizer {
    rules: RuleList,

    _ctx: Arc<dyn TableContext>,
    bind_context: Box<BindContext>,
    metadata: MetadataRef,
}

impl HeuristicOptimizer {
    pub fn new(
        ctx: Arc<dyn TableContext>,
        bind_context: Box<BindContext>,
        metadata: MetadataRef,
        rules: RuleList,
    ) -> Self {
        HeuristicOptimizer {
            rules,

            _ctx: ctx,
            bind_context,
            metadata,
        }
    }

    fn pre_optimize(&mut self, s_expr: SExpr) -> Result<SExpr> {
        let result = decorrelate_subquery(self.metadata.clone(), s_expr)?;
        Ok(result)
    }

    fn post_optimize(&mut self, s_expr: SExpr) -> Result<SExpr> {
        let prewhere_optimizer = PrewhereOptimizer::new(self.metadata.clone());
        let s_expr = prewhere_optimizer.prewhere_optimize(s_expr)?;

        let pruner = UnusedColumnPruner::new(self.metadata.clone());
        let require_columns: ColumnSet =
            self.bind_context.columns.iter().map(|c| c.index).collect();
        pruner.remove_unused_columns(&s_expr, require_columns)
    }

    pub fn optimize(&mut self, s_expr: SExpr) -> Result<SExpr> {
        let pre_optimized = self.pre_optimize(s_expr)?;
        let optimized = self.optimize_expression(&pre_optimized)?;
        let post_optimized = self.post_optimize(optimized)?;
        Ok(post_optimized)
    }

    fn optimize_expression(&self, s_expr: &SExpr) -> Result<SExpr> {
        /// manually implement a stack to avoid stack overflow
        /// an AST frame is a node in the AST tree
        struct TreeFrame {
            pub expr: Box<SExpr>,
            pub optimized_children: Vec<SExpr>,
            pub parent: Option<Rc<RefCell<TreeFrame>>>,
            pub visited: bool,
        }

        let mut to_optimize = VecDeque::new();
        let root_frame = TreeFrame {
            expr: Box::new(s_expr.clone()),
            optimized_children: Vec::new(),
            parent: None,
            visited: false,
        };
        let root_frame = Rc::new(RefCell::new(root_frame));
        to_optimize.push_back(root_frame);
        while let Some(frame) = to_optimize.pop_back() {
            let visited = { frame.borrow().visited };
            match visited {
                false => {
                    to_optimize.push_back(frame.clone());
                    // all of its children are not optimized
                    // Note:
                    // optimize starts from the first children!
                    for expr in frame.borrow().expr.children().iter().rev() {
                        let child_frame = TreeFrame {
                            expr: Box::new(expr.clone()),
                            optimized_children: Vec::new(),
                            parent: Some(frame.clone()),
                            visited: false,
                        };
                        let child_frame = Rc::new(RefCell::new(child_frame));
                        to_optimize.push_back(child_frame);
                    }
                    frame.borrow_mut().visited = true;
                }
                true => {
                    // all of its children are optimized now, apply transform rules on it
                    let (result, need_optimize) = {
                        let expr = &frame.borrow().expr;
                        let optimized_children = frame.borrow().optimized_children.clone();
                        let optimized_expr = expr.replace_children(optimized_children);
                        self.apply_transform_rules(&optimized_expr, &self.rules)?
                    };

                    if need_optimize {
                        // rule is applied and the expression needs optimize again
                        to_optimize.push_back(frame.clone());
                        let mut frame = frame.borrow_mut();
                        // move `result` onto heap
                        frame.expr = Box::new(result);
                        frame.optimized_children = vec![];
                        frame.visited = false;
                    } else {
                        // the result is optimized, push it up to the parent
                        match &frame.borrow().parent {
                            None => {
                                // is root node
                                // return the result
                                return Ok(result);
                            }
                            Some(parent) => {
                                // not root node
                                // push to parent
                                let mut parent = parent.borrow_mut();
                                parent.optimized_children.push(result);
                            }
                        }
                    }
                }
            }
        }
        unreachable!()
    }

    // Return Ok((expr, false)) if no rules matched
    //
    // Note:
    // this function will apply transform rules only
    //
    // if the expression still needs optimization
    // set the last bool to true
    fn apply_transform_rules(&self, s_expr: &SExpr, rule_list: &RuleList) -> Result<(SExpr, bool)> {
        let mut s_expr = s_expr.clone();
        println!("==apply transform rules==");
        for rule in rule_list.iter() {
            let mut state = TransformResult::new();
            if s_expr.match_pattern(rule.pattern()) && !s_expr.applied_rule(&rule.id()) {
<<<<<<< HEAD
                println!("rule matched: {:?}", rule.id());
                s_expr.apply_rule(&rule.id());
=======
                s_expr.set_applied_rule(&rule.id());
>>>>>>> b9516d82
                rule.apply(&s_expr, &mut state)?;
                if !state.results().is_empty() {
                    let result = &state.results()[0];
                    println!("rule applied outcome: {:#?}", result.applied_rules);
                    // set to true
                    // the optimizer will optimize it again
                    return Ok((result.clone(), true));
                }
            }
        }

        Ok((s_expr.clone(), false))
    }
}<|MERGE_RESOLUTION|>--- conflicted
+++ resolved
@@ -194,12 +194,7 @@
         for rule in rule_list.iter() {
             let mut state = TransformResult::new();
             if s_expr.match_pattern(rule.pattern()) && !s_expr.applied_rule(&rule.id()) {
-<<<<<<< HEAD
-                println!("rule matched: {:?}", rule.id());
-                s_expr.apply_rule(&rule.id());
-=======
                 s_expr.set_applied_rule(&rule.id());
->>>>>>> b9516d82
                 rule.apply(&s_expr, &mut state)?;
                 if !state.results().is_empty() {
                     let result = &state.results()[0];
