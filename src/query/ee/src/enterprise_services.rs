// Copyright 2023 Databend Cloud
//
// Licensed under the Elastic License, Version 2.0 (the "License");
// you may not use this file except in compliance with the License.
// You may obtain a copy of the License at
//
//     https://www.elastic.co/licensing/elastic-license
//
// Unless required by applicable law or agreed to in writing, software
// distributed under the License is distributed on an "AS IS" BASIS,
// WITHOUT WARRANTIES OR CONDITIONS OF ANY KIND, either express or implied.
// See the License for the specific language governing permissions and
// limitations under the License.

use common_config::InnerConfig;
use common_exception::Result;
use common_license::license_manager::LicenseManager;

use crate::aggregating_index::RealAggregatingIndexHandler;
use crate::background_service::RealBackgroundService;
use crate::data_mask::RealDatamaskHandler;
use crate::license::license_mgr::RealLicenseManager;
use crate::storages::fuse::operations::RealVacuumHandler;
use crate::table_lock::RealTableLockHandler;
use crate::virtual_column::RealVirtualColumnsHandler;

pub struct EnterpriseServices;
impl EnterpriseServices {
    #[async_backtrace::framed]
    pub async fn init(_config: InnerConfig) -> Result<()> {
        RealLicenseManager::init()?;
        RealVacuumHandler::init()?;
        RealAggregatingIndexHandler::init()?;
        RealTableLockHandler::init()?;
        RealDatamaskHandler::init()?;
<<<<<<< HEAD
        RealBackgroundService::init(&_config).await?;
=======
        RealVirtualColumnsHandler::init()?;
>>>>>>> dfd8f03b
        Ok(())
    }
}<|MERGE_RESOLUTION|>--- conflicted
+++ resolved
@@ -33,11 +33,8 @@
         RealAggregatingIndexHandler::init()?;
         RealTableLockHandler::init()?;
         RealDatamaskHandler::init()?;
-<<<<<<< HEAD
         RealBackgroundService::init(&_config).await?;
-=======
         RealVirtualColumnsHandler::init()?;
->>>>>>> dfd8f03b
         Ok(())
     }
 }