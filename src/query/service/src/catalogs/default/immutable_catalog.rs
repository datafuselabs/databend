// Copyright 2021 Datafuse Labs
//
// Licensed under the Apache License, Version 2.0 (the "License");
// you may not use this file except in compliance with the License.
// You may obtain a copy of the License at
//
//     http://www.apache.org/licenses/LICENSE-2.0
//
// Unless required by applicable law or agreed to in writing, software
// distributed under the License is distributed on an "AS IS" BASIS,
// WITHOUT WARRANTIES OR CONDITIONS OF ANY KIND, either express or implied.
// See the License for the specific language governing permissions and
// limitations under the License.

use std::any::Any;
use std::sync::Arc;

use common_config::InnerConfig;
use common_exception::ErrorCode;
use common_exception::Result;
use common_meta_app::schema::CountTablesReply;
use common_meta_app::schema::CountTablesReq;
use common_meta_app::schema::CreateDatabaseReply;
use common_meta_app::schema::CreateDatabaseReq;
use common_meta_app::schema::CreateIndexReply;
use common_meta_app::schema::CreateIndexReq;
use common_meta_app::schema::CreateTableReq;
use common_meta_app::schema::DeleteTableMutationLockReply;
use common_meta_app::schema::DropDatabaseReply;
use common_meta_app::schema::DropDatabaseReq;
use common_meta_app::schema::DropIndexReply;
use common_meta_app::schema::DropIndexReq;
use common_meta_app::schema::DropTableByIdReq;
use common_meta_app::schema::DropTableReply;
use common_meta_app::schema::GetTableCopiedFileReply;
use common_meta_app::schema::GetTableCopiedFileReq;
<<<<<<< HEAD
use common_meta_app::schema::ListTableMutationLockReply;
=======
use common_meta_app::schema::IndexId;
use common_meta_app::schema::IndexMeta;
use common_meta_app::schema::ListIndexByTableIdReq;
>>>>>>> 200058f5
use common_meta_app::schema::RenameDatabaseReply;
use common_meta_app::schema::RenameDatabaseReq;
use common_meta_app::schema::RenameTableReply;
use common_meta_app::schema::RenameTableReq;
use common_meta_app::schema::TableIdent;
use common_meta_app::schema::TableInfo;
use common_meta_app::schema::TableMeta;
use common_meta_app::schema::TruncateTableReply;
use common_meta_app::schema::TruncateTableReq;
use common_meta_app::schema::UndropDatabaseReply;
use common_meta_app::schema::UndropDatabaseReq;
use common_meta_app::schema::UndropTableReply;
use common_meta_app::schema::UndropTableReq;
use common_meta_app::schema::UpdateTableMetaReply;
use common_meta_app::schema::UpdateTableMetaReq;
use common_meta_app::schema::UpsertTableMutationLockReply;
use common_meta_app::schema::UpsertTableOptionReply;
use common_meta_app::schema::UpsertTableOptionReq;
use common_meta_types::MetaId;

use crate::catalogs::catalog::Catalog;
use crate::catalogs::InMemoryMetas;
use crate::catalogs::SYS_DB_ID_BEGIN;
use crate::catalogs::SYS_TBL_ID_BEGIN;
use crate::databases::Database;
use crate::databases::InformationSchemaDatabase;
use crate::databases::SystemDatabase;
use crate::storages::Table;

/// System Catalog contains ... all the system databases (no surprise :)
/// Currently, this is only one database here, the "system" db.
/// "information_schema" db is supposed to held here
#[derive(Clone)]
pub struct ImmutableCatalog {
    // it's case sensitive, so we will need two same database only with the name's case
    info_schema_db: Arc<InformationSchemaDatabase>,
    sys_db: Arc<SystemDatabase>,
    sys_db_meta: Arc<InMemoryMetas>,
}

impl ImmutableCatalog {
    #[async_backtrace::framed]
    pub async fn try_create_with_config(conf: &InnerConfig) -> Result<Self> {
        // The global db meta.
        let mut sys_db_meta = InMemoryMetas::create(SYS_DB_ID_BEGIN, SYS_TBL_ID_BEGIN);
        sys_db_meta.init_db("system");
        sys_db_meta.init_db("information_schema");

        let sys_db = SystemDatabase::create(&mut sys_db_meta, conf);
        let info_schema_db = InformationSchemaDatabase::create(&mut sys_db_meta);

        Ok(Self {
            info_schema_db: Arc::new(info_schema_db),
            sys_db: Arc::new(sys_db),
            sys_db_meta: Arc::new(sys_db_meta),
        })
    }
}

#[async_trait::async_trait]
impl Catalog for ImmutableCatalog {
    fn as_any(&self) -> &dyn Any {
        self
    }

    #[async_backtrace::framed]
    async fn get_database(&self, _tenant: &str, db_name: &str) -> Result<Arc<dyn Database>> {
        match db_name {
            "system" => Ok(self.sys_db.clone()),
            "information_schema" => Ok(self.info_schema_db.clone()),
            _ => Err(ErrorCode::UnknownDatabase(format!(
                "Unknown database {}",
                db_name
            ))),
        }
    }

    #[async_backtrace::framed]
    async fn list_databases(&self, _tenant: &str) -> Result<Vec<Arc<dyn Database>>> {
        Ok(vec![self.sys_db.clone(), self.info_schema_db.clone()])
    }

    #[async_backtrace::framed]
    async fn create_database(&self, _req: CreateDatabaseReq) -> Result<CreateDatabaseReply> {
        Err(ErrorCode::Unimplemented("Cannot create system database"))
    }

    #[async_backtrace::framed]
    async fn drop_database(&self, _req: DropDatabaseReq) -> Result<DropDatabaseReply> {
        Err(ErrorCode::Unimplemented("Cannot drop system database"))
    }

    #[async_backtrace::framed]
    async fn rename_database(&self, _req: RenameDatabaseReq) -> Result<RenameDatabaseReply> {
        Err(ErrorCode::Unimplemented("Cannot rename system database"))
    }

    fn get_table_by_info(&self, table_info: &TableInfo) -> Result<Arc<dyn Table>> {
        let table_id = table_info.ident.table_id;

        let table = self
            .sys_db_meta
            .get_by_id(&table_id)
            .ok_or_else(|| ErrorCode::UnknownTable(format!("Unknown table id: '{}'", table_id)))?;
        Ok(table.clone())
    }

    #[async_backtrace::framed]
    async fn get_table_meta_by_id(&self, table_id: MetaId) -> Result<(TableIdent, Arc<TableMeta>)> {
        let table = self
            .sys_db_meta
            .get_by_id(&table_id)
            .ok_or_else(|| ErrorCode::UnknownTable(format!("Unknown table id: '{}'", table_id)))?;
        let ti = table.get_table_info();
        Ok((ti.ident, Arc::new(ti.meta.clone())))
    }

    #[async_backtrace::framed]
    async fn get_table(
        &self,
        tenant: &str,
        db_name: &str,
        table_name: &str,
    ) -> Result<Arc<dyn Table>> {
        let _db = self.get_database(tenant, db_name).await?;

        self.sys_db_meta.get_by_name(db_name, table_name)
    }

    #[async_backtrace::framed]
    async fn list_tables(&self, _tenant: &str, db_name: &str) -> Result<Vec<Arc<dyn Table>>> {
        self.sys_db_meta.get_all_tables(db_name)
    }

    #[async_backtrace::framed]
    async fn list_tables_history(
        &self,
        tenant: &str,
        db_name: &str,
    ) -> Result<Vec<Arc<dyn Table>>> {
        self.list_tables(tenant, db_name).await
    }

    #[async_backtrace::framed]
    async fn create_table(&self, _req: CreateTableReq) -> Result<()> {
        Err(ErrorCode::Unimplemented(
            "Cannot create table in system database",
        ))
    }

    #[async_backtrace::framed]
    async fn drop_table_by_id(&self, _req: DropTableByIdReq) -> Result<DropTableReply> {
        Err(ErrorCode::Unimplemented(
            "Cannot drop table in system database",
        ))
    }

    #[async_backtrace::framed]
    async fn undrop_table(&self, _req: UndropTableReq) -> Result<UndropTableReply> {
        Err(ErrorCode::Unimplemented(
            "Cannot undrop table in system database",
        ))
    }

    #[async_backtrace::framed]
    async fn undrop_database(&self, _req: UndropDatabaseReq) -> Result<UndropDatabaseReply> {
        Err(ErrorCode::Unimplemented(
            "Cannot undrop database in system database",
        ))
    }

    #[async_backtrace::framed]
    async fn rename_table(&self, _req: RenameTableReq) -> Result<RenameTableReply> {
        Err(ErrorCode::Unimplemented(
            "Cannot rename table in system database",
        ))
    }

    #[async_backtrace::framed]
    async fn count_tables(&self, _req: CountTablesReq) -> Result<CountTablesReply> {
        Err(ErrorCode::Unimplemented(
            "Cannot count tables in system database",
        ))
    }

    #[async_backtrace::framed]
    async fn get_table_copied_file_info(
        &self,
        _tenant: &str,
        _db_name: &str,
        req: GetTableCopiedFileReq,
    ) -> Result<GetTableCopiedFileReply> {
        Err(ErrorCode::Unimplemented(format!(
            "get_table_copied_file_info not allowed for system database {:?}",
            req
        )))
    }

    #[async_backtrace::framed]
    async fn truncate_table(
        &self,
        _table_info: &TableInfo,
        req: TruncateTableReq,
    ) -> Result<TruncateTableReply> {
        Err(ErrorCode::Unimplemented(format!(
            "truncate_table not allowed for system database {:?}",
            req
        )))
    }

    #[async_backtrace::framed]
    async fn upsert_table_option(
        &self,
        _tenant: &str,
        _db_name: &str,
        req: UpsertTableOptionReq,
    ) -> Result<UpsertTableOptionReply> {
        Err(ErrorCode::Unimplemented(format!(
            "upsert table option not allowed for system database {:?}",
            req
        )))
    }

    #[async_backtrace::framed]
    async fn update_table_meta(
        &self,
        _table_info: &TableInfo,
        req: UpdateTableMetaReq,
    ) -> Result<UpdateTableMetaReply> {
        Err(ErrorCode::Unimplemented(format!(
            "update table meta not allowed for system database {:?}",
            req
        )))
    }

<<<<<<< HEAD
    #[async_backtrace::framed]
    async fn list_table_mutation_lock_revs(
        &self,
        _table_id: u64,
    ) -> Result<ListTableMutationLockReply> {
        Err(ErrorCode::Unimplemented(
            "list_table_mutation_lock_revs not allowed for system database",
        ))
    }

    #[async_backtrace::framed]
    async fn upsert_mutation_lock_rev(
        &self,
        _expire_sec: u64,
        _table_info: &TableInfo,
        _revision: Option<u64>,
    ) -> Result<UpsertTableMutationLockReply> {
        Err(ErrorCode::Unimplemented(
            "upsert_mutation_lock_rev not allowed for system database",
        ))
    }

    #[async_backtrace::framed]
    async fn delete_mutation_lock_rev(
        &self,
        _table_info: &TableInfo,
        _revision: u64,
    ) -> Result<DeleteTableMutationLockReply> {
        Err(ErrorCode::Unimplemented(
            "delete_mutation_lock_rev not allowed for system database",
        ))
=======
    // Table index

    #[async_backtrace::framed]
    async fn create_index(&self, _req: CreateIndexReq) -> Result<CreateIndexReply> {
        unimplemented!()
    }

    #[async_backtrace::framed]
    async fn drop_index(&self, _req: DropIndexReq) -> Result<DropIndexReply> {
        unimplemented!()
    }

    #[async_backtrace::framed]
    async fn get_indexes_by_table_id(
        &self,
        _req: ListIndexByTableIdReq,
    ) -> Result<Option<Vec<(IndexId, IndexMeta)>>> {
        unimplemented!()
>>>>>>> 200058f5
    }
}<|MERGE_RESOLUTION|>--- conflicted
+++ resolved
@@ -34,13 +34,10 @@
 use common_meta_app::schema::DropTableReply;
 use common_meta_app::schema::GetTableCopiedFileReply;
 use common_meta_app::schema::GetTableCopiedFileReq;
-<<<<<<< HEAD
-use common_meta_app::schema::ListTableMutationLockReply;
-=======
 use common_meta_app::schema::IndexId;
 use common_meta_app::schema::IndexMeta;
 use common_meta_app::schema::ListIndexByTableIdReq;
->>>>>>> 200058f5
+use common_meta_app::schema::ListTableMutationLockReply;
 use common_meta_app::schema::RenameDatabaseReply;
 use common_meta_app::schema::RenameDatabaseReq;
 use common_meta_app::schema::RenameTableReply;
@@ -276,7 +273,6 @@
         )))
     }
 
-<<<<<<< HEAD
     #[async_backtrace::framed]
     async fn list_table_mutation_lock_revs(
         &self,
@@ -308,7 +304,8 @@
         Err(ErrorCode::Unimplemented(
             "delete_mutation_lock_rev not allowed for system database",
         ))
-=======
+    }
+
     // Table index
 
     #[async_backtrace::framed]
@@ -327,6 +324,5 @@
         _req: ListIndexByTableIdReq,
     ) -> Result<Option<Vec<(IndexId, IndexMeta)>>> {
         unimplemented!()
->>>>>>> 200058f5
     }
 }