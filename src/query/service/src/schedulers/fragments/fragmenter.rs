// Copyright 2021 Datafuse Labs
//
// Licensed under the Apache License, Version 2.0 (the "License");
// you may not use this file except in compliance with the License.
// You may obtain a copy of the License at
//
//     http://www.apache.org/licenses/LICENSE-2.0
//
// Unless required by applicable law or agreed to in writing, software
// distributed under the License is distributed on an "AS IS" BASIS,
// WITHOUT WARRANTIES OR CONDITIONS OF ANY KIND, either express or implied.
// See the License for the specific language governing permissions and
// limitations under the License.

use std::sync::Arc;

use databend_common_catalog::table_context::TableContext;
use databend_common_exception::Result;
use databend_common_sql::executor::physical_plans::CompactSource;
use databend_common_sql::executor::physical_plans::CopyIntoTable;
use databend_common_sql::executor::physical_plans::CopyIntoTableSource;
use databend_common_sql::executor::physical_plans::DeleteSource;
use databend_common_sql::executor::physical_plans::Exchange;
use databend_common_sql::executor::physical_plans::ExchangeSink;
use databend_common_sql::executor::physical_plans::ExchangeSource;
use databend_common_sql::executor::physical_plans::FragmentKind;
use databend_common_sql::executor::physical_plans::HashJoin;
use databend_common_sql::executor::physical_plans::QuerySource;
use databend_common_sql::executor::physical_plans::ReclusterSource;
use databend_common_sql::executor::physical_plans::ReplaceInto;
use databend_common_sql::executor::physical_plans::TableScan;
use databend_common_sql::executor::physical_plans::UnionAll;
use databend_common_sql::executor::PhysicalPlanReplacer;

use crate::api::BroadcastExchange;
use crate::api::DataExchange;
use crate::api::MergeExchange;
use crate::api::ShuffleDataExchange;
use crate::clusters::ClusterHelper;
use crate::schedulers::fragments::plan_fragment::FragmentType;
use crate::schedulers::PlanFragment;
use crate::sessions::QueryContext;
use crate::sql::executor::PhysicalPlan;

/// Visitor to split a `PhysicalPlan` into fragments.
pub struct Fragmenter {
    ctx: Arc<QueryContext>,
    fragments: Vec<PlanFragment>,
    query_id: String,
    state: State,
}

/// A state to track if is visiting a source fragment, useful when building fragments.
///
/// SelectLeaf: visiting a source fragment of select statement.
///
/// DeleteLeaf: visiting a source fragment of delete statement.
///
/// Replace: visiting a fragment that contains a replace into plan.
#[derive(Clone, Debug, Eq, PartialEq)]
enum State {
    SelectLeaf,
    DeleteLeaf,
    ReplaceInto,
    Compact,
    Recluster,
    Other,
}

impl Fragmenter {
    pub fn try_create(ctx: Arc<QueryContext>) -> Result<Self> {
        let query_id = ctx.get_id();

        Ok(Self {
            ctx,
            fragments: vec![],
            state: State::Other,
            query_id,
        })
    }

    /// Get ids of executor nodes.
    /// This method is basically copied from `QueryFragmentActions::get_executors()`.
    pub fn get_executors(ctx: Arc<QueryContext>) -> Vec<String> {
        let cluster = ctx.get_cluster();
        let cluster_nodes = cluster.get_nodes();

        cluster_nodes.iter().map(|node| &node.id).cloned().collect()
    }

    pub fn get_local_executor(ctx: Arc<QueryContext>) -> String {
        ctx.get_cluster().local_id()
    }

    pub fn get_exchange(
        ctx: Arc<QueryContext>,
        plan: &PhysicalPlan,
    ) -> Result<Option<DataExchange>> {
        match plan {
            PhysicalPlan::ExchangeSink(plan) => match plan.kind {
                FragmentKind::Normal => Ok(Some(ShuffleDataExchange::create(
                    Self::get_executors(ctx),
                    plan.keys.clone(),
                ))),
                FragmentKind::Merge => Ok(Some(MergeExchange::create(
                    Self::get_local_executor(ctx),
                    plan.ignore_exchange,
                    plan.allow_adjust_parallelism,
                ))),
                FragmentKind::Expansive => {
                    Ok(Some(BroadcastExchange::create(Self::get_executors(ctx))))
                }
                _ => Ok(None),
            },
            _ => Ok(None),
        }
    }

    pub fn build_fragment(mut self, plan: &PhysicalPlan) -> Result<PlanFragment> {
        let root = self.replace(plan)?;
        let mut root_fragment = PlanFragment {
            plan: root,
            fragment_type: FragmentType::Root,
            fragment_id: self.ctx.get_fragment_id(),
            exchange: None,
            query_id: self.query_id.clone(),
            source_fragments: self.fragments,
        };
        Self::resolve_fragment_connection(&mut root_fragment);

        Ok(root_fragment)
    }

    fn resolve_fragment_connection(fragment: &mut PlanFragment) {
        for source_fragment in fragment.source_fragments.iter_mut() {
            if let PhysicalPlan::ExchangeSink(ExchangeSink {
                destination_fragment_id,
                ..
            }) = &mut source_fragment.plan
            {
                // Fill the destination_fragment_id with parent fragment id.
                *destination_fragment_id = fragment.fragment_id;
            }
        }
    }
}

impl PhysicalPlanReplacer for Fragmenter {
    fn replace_table_scan(&mut self, plan: &TableScan) -> Result<PhysicalPlan> {
        self.state = State::SelectLeaf;

        Ok(PhysicalPlan::TableScan(plan.clone()))
    }

<<<<<<< HEAD
    fn replace_merge_into(&mut self, plan: &MergeInto) -> Result<PhysicalPlan> {
        let input = self.replace(&plan.input)?;
        if !plan.change_join_order {
            self.state = State::SelectLeaf;
        }
        Ok(PhysicalPlan::MergeInto(Box::new(MergeInto {
            input: Box::new(input),
            ..plan.clone()
        })))
    }

=======
>>>>>>> fdc22ef5
    fn replace_replace_into(&mut self, plan: &ReplaceInto) -> Result<PhysicalPlan> {
        let input = self.replace(&plan.input)?;
        self.state = State::ReplaceInto;

        Ok(PhysicalPlan::ReplaceInto(Box::new(ReplaceInto {
            input: Box::new(input),
            ..plan.clone()
        })))
    }

    //  TODO(Sky): remove redundant code
    fn replace_copy_into_table(&mut self, plan: &CopyIntoTable) -> Result<PhysicalPlan> {
        match &plan.source {
            CopyIntoTableSource::Stage(_) => {
                self.state = State::SelectLeaf;
                Ok(PhysicalPlan::CopyIntoTable(Box::new(plan.clone())))
            }
            CopyIntoTableSource::Query(query_ctx) => {
                let input = self.replace(&query_ctx.plan)?;
                Ok(PhysicalPlan::CopyIntoTable(Box::new(CopyIntoTable {
                    source: CopyIntoTableSource::Query(Box::new(QuerySource {
                        plan: input,
                        ..*query_ctx.clone()
                    })),
                    ..plan.clone()
                })))
            }
        }
    }

    fn replace_recluster_source(&mut self, plan: &ReclusterSource) -> Result<PhysicalPlan> {
        self.state = State::Recluster;

        Ok(PhysicalPlan::ReclusterSource(Box::new(plan.clone())))
    }

    fn replace_compact_source(&mut self, plan: &CompactSource) -> Result<PhysicalPlan> {
        self.state = State::Compact;

        Ok(PhysicalPlan::CompactSource(Box::new(plan.clone())))
    }

    fn replace_delete_source(&mut self, plan: &DeleteSource) -> Result<PhysicalPlan> {
        self.state = State::DeleteLeaf;

        Ok(PhysicalPlan::DeleteSource(Box::new(plan.clone())))
    }

    fn replace_hash_join(&mut self, plan: &HashJoin) -> Result<PhysicalPlan> {
        let mut fragments = vec![];
        let build_input = self.replace(plan.build.as_ref())?;

        // Consume current fragments to prevent them being consumed by `probe_input`.
        fragments.append(&mut self.fragments);
        let probe_input = self.replace(plan.probe.as_ref())?;

        fragments.append(&mut self.fragments);
        self.fragments = fragments;

        Ok(PhysicalPlan::HashJoin(HashJoin {
            plan_id: plan.plan_id,
            projections: plan.projections.clone(),
            probe_projections: plan.probe_projections.clone(),
            build_projections: plan.build_projections.clone(),
            build: Box::new(build_input),
            probe: Box::new(probe_input),
            build_keys: plan.build_keys.clone(),
            probe_keys: plan.probe_keys.clone(),
            non_equi_conditions: plan.non_equi_conditions.clone(),
            join_type: plan.join_type.clone(),
            marker_index: plan.marker_index,
            from_correlated_subquery: plan.from_correlated_subquery,
            probe_to_build: plan.probe_to_build.clone(),
            output_schema: plan.output_schema.clone(),
            need_hold_hash_table: plan.need_hold_hash_table,
            stat_info: plan.stat_info.clone(),
            probe_keys_rt: plan.probe_keys_rt.clone(),
            broadcast: plan.broadcast,
        }))
    }

    fn replace_union(&mut self, plan: &UnionAll) -> Result<PhysicalPlan> {
        let mut fragments = vec![];
        let left_input = self.replace(plan.left.as_ref())?;
        let left_state = self.state.clone();

        // Consume current fragments to prevent them being consumed by `right_input`.
        fragments.append(&mut self.fragments);
        let right_input = self.replace(plan.right.as_ref())?;
        let right_state = self.state.clone();

        fragments.append(&mut self.fragments);
        self.fragments = fragments;

        // If any of the input is a source fragment, the union all is a source fragment.
        if left_state == State::SelectLeaf || right_state == State::SelectLeaf {
            self.state = State::SelectLeaf;
        } else {
            self.state = State::Other;
        }

        Ok(PhysicalPlan::UnionAll(UnionAll {
            left: Box::new(left_input),
            right: Box::new(right_input),
            ..plan.clone()
        }))
    }

    fn replace_exchange(&mut self, plan: &Exchange) -> Result<PhysicalPlan> {
        // Recursively rewrite input
        let input = self.replace(plan.input.as_ref())?;
        let input_schema = input.output_schema()?;

        let plan_id = plan.plan_id;

        let source_fragment_id = self.ctx.get_fragment_id();
        let plan = PhysicalPlan::ExchangeSink(ExchangeSink {
            // TODO(leiysky): we reuse the plan id here,
            // should generate a new one for the sink.
            plan_id,

            input: Box::new(input),
            schema: input_schema.clone(),
            kind: plan.kind.clone(),
            keys: plan.keys.clone(),

            query_id: self.query_id.clone(),

            // We will connect the fragments later, so we just
            // set the fragment id to a invalid value here.
            destination_fragment_id: usize::MAX,
            ignore_exchange: plan.ignore_exchange,
            allow_adjust_parallelism: plan.allow_adjust_parallelism,
        });
        let fragment_type = match self.state {
            State::SelectLeaf => FragmentType::Source,
            State::DeleteLeaf => FragmentType::DeleteLeaf,
            State::Other => FragmentType::Intermediate,
            State::ReplaceInto => FragmentType::ReplaceInto,
            State::Compact => FragmentType::Compact,
            State::Recluster => FragmentType::Recluster,
        };
        self.state = State::Other;
        let exchange = Self::get_exchange(self.ctx.clone(), &plan)?;

        let table_index = plan.get_table_index();

        let mut source_fragment = PlanFragment {
            plan,
            fragment_type,

            fragment_id: source_fragment_id,
            exchange,
            query_id: self.query_id.clone(),

            source_fragments: self.fragments.drain(..).collect(),
        };

        // Fill the destination_fragment_id for source fragments of `source_fragment`.
        Self::resolve_fragment_connection(&mut source_fragment);

        self.fragments.push(source_fragment);

        Ok(PhysicalPlan::ExchangeSource(ExchangeSource {
            // TODO(leiysky): we reuse the plan id here,
            // should generate a new one for the source.
            plan_id,

            schema: input_schema,
            query_id: self.query_id.clone(),

            source_fragment_id,
            table_index,
        }))
    }
}<|MERGE_RESOLUTION|>--- conflicted
+++ resolved
@@ -152,7 +152,6 @@
         Ok(PhysicalPlan::TableScan(plan.clone()))
     }
 
-<<<<<<< HEAD
     fn replace_merge_into(&mut self, plan: &MergeInto) -> Result<PhysicalPlan> {
         let input = self.replace(&plan.input)?;
         if !plan.change_join_order {
@@ -164,8 +163,6 @@
         })))
     }
 
-=======
->>>>>>> fdc22ef5
     fn replace_replace_into(&mut self, plan: &ReplaceInto) -> Result<PhysicalPlan> {
         let input = self.replace(&plan.input)?;
         self.state = State::ReplaceInto;
