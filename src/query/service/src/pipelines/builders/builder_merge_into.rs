// Copyright 2021 Datafuse Labs
//
// Licensed under the Apache License, Version 2.0 (the "License");
// you may not use this file except in compliance with the License.
// You may obtain a copy of the License at
//
//     http://www.apache.org/licenses/LICENSE-2.0
//
// Unless required by applicable law or agreed to in writing, software
// distributed under the License is distributed on an "AS IS" BASIS,
// WITHOUT WARRANTIES OR CONDITIONS OF ANY KIND, either express or implied.
// See the License for the specific language governing permissions and
// limitations under the License.

use std::sync::atomic::AtomicU64;
use std::sync::Arc;

use databend_common_catalog::table::Table;
use databend_common_catalog::table_context::TableContext;
use databend_common_exception::ErrorCode;
use databend_common_exception::Result;
use databend_common_expression::DataSchema;
use databend_common_expression::DataSchemaRef;
use databend_common_pipeline_core::processors::InputPort;
use databend_common_pipeline_core::processors::OutputPort;
use databend_common_pipeline_core::processors::ProcessorPtr;
use databend_common_pipeline_core::Pipe;
use databend_common_pipeline_core::TransformPipeBuilder;
use databend_common_pipeline_transforms::processors::create_dummy_item;
use databend_common_pipeline_transforms::processors::BlockCompactor;
use databend_common_pipeline_transforms::processors::TransformCompact;
<<<<<<< HEAD
use databend_common_pipeline_transforms::processors::TransformPipelineHelper;
use databend_common_sql::binder::MergeIntoType;
=======
>>>>>>> ccd7a614
use databend_common_sql::executor::physical_plans::MergeInto;
use databend_common_sql::executor::physical_plans::MergeIntoAddRowNumber;
use databend_common_storages_fuse::operations::TransformAddRowNumberColumnProcessor;
use databend_common_storages_fuse::operations::TransformDistributedMergeIntoBlockSerialize;
use databend_common_storages_fuse::operations::TransformSerializeSegment;
use databend_common_storages_fuse::operations::UnMatchedExprs;
use databend_common_storages_fuse::FuseTable;

use crate::pipelines::processors::transforms::AccumulateRowNumber;
use crate::pipelines::processors::transforms::TransformAddComputedColumns;
use crate::pipelines::processors::TransformResortAddOnWithoutSourceSchema;
use crate::pipelines::PipelineBuilder;

impl PipelineBuilder {
    // build add row_number column for source table when enable_right_broadcast = true
    // it must be distributed merge into execution
    pub(crate) fn build_merge_into_add_row_number(
        &mut self,
        merge_into_add_row_number: &MergeIntoAddRowNumber,
    ) -> Result<()> {
        self.build_pipeline(&merge_into_add_row_number.input)?;

        let node_index = merge_into_add_row_number
            .cluster_index
            .get(&self.ctx.get_cluster().local_id);

        if node_index.is_none() {
            return Err(ErrorCode::NotFoundClusterNode(format!(
                "can't find out {} when build distributed merge into pipeline",
                self.ctx.get_cluster().local_id
            )));
        }
        let node_index = *node_index.unwrap() as u16;
        let row_number = Arc::new(AtomicU64::new(0));
        self.main_pipeline.add_transformer(|| {
            TransformAddRowNumberColumnProcessor::new(node_index, row_number.clone())
        });
        Ok(())
    }

<<<<<<< HEAD
    // build merge into append not matched pipeline.
    // it must be distributed merge into execution
    pub(crate) fn build_merge_into_append_not_matched(
        &mut self,
        merge_into_append_not_macted: &MergeIntoAppendNotMatched,
    ) -> Result<()> {
        let MergeIntoAppendNotMatched {
            input,
            table_info,
            catalog_info,
            unmatched,
            input_schema,
            merge_type,
            change_join_order,
            segments,
            ..
        } = merge_into_append_not_macted;

        // there are two cases:
        // 1. if source is build side (change_join_order = false).
        //  receive row numbers and MutationLogs, exactly below:
        //  1.1 full operation: row numbers and MutationLogs
        //  1.2 matched only: MutationLogs
        //  1.3 insert only: row numbers
        // 2. if target table is build side (change_join_order = true).
        //  receive rowids and MutationLogs,exactly below:
        //  2.1 full operation: rowids and MutationLogs
        //  2.2 matched only: rowids and MutationLogs
        //  2.3 insert only: MutationLogs
        self.build_pipeline(input)?;
        let change_join_order = *change_join_order;

        // deserialize MixRowIdKindAndLog
        if change_join_order {
            self.main_pipeline
                .add_transformer(|| TransformDistributedMergeIntoBlockDeserialize {});
        }

        let tbl = self
            .ctx
            .build_table_by_table_info(catalog_info, table_info, None)?;
        let table = FuseTable::try_from_table(tbl.as_ref())?;
        let block_thresholds = table.get_block_thresholds();

        // case 1
        if !change_join_order {
            if matches!(merge_type, MergeIntoType::MatchedOnly) {
                // we will receive MutationLogs only without row_number.
                return Ok(());
            }
            assert!(self.join_state.is_some());
            assert!(self.merge_into_probe_data_fields.is_some());
            self.main_pipeline.resize(1, false)?;
            let join_state = self.join_state.clone().unwrap();
            // split row_number and log
            //      output_port_row_number
            //      output_port_log
            self.main_pipeline
                .add_pipe(RowNumberAndLogSplitProcessor::create()?.into_pipe());

            // accumulate source data which is not matched from hashstate
            let pipe_items = vec![
                DeduplicateRowNumber::create()?.into_pipe_item(),
                create_dummy_item(),
            ];
            self.main_pipeline.add_pipe(Pipe::create(2, 2, pipe_items));

            let pipe_items = vec![
                ExtractHashTableByRowNumber::create(
                    join_state,
                    self.merge_into_probe_data_fields.clone().unwrap(),
                    merge_type.clone(),
                )?
                .into_pipe_item(),
                create_dummy_item(),
            ];
            self.main_pipeline.add_pipe(Pipe::create(2, 2, pipe_items));

            // not matched operation
            let merge_into_not_matched_processor = MergeIntoNotMatchedProcessor::create(
                unmatched.clone(),
                input_schema.clone(),
                self.func_ctx.clone(),
                self.ctx.clone(),
            )?;
            let pipe_items = vec![
                merge_into_not_matched_processor.into_pipe_item(),
                create_dummy_item(),
            ];
            self.main_pipeline.add_pipe(Pipe::create(2, 2, pipe_items));

            // split row_number and log
            //      output_port_not_matched_data
            //      output_port_log
            // start to append data
            // 1. fill default and computed columns
            self.build_fill_columns_in_merge_into(
                tbl.clone(),
                1,
                true,
                false,
                false,
                false,
                unmatched.clone(),
            )?;

            // 2. compact blocks and cluster sort
            self.build_compact_and_cluster_sort_in_merge_into(table, true, false, false, 1, 1)?;

            // 3. serialize block
            let cluster_stats_gen =
                table.get_cluster_stats_gen(self.ctx.clone(), 0, block_thresholds, None)?;
            let serialize_block_transform = TransformSerializeBlock::try_create(
                self.ctx.clone(),
                InputPort::create(),
                OutputPort::create(),
                table,
                cluster_stats_gen,
                MutationKind::MergeInto,
            )?;

            let pipe_items = vec![
                serialize_block_transform.into_pipe_item(),
                create_dummy_item(),
            ];
            self.main_pipeline.add_pipe(Pipe::create(2, 2, pipe_items));

            // 4. serialize segment
            let serialize_segment_transform = TransformSerializeSegment::new(
                InputPort::create(),
                OutputPort::create(),
                table,
                block_thresholds,
            );
            let pipe_items = vec![
                serialize_segment_transform.into_pipe_item(),
                create_dummy_item(),
            ];
            self.main_pipeline.add_pipe(Pipe::create(2, 2, pipe_items));

            // resize to one, because they are all mutation logs now.
            self.main_pipeline.try_resize(1)?;
        } else {
            // case 2
            if matches!(merge_type, MergeIntoType::InsertOnly) {
                // we will receive MutationLogs only without rowids.
                return Ok(());
            }
            self.main_pipeline.resize(1, false)?;
            // we will receive MutationLogs and rowids. So we should apply
            // rowids firstly and then send all mutation logs to commit sink.
            // we need to spilt rowid and mutationlogs, and we can get pipeitems:
            //  1.rowid_port
            //  2.logs_port
            self.main_pipeline
                .add_pipe(RowNumberAndLogSplitProcessor::create()?.into_pipe());
            let cluster_stats_gen = table.get_cluster_stats_gen(
                self.ctx.clone(),
                0,
                table.get_block_thresholds(),
                None,
            )?;
            let max_threads = self.settings.get_max_threads()?;
            let io_request_semaphore = Arc::new(Semaphore::new(max_threads as usize));
            // MutationsLogs port0
            // MutationsLogs port1
            assert_eq!(self.main_pipeline.output_len(), 2);
            self.main_pipeline.add_pipe(Pipe::create(2, 2, vec![
                table.rowid_aggregate_mutator(
                    self.ctx.clone(),
                    cluster_stats_gen,
                    io_request_semaphore,
                    segments.clone(),
                    false, // we don't support for distributed mode.
                )?,
                create_dummy_item(),
            ]));
            assert_eq!(self.main_pipeline.output_len(), 2);
            self.main_pipeline.try_resize(1)?;
        }

        Ok(())
    }

    fn resize_row_id(&mut self, step: usize) -> Result<()> {
        // resize row_id
        let mut ranges = Vec::with_capacity(self.main_pipeline.output_len());
        let mut vec = Vec::with_capacity(self.main_pipeline.output_len() / 3);
        for idx in 0..(self.main_pipeline.output_len() / step) {
            vec.push(idx);
        }
        ranges.push(vec.clone());
        for idx in 0..(self.main_pipeline.output_len() / step) {
            ranges.push(vec![idx + self.main_pipeline.output_len() / step]);
        }
        //  need to process row_number.
        if step == 3 {
            vec.clear();
            for idx in 0..(self.main_pipeline.output_len() / step) {
                vec.push(idx + self.main_pipeline.output_len() / step * 2);
            }
            ranges.push(vec);
        }

        self.main_pipeline.resize_partial_one(ranges.clone())
    }

    // build merge into pipeline.
    // the block rows is limitd by join (65536 rows), but we don't promise the block size.
=======
    // build merge into mutation pipeline
>>>>>>> ccd7a614
    pub(crate) fn build_merge_into(&mut self, merge_into: &MergeInto) -> Result<()> {
        self.build_pipeline(&merge_into.input)?;

        let tbl = self
            .ctx
            .build_table_by_table_info(&merge_into.table_info, None)?;

        let table = FuseTable::try_from_table(tbl.as_ref())?;
        let block_thresholds = table.get_block_thresholds();

        let serialize_segment_transform = TransformSerializeSegment::new(
            InputPort::create(),
            OutputPort::create(),
            table,
            block_thresholds,
        );

        // complete pipeline:
        // aggregate_mutator port/dummy_item port               aggregate_mutator port/dummy_item port (this depends on apply_row_id)
        // serialize_block port0
        // serialize_block port1                   ======>      serialize_block port
        // .......
        // row_number_port (enable_right_broadcast = true)      row_number_port
        let output_len = self.main_pipeline.output_len();
        let mut ranges = Vec::with_capacity(output_len);
        let (serialize_len, _) = merge_into
            .merge_into_op
            .get_serialize_and_row_number_len(output_len, merge_into.enable_right_broadcast);

        // row id port
        let row_id_offset = if merge_into.need_match {
            ranges.push(vec![0]);
            1
        } else {
            0
        };

        // resize data ports
        // for distributed insert-only(right anti join), the serialize_len is zero.
        if serialize_len > 0 {
            let mut vec = Vec::with_capacity(output_len);
            for idx in 0..serialize_len {
                vec.push(idx + row_id_offset);
            }
            ranges.push(vec);
        }

        // with row_number
        if merge_into.enable_right_broadcast {
            ranges.push(vec![output_len - 1]);
        }

        self.main_pipeline.resize_partial_one(ranges)?;

        let pipe_items = if !merge_into.distributed {
            let mut vec = Vec::with_capacity(2);
            if merge_into.need_match {
                // row_id port
                vec.push(create_dummy_item());
            }
            // data port
            vec.push(serialize_segment_transform.into_pipe_item());
            vec
        } else {
            let mut vec = Vec::with_capacity(3);
            if merge_into.need_match {
                // row_id port
                vec.push(create_dummy_item())
            }
            // for distributed insert-only(right anti join), the serialize_len is zero.
            if serialize_len > 0 {
                // data port
                vec.push(serialize_segment_transform.into_pipe_item());
            }
            if merge_into.enable_right_broadcast {
                // row number port
                vec.push(create_dummy_item())
            }
            vec
        };

        // the complete pipeline:
        // -----------Standalone-----------
        // output_port0: MutationLogs(row_id)
        // output_port1: MutationLogs(data)
        // 1. FullOperation and MatchedOnly: same as above
        // 2. InsertOnly: no output_port0

        //-----------Distributed-----------
        // output_port0: MutationLogs(row_id)
        // output_port1: MutationLogs(data)
        // output_port2: row_number (enable_right_broadcast = true)
        // 1. MatchedOnly, no output_port2
        // 2. InsertOnly: no output_port0

        let output_len = pipe_items.iter().map(|item| item.outputs_port.len()).sum();
        self.main_pipeline.add_pipe(Pipe::create(
            self.main_pipeline.output_len(),
            output_len,
            pipe_items,
        ));

        // accumulate row_number
        if merge_into.enable_right_broadcast {
            let pipe_items = if merge_into.need_match {
                vec![
                    create_dummy_item(),
                    create_dummy_item(),
                    AccumulateRowNumber::create()?.into_pipe_item(),
                ]
            } else {
                vec![AccumulateRowNumber::create()?.into_pipe_item()]
            };
            let output_len = pipe_items.iter().map(|item| item.outputs_port.len()).sum();
            self.main_pipeline.add_pipe(Pipe::create(
                self.main_pipeline.output_len(),
                output_len,
                pipe_items,
            ));
        }

        // add distributed_merge_into_block_serialize
        // we will wrap rowid and log as MixRowIdKindAndLog
        if merge_into.distributed && merge_into.change_join_order {
            self.main_pipeline
                .add_transformer(|| TransformDistributedMergeIntoBlockSerialize {});
        }
        Ok(())
    }

    pub fn build_fill_columns_in_merge_into(
        &mut self,
        tbl: Arc<dyn Table>,
        transform_len: usize,
        is_build_merge_into_append_not_matched: bool,
        distributed: bool,
        need_match: bool,
        enable_right_broadcast: bool,
        unmatched: UnMatchedExprs,
    ) -> Result<()> {
        let table = FuseTable::try_from_table(tbl.as_ref())?;

        let add_builder_pipe = |mut builder: TransformPipeBuilder| -> Pipe {
            if is_build_merge_into_append_not_matched {
                builder.add_items(vec![create_dummy_item()]);
            } else if !distributed {
                if need_match {
                    builder.add_items_prepend(vec![create_dummy_item()]);
                }
            } else {
                if need_match {
                    // receive row_id
                    builder.add_items_prepend(vec![create_dummy_item()]);
                }
                if enable_right_broadcast {
                    // receive row_number
                    builder.add_items(vec![create_dummy_item()]);
                }
            }
            builder.finalize()
        };

        // fill default columns
        let table_default_schema = &table.schema_with_stream().remove_computed_fields();
        let mut builder = self.main_pipeline.add_transform_with_specified_len(
            |transform_input_port, transform_output_port| {
                TransformResortAddOnWithoutSourceSchema::try_create(
                    self.ctx.clone(),
                    transform_input_port,
                    transform_output_port,
                    Arc::new(DataSchema::from(table_default_schema)),
                    unmatched.clone(),
                    tbl.clone(),
                    Arc::new(DataSchema::from(table.schema_with_stream())),
                )
            },
            transform_len,
        )?;
        self.main_pipeline.add_pipe(add_builder_pipe(builder));

        // fill computed columns
        let table_computed_schema = &table.schema_with_stream().remove_virtual_computed_fields();
        let default_schema: DataSchemaRef = Arc::new(table_default_schema.into());
        let computed_schema: DataSchemaRef = Arc::new(table_computed_schema.into());
        if default_schema != computed_schema {
            builder = self.main_pipeline.add_transform_with_specified_len(
                |transform_input_port, transform_output_port| {
                    TransformAddComputedColumns::try_create(
                        self.ctx.clone(),
                        transform_input_port,
                        transform_output_port,
                        default_schema.clone(),
                        computed_schema.clone(),
                    )
                },
                transform_len,
            )?;
            self.main_pipeline.add_pipe(add_builder_pipe(builder));
        }
        Ok(())
    }

    pub fn build_compact_and_cluster_sort_in_merge_into(
        &mut self,
        table: &FuseTable,
        is_build_merge_into_append_not_matched: bool,
        need_match: bool,
        enable_right_broadcast: bool,
        mid_len: usize,
        last_len: usize,
    ) -> Result<()> {
        let block_thresholds = table.get_block_thresholds();
        // we should avoid too much little block write, because for s3 write, there are too many
        // little blocks, it will cause high latency.
        let mut builder = self.main_pipeline.add_transform_with_specified_len(
            |transform_input_port, transform_output_port| {
                Ok(ProcessorPtr::create(TransformCompact::try_create(
                    transform_input_port,
                    transform_output_port,
                    BlockCompactor::new(block_thresholds),
                )?))
            },
            mid_len,
        )?;

        if is_build_merge_into_append_not_matched {
            builder.add_items(vec![create_dummy_item()]);
        }

        if need_match {
            builder.add_items_prepend(vec![create_dummy_item()]);
        }

        // need to receive row_number, we should give a dummy item here.
        if enable_right_broadcast {
            builder.add_items(vec![create_dummy_item()]);
        }
        self.main_pipeline.add_pipe(builder.finalize());

        // cluster sort
        table.cluster_gen_for_append_with_specified_len(
            self.ctx.clone(),
            &mut self.main_pipeline,
            block_thresholds,
            mid_len,
            last_len,
        )?;
        Ok(())
    }
}<|MERGE_RESOLUTION|>--- conflicted
+++ resolved
@@ -29,11 +29,8 @@
 use databend_common_pipeline_transforms::processors::create_dummy_item;
 use databend_common_pipeline_transforms::processors::BlockCompactor;
 use databend_common_pipeline_transforms::processors::TransformCompact;
-<<<<<<< HEAD
 use databend_common_pipeline_transforms::processors::TransformPipelineHelper;
 use databend_common_sql::binder::MergeIntoType;
-=======
->>>>>>> ccd7a614
 use databend_common_sql::executor::physical_plans::MergeInto;
 use databend_common_sql::executor::physical_plans::MergeIntoAddRowNumber;
 use databend_common_storages_fuse::operations::TransformAddRowNumberColumnProcessor;
@@ -68,225 +65,19 @@
         }
         let node_index = *node_index.unwrap() as u16;
         let row_number = Arc::new(AtomicU64::new(0));
-        self.main_pipeline.add_transformer(|| {
-            TransformAddRowNumberColumnProcessor::new(node_index, row_number.clone())
-        });
+        self.main_pipeline
+            .add_transform(|transform_input_port, transform_output_port| {
+                TransformAddRowNumberColumnProcessor::create(
+                    transform_input_port,
+                    transform_output_port,
+                    node_index,
+                    row_number.clone(),
+                )
+            })?;
         Ok(())
     }
 
-<<<<<<< HEAD
-    // build merge into append not matched pipeline.
-    // it must be distributed merge into execution
-    pub(crate) fn build_merge_into_append_not_matched(
-        &mut self,
-        merge_into_append_not_macted: &MergeIntoAppendNotMatched,
-    ) -> Result<()> {
-        let MergeIntoAppendNotMatched {
-            input,
-            table_info,
-            catalog_info,
-            unmatched,
-            input_schema,
-            merge_type,
-            change_join_order,
-            segments,
-            ..
-        } = merge_into_append_not_macted;
-
-        // there are two cases:
-        // 1. if source is build side (change_join_order = false).
-        //  receive row numbers and MutationLogs, exactly below:
-        //  1.1 full operation: row numbers and MutationLogs
-        //  1.2 matched only: MutationLogs
-        //  1.3 insert only: row numbers
-        // 2. if target table is build side (change_join_order = true).
-        //  receive rowids and MutationLogs,exactly below:
-        //  2.1 full operation: rowids and MutationLogs
-        //  2.2 matched only: rowids and MutationLogs
-        //  2.3 insert only: MutationLogs
-        self.build_pipeline(input)?;
-        let change_join_order = *change_join_order;
-
-        // deserialize MixRowIdKindAndLog
-        if change_join_order {
-            self.main_pipeline
-                .add_transformer(|| TransformDistributedMergeIntoBlockDeserialize {});
-        }
-
-        let tbl = self
-            .ctx
-            .build_table_by_table_info(catalog_info, table_info, None)?;
-        let table = FuseTable::try_from_table(tbl.as_ref())?;
-        let block_thresholds = table.get_block_thresholds();
-
-        // case 1
-        if !change_join_order {
-            if matches!(merge_type, MergeIntoType::MatchedOnly) {
-                // we will receive MutationLogs only without row_number.
-                return Ok(());
-            }
-            assert!(self.join_state.is_some());
-            assert!(self.merge_into_probe_data_fields.is_some());
-            self.main_pipeline.resize(1, false)?;
-            let join_state = self.join_state.clone().unwrap();
-            // split row_number and log
-            //      output_port_row_number
-            //      output_port_log
-            self.main_pipeline
-                .add_pipe(RowNumberAndLogSplitProcessor::create()?.into_pipe());
-
-            // accumulate source data which is not matched from hashstate
-            let pipe_items = vec![
-                DeduplicateRowNumber::create()?.into_pipe_item(),
-                create_dummy_item(),
-            ];
-            self.main_pipeline.add_pipe(Pipe::create(2, 2, pipe_items));
-
-            let pipe_items = vec![
-                ExtractHashTableByRowNumber::create(
-                    join_state,
-                    self.merge_into_probe_data_fields.clone().unwrap(),
-                    merge_type.clone(),
-                )?
-                .into_pipe_item(),
-                create_dummy_item(),
-            ];
-            self.main_pipeline.add_pipe(Pipe::create(2, 2, pipe_items));
-
-            // not matched operation
-            let merge_into_not_matched_processor = MergeIntoNotMatchedProcessor::create(
-                unmatched.clone(),
-                input_schema.clone(),
-                self.func_ctx.clone(),
-                self.ctx.clone(),
-            )?;
-            let pipe_items = vec![
-                merge_into_not_matched_processor.into_pipe_item(),
-                create_dummy_item(),
-            ];
-            self.main_pipeline.add_pipe(Pipe::create(2, 2, pipe_items));
-
-            // split row_number and log
-            //      output_port_not_matched_data
-            //      output_port_log
-            // start to append data
-            // 1. fill default and computed columns
-            self.build_fill_columns_in_merge_into(
-                tbl.clone(),
-                1,
-                true,
-                false,
-                false,
-                false,
-                unmatched.clone(),
-            )?;
-
-            // 2. compact blocks and cluster sort
-            self.build_compact_and_cluster_sort_in_merge_into(table, true, false, false, 1, 1)?;
-
-            // 3. serialize block
-            let cluster_stats_gen =
-                table.get_cluster_stats_gen(self.ctx.clone(), 0, block_thresholds, None)?;
-            let serialize_block_transform = TransformSerializeBlock::try_create(
-                self.ctx.clone(),
-                InputPort::create(),
-                OutputPort::create(),
-                table,
-                cluster_stats_gen,
-                MutationKind::MergeInto,
-            )?;
-
-            let pipe_items = vec![
-                serialize_block_transform.into_pipe_item(),
-                create_dummy_item(),
-            ];
-            self.main_pipeline.add_pipe(Pipe::create(2, 2, pipe_items));
-
-            // 4. serialize segment
-            let serialize_segment_transform = TransformSerializeSegment::new(
-                InputPort::create(),
-                OutputPort::create(),
-                table,
-                block_thresholds,
-            );
-            let pipe_items = vec![
-                serialize_segment_transform.into_pipe_item(),
-                create_dummy_item(),
-            ];
-            self.main_pipeline.add_pipe(Pipe::create(2, 2, pipe_items));
-
-            // resize to one, because they are all mutation logs now.
-            self.main_pipeline.try_resize(1)?;
-        } else {
-            // case 2
-            if matches!(merge_type, MergeIntoType::InsertOnly) {
-                // we will receive MutationLogs only without rowids.
-                return Ok(());
-            }
-            self.main_pipeline.resize(1, false)?;
-            // we will receive MutationLogs and rowids. So we should apply
-            // rowids firstly and then send all mutation logs to commit sink.
-            // we need to spilt rowid and mutationlogs, and we can get pipeitems:
-            //  1.rowid_port
-            //  2.logs_port
-            self.main_pipeline
-                .add_pipe(RowNumberAndLogSplitProcessor::create()?.into_pipe());
-            let cluster_stats_gen = table.get_cluster_stats_gen(
-                self.ctx.clone(),
-                0,
-                table.get_block_thresholds(),
-                None,
-            )?;
-            let max_threads = self.settings.get_max_threads()?;
-            let io_request_semaphore = Arc::new(Semaphore::new(max_threads as usize));
-            // MutationsLogs port0
-            // MutationsLogs port1
-            assert_eq!(self.main_pipeline.output_len(), 2);
-            self.main_pipeline.add_pipe(Pipe::create(2, 2, vec![
-                table.rowid_aggregate_mutator(
-                    self.ctx.clone(),
-                    cluster_stats_gen,
-                    io_request_semaphore,
-                    segments.clone(),
-                    false, // we don't support for distributed mode.
-                )?,
-                create_dummy_item(),
-            ]));
-            assert_eq!(self.main_pipeline.output_len(), 2);
-            self.main_pipeline.try_resize(1)?;
-        }
-
-        Ok(())
-    }
-
-    fn resize_row_id(&mut self, step: usize) -> Result<()> {
-        // resize row_id
-        let mut ranges = Vec::with_capacity(self.main_pipeline.output_len());
-        let mut vec = Vec::with_capacity(self.main_pipeline.output_len() / 3);
-        for idx in 0..(self.main_pipeline.output_len() / step) {
-            vec.push(idx);
-        }
-        ranges.push(vec.clone());
-        for idx in 0..(self.main_pipeline.output_len() / step) {
-            ranges.push(vec![idx + self.main_pipeline.output_len() / step]);
-        }
-        //  need to process row_number.
-        if step == 3 {
-            vec.clear();
-            for idx in 0..(self.main_pipeline.output_len() / step) {
-                vec.push(idx + self.main_pipeline.output_len() / step * 2);
-            }
-            ranges.push(vec);
-        }
-
-        self.main_pipeline.resize_partial_one(ranges.clone())
-    }
-
-    // build merge into pipeline.
-    // the block rows is limitd by join (65536 rows), but we don't promise the block size.
-=======
     // build merge into mutation pipeline
->>>>>>> ccd7a614
     pub(crate) fn build_merge_into(&mut self, merge_into: &MergeInto) -> Result<()> {
         self.build_pipeline(&merge_into.input)?;
 
@@ -412,7 +203,12 @@
         // we will wrap rowid and log as MixRowIdKindAndLog
         if merge_into.distributed && merge_into.change_join_order {
             self.main_pipeline
-                .add_transformer(|| TransformDistributedMergeIntoBlockSerialize {});
+                .add_transform(|transform_input_port, transform_output_port| {
+                    Ok(TransformDistributedMergeIntoBlockSerialize::create(
+                        transform_input_port,
+                        transform_output_port,
+                    ))
+                })?;
         }
         Ok(())
     }
