// Copyright 2021 Datafuse Labs
//
// Licensed under the Apache License, Version 2.0 (the "License");
// you may not use this file except in compliance with the License.
// You may obtain a copy of the License at
//
//     http://www.apache.org/licenses/LICENSE-2.0
//
// Unless required by applicable law or agreed to in writing, software
// distributed under the License is distributed on an "AS IS" BASIS,
// WITHOUT WARRANTIES OR CONDITIONS OF ANY KIND, either express or implied.
// See the License for the specific language governing permissions and
// limitations under the License.

use std::collections::BTreeMap;
use std::sync::Arc;
use std::time::Instant;

use chrono::Utc;
use common_base::runtime::GlobalIORuntime;
use common_catalog::table::AppendMode;
use common_catalog::table::Table;
use common_catalog::table_context::TableContext;
use common_exception::Result;
use common_expression::DataSchema;
use common_expression::DataSchemaRef;
use common_expression::Scalar;
use common_meta_app::principal::StageInfo;
use common_meta_app::schema::TableCopiedFileInfo;
use common_meta_app::schema::UpsertTableCopiedFileReq;
use common_pipeline_core::Pipeline;
use common_sql::executor::CopyIntoTable;
use common_sql::plans::CopyIntoTableMode;
use common_sql::plans::CopyIntoTablePlan;
use common_storage::common_metrics::copy::metrics_inc_copy_purge_files_cost_milliseconds;
use common_storage::common_metrics::copy::metrics_inc_copy_purge_files_counter;
use common_storage::StageFileInfo;
use common_storages_fuse::io::Files;
use common_storages_stage::StageTable;
use log::debug;
use log::error;
use log::info;

use crate::pipelines::builders::build_append2table_without_commit_pipeline;
use crate::pipelines::processors::transforms::TransformAddConstColumns;
use crate::pipelines::processors::TransformCastSchema;
use crate::sessions::QueryContext;

pub fn build_append_data_pipeline(
    ctx: Arc<QueryContext>,
    main_pipeline: &mut Pipeline,
    plan: &CopyIntoTable,
    source_schema: Arc<DataSchema>,
    to_table: Arc<dyn Table>,
) -> Result<()> {
    let plan_required_source_schema = &plan.required_source_schema;
    let plan_values_consts = &plan.values_consts;
    let plan_required_values_schema = &plan.required_values_schema;
    let plan_write_mode = &plan.write_mode;
    if &source_schema != plan_required_source_schema {
        // only parquet need cast
        let func_ctx = ctx.get_function_context()?;
        main_pipeline.add_transform(|transform_input_port, transform_output_port| {
            TransformCastSchema::try_create(
                transform_input_port,
                transform_output_port,
                source_schema.clone(),
                plan_required_source_schema.clone(),
                func_ctx.clone(),
            )
        })?;
    }

    if !plan_values_consts.is_empty() {
        fill_const_columns(
            ctx.clone(),
            main_pipeline,
            source_schema,
            plan_required_values_schema.clone(),
            plan_values_consts,
        )?;
    }

    // append data without commit.
    match plan_write_mode {
        CopyIntoTableMode::Insert { overwrite: _ } => build_append2table_without_commit_pipeline(
            ctx,
            main_pipeline,
            to_table.clone(),
            plan_required_values_schema.clone(),
            AppendMode::Copy,
        )?,
        CopyIntoTableMode::Replace => {}
        CopyIntoTableMode::Copy => build_append2table_without_commit_pipeline(
            ctx,
            main_pipeline,
            to_table.clone(),
            plan_required_values_schema.clone(),
            AppendMode::Copy,
        )?,
    }
    Ok(())
}

pub async fn build_commit_data_pipeline(
    ctx: &Arc<QueryContext>,
    main_pipeline: &mut Pipeline,
    plan: &CopyIntoTablePlan,
    files: &[StageFileInfo],
) -> Result<()> {
    let to_table = ctx
        .get_table(&plan.catalog_name, &plan.database_name, &plan.table_name)
        .await?;
    // Source node will do:
    // 1. commit
    // 2. purge
    // commit
    let copied_files_meta_req = build_upsert_copied_files_to_meta_req(
        ctx.clone(),
        to_table.as_ref(),
        &plan.stage_table_info.stage_info,
        files,
        plan.force,
    )?;

    to_table.commit_insertion(
        ctx.clone(),
        main_pipeline,
        copied_files_meta_req,
<<<<<<< HEAD
        plan.write_mode.is_overwrite(),
=======
        insert_overwrite_option,
        None,
>>>>>>> 78d46a6f
    )?;

    // set on_finished callback.
    set_copy_on_finished(
        ctx.clone(),
        files.to_vec(),
        plan.stage_table_info.stage_info.copy_options.purge,
        plan.stage_table_info.stage_info.clone(),
        main_pipeline,
    )?;
    Ok(())
}
pub fn set_copy_on_finished(
    ctx: Arc<QueryContext>,
    files: Vec<StageFileInfo>,
    copy_purge_option: bool,
    stage_info: StageInfo,
    main_pipeline: &mut Pipeline,
) -> Result<()> {
    // set on_finished callback.
    main_pipeline.set_on_finished(move |may_error| {
        match may_error {
            None => {
                GlobalIORuntime::instance().block_on(async move {
                    // 1. log on_error mode errors.
                    // todo(ariesdevil): persist errors with query_id
                    if let Some(error_map) = ctx.get_maximum_error_per_file() {
                        for (file_name, e) in error_map {
                            error!(
                                "copy(on_error={}): file {} encounter error {},",
                                stage_info.copy_options.on_error,
                                file_name,
                                e.to_string()
                            );
                        }
                    }

                    // 2. Try to purge copied files if purge option is true, if error will skip.
                    // If a file is already copied(status with AlreadyCopied) we will try to purge them.
                    if copy_purge_option {
                        let start = Instant::now();
                        try_purge_files(ctx.clone(), &stage_info, &files).await;

                        // Perf.
                        {
                            metrics_inc_copy_purge_files_counter(files.len() as u32);
                            metrics_inc_copy_purge_files_cost_milliseconds(
                                start.elapsed().as_millis() as u32,
                            );
                        }
                    }

                    Ok(())
                })?;
            }
            Some(error) => {
                error!("copy failed, reason: {}", error);
            }
        }
        Ok(())
    });
    Ok(())
}

pub fn build_upsert_copied_files_to_meta_req(
    ctx: Arc<QueryContext>,
    to_table: &dyn Table,
    stage_info: &StageInfo,
    copied_files: &[StageFileInfo],
    force: bool,
) -> Result<Option<UpsertTableCopiedFileReq>> {
    let mut copied_file_tree = BTreeMap::new();
    for file in copied_files {
        // Short the etag to 7 bytes for less space in metasrv.
        let short_etag = file.etag.clone().map(|mut v| {
            v.truncate(7);
            v
        });
        copied_file_tree.insert(file.path.clone(), TableCopiedFileInfo {
            etag: short_etag,
            content_length: file.size,
            last_modified: Some(file.last_modified),
        });
    }

    let expire_hours = ctx.get_settings().get_load_file_metadata_expire_hours()?;

    let upsert_copied_files_request = {
        if stage_info.copy_options.purge && force {
            // if `purge-after-copy` is enabled, and in `force` copy mode,
            // we do not need to upsert copied files into meta server
            info!(
                "[purge] and [force] are both enabled,  will not update copied-files set. ({})",
                &to_table.get_table_info().desc
            );
            None
        } else if copied_file_tree.is_empty() {
            None
        } else {
            debug!("upsert_copied_files_info: {:?}", copied_file_tree);
            let expire_at = expire_hours * 60 * 60 + Utc::now().timestamp() as u64;
            let req = UpsertTableCopiedFileReq {
                file_info: copied_file_tree,
                expire_at: Some(expire_at),
                fail_if_duplicated: !force,
            };
            Some(req)
        }
    };

    Ok(upsert_copied_files_request)
}

fn fill_const_columns(
    ctx: Arc<QueryContext>,
    pipeline: &mut Pipeline,
    input_schema: DataSchemaRef,
    output_schema: DataSchemaRef,
    const_values: &[Scalar],
) -> Result<()> {
    pipeline.add_transform(|transform_input_port, transform_output_port| {
        TransformAddConstColumns::try_create(
            ctx.clone(),
            transform_input_port,
            transform_output_port,
            input_schema.clone(),
            output_schema.clone(),
            const_values.to_vec(),
        )
    })?;
    Ok(())
}

#[async_backtrace::framed]
async fn try_purge_files(
    ctx: Arc<QueryContext>,
    stage_info: &StageInfo,
    stage_files: &[StageFileInfo],
) {
    let table_ctx: Arc<dyn TableContext> = ctx.clone();
    let op = StageTable::get_op(stage_info);
    match op {
        Ok(op) => {
            let file_op = Files::create(table_ctx, op);
            let files = stage_files
                .iter()
                .map(|v| v.path.clone())
                .collect::<Vec<_>>();
            if let Err(e) = file_op.remove_file_in_batch(&files).await {
                error!("Failed to delete file: {:?}, error: {}", files, e);
            }
        }
        Err(e) => {
            error!("Failed to get stage table op, error: {}", e);
        }
    }
}<|MERGE_RESOLUTION|>--- conflicted
+++ resolved
@@ -127,12 +127,8 @@
         ctx.clone(),
         main_pipeline,
         copied_files_meta_req,
-<<<<<<< HEAD
         plan.write_mode.is_overwrite(),
-=======
-        insert_overwrite_option,
         None,
->>>>>>> 78d46a6f
     )?;
 
     // set on_finished callback.
