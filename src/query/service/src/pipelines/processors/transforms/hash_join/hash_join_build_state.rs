// Copyright 2021 Datafuse Labs
//
// Licensed under the Apache License, Version 2.0 (the "License");
// you may not use this file except in compliance with the License.
// You may obtain a copy of the License at
//
//     http://www.apache.org/licenses/LICENSE-2.0
//
// Unless required by applicable law or agreed to in writing, software
// distributed under the License is distributed on an "AS IS" BASIS,
// WITHOUT WARRANTIES OR CONDITIONS OF ANY KIND, either express or implied.
// See the License for the specific language governing permissions and
// limitations under the License.

use std::collections::VecDeque;
use std::sync::atomic::AtomicU32;
use std::sync::atomic::AtomicU8;
use std::sync::atomic::AtomicUsize;
use std::sync::atomic::Ordering;
use std::sync::Arc;

use common_arrow::arrow::bitmap::Bitmap;
use common_base::base::tokio::sync::Barrier;
use common_catalog::table_context::TableContext;
use common_exception::ErrorCode;
use common_exception::Result;
use common_expression::types::DataType;
use common_expression::Column;
use common_expression::ColumnBuilder;
use common_expression::ColumnVec;
use common_expression::DataBlock;
use common_expression::Evaluator;
use common_expression::FunctionContext;
use common_expression::HashMethod;
use common_expression::HashMethodKind;
use common_expression::HashMethodSerializer;
use common_expression::HashMethodSingleString;
use common_expression::KeysState;
use common_expression::RemoteExpr;
use common_expression::Value;
use common_functions::BUILTIN_FUNCTIONS;
use common_hashtable::HashJoinHashMap;
use common_hashtable::RawEntry;
use common_hashtable::RowPtr;
use common_hashtable::StringHashJoinHashMap;
use common_hashtable::StringRawEntry;
use common_hashtable::STRING_EARLY_SIZE;
use common_sql::plans::JoinType;
use common_sql::ColumnSet;
use ethnum::U256;
use itertools::Itertools;
use log::info;
use parking_lot::Mutex;
use parking_lot::RwLock;

use crate::pipelines::processors::transforms::hash_join::common::wrap_true_validity;
use crate::pipelines::processors::transforms::hash_join::desc::MARKER_KIND_FALSE;
use crate::pipelines::processors::transforms::hash_join::FixedKeyHashJoinHashTable;
use crate::pipelines::processors::transforms::hash_join::HashJoinHashTable;
use crate::pipelines::processors::transforms::hash_join::SerializerHashJoinHashTable;
use crate::pipelines::processors::transforms::hash_join::SingleStringHashJoinHashTable;
use crate::pipelines::processors::HashJoinState;
use crate::sessions::QueryContext;

/// Define some shared states for all hash join build threads.
pub struct HashJoinBuildState {
    pub(crate) ctx: Arc<QueryContext>,
    pub(crate) func_ctx: FunctionContext,
    /// `hash_join_state` is shared by `HashJoinBuild` and `HashJoinProbe`
    pub(crate) hash_join_state: Arc<HashJoinState>,
    // When build side input data is coming, will put it into chunks.
    // To make the size of each chunk suitable, it's better to define a threshold to the size of each chunk.
    // Before putting the input data into `Chunk`, we will add them to buffer of `RowSpace`
    // After buffer's size hits the threshold, we will flush the buffer to `Chunk`.
    pub(crate) chunk_size_limit: usize,
    /// Wait util all processors finish row space build, then go to next phase.
    pub(crate) barrier: Barrier,
    /// It will be increased by 1 when a new hash join build processor is created.
    /// After the processor put its input data into `RowSpace`, it will be decreased by 1.
    /// The processor will wait other processors to finish their work before starting to build hash table.
    /// When the counter is 0, it means all hash join build processors have input their data to `RowSpace`.
    pub(crate) row_space_builders: AtomicUsize,
    /// Hash method for hash join keys.
    pub(crate) method: HashMethodKind,
    /// The size of each entry in HashTable.
    pub(crate) entry_size: AtomicUsize,
    pub(crate) raw_entry_spaces: Mutex<Vec<Vec<u8>>>,
    /// `build_projections` only contains the columns from upstream required columns
    /// and columns from other_condition which are in build schema.
    pub(crate) build_projections: ColumnSet,
    pub(crate) build_worker_num: AtomicU32,
    /// Tasks for building hash table.
    pub(crate) build_hash_table_tasks: RwLock<VecDeque<usize>>,
    pub(crate) mutex: Mutex<()>,

    /// Spill related states
    /// `send_val` is the message which will be send into `build_done_watcher` channel.
    pub(crate) send_val: AtomicU8,
    /// Wait all processors finish read spilled data, then go to new round build
    pub(crate) restore_barrier: Barrier,
}

impl HashJoinBuildState {
    #[allow(clippy::too_many_arguments)]
    pub fn try_create(
        ctx: Arc<QueryContext>,
        func_ctx: FunctionContext,
        build_keys: &[RemoteExpr],
        build_projections: &ColumnSet,
        hash_join_state: Arc<HashJoinState>,
        barrier: Barrier,
        restore_barrier: Barrier,
    ) -> Result<Arc<HashJoinBuildState>> {
        let hash_key_types = build_keys
            .iter()
            .map(|expr| expr.as_expr(&BUILTIN_FUNCTIONS).data_type().clone())
            .collect::<Vec<_>>();
        let method = DataBlock::choose_hash_method_with_types(&hash_key_types, false)?;
        Ok(Arc::new(Self {
            ctx: ctx.clone(),
            func_ctx,
            hash_join_state,
            chunk_size_limit: ctx.get_settings().get_max_block_size()? as usize * 16,
            barrier,
            restore_barrier,
            row_space_builders: Default::default(),
            method,
            entry_size: Default::default(),
            raw_entry_spaces: Default::default(),
            build_projections: build_projections.clone(),
            build_worker_num: Default::default(),
            build_hash_table_tasks: Default::default(),
            mutex: Default::default(),
            send_val: AtomicU8::new(1),
        }))
    }

    /// Add input `DataBlock` to `hash_join_state.row_space`.
    pub fn build(&self, input: DataBlock) -> Result<()> {
        let mut buffer = self.hash_join_state.row_space.buffer.write();
        let input_rows = input.num_rows();
        buffer.push(input);
        let old_size = self
            .hash_join_state
            .row_space
            .buffer_row_size
            .fetch_add(input_rows, Ordering::Relaxed);

        if old_size + input_rows < self.chunk_size_limit {
            return Ok(());
        }

        let data_block = DataBlock::concat(buffer.as_slice())?;
        buffer.clear();
        self.hash_join_state
            .row_space
            .buffer_row_size
            .store(0, Ordering::Relaxed);
        drop(buffer);
        self.add_build_block(data_block)
    }

    // Add `data_block` for build table to `row_space`
    pub(crate) fn add_build_block(&self, data_block: DataBlock) -> Result<()> {
        let block_outer_scan_map = if self.hash_join_state.need_outer_scan() {
            vec![false; data_block.num_rows()]
        } else {
            vec![]
        };

        let block_mark_scan_map = if self.hash_join_state.need_outer_scan() {
            vec![MARKER_KIND_FALSE; data_block.num_rows()]
        } else {
            vec![]
        };

        {
            // Acquire lock in current scope
            let _lock = self.mutex.lock();
            let build_state = unsafe { &mut *self.hash_join_state.build_state.get() };
            if self.hash_join_state.need_outer_scan() {
                build_state.outer_scan_map.push(block_outer_scan_map);
            }
            if self.hash_join_state.need_mark_scan() {
                build_state.mark_scan_map.push(block_mark_scan_map);
            }
            build_state.generation_state.build_num_rows += data_block.num_rows();
            build_state.generation_state.chunks.push(data_block);
        }
        Ok(())
    }

    /// Attach to state: `row_space_builders` and `hash_table_builders`.
    pub fn build_attach(&self) -> usize {
        let worker_id = self.row_space_builders.fetch_add(1, Ordering::Relaxed);
        self.hash_join_state
            .hash_table_builders
            .fetch_add(1, Ordering::Relaxed);
        self.build_worker_num.fetch_add(1, Ordering::Relaxed);
        worker_id
    }

    /// Detach to state: `row_space_builders`,
    /// create finalize task and initialize the hash table.
    pub(crate) fn row_space_build_done(&self) -> Result<()> {
        let old_count = self.row_space_builders.fetch_sub(1, Ordering::Relaxed);
        if old_count == 1 {
            {
                let mut buffer = self.hash_join_state.row_space.buffer.write();
                if !buffer.is_empty() {
                    let data_block = DataBlock::concat(&buffer)?;
                    self.add_build_block(data_block)?;
                    buffer.clear();
                }
            }

            // Get the number of rows of the build side.
            let build_num_rows = unsafe {
                (*self.hash_join_state.build_state.get())
                    .generation_state
                    .build_num_rows
            };

            if self.hash_join_state.hash_join_desc.join_type == JoinType::Cross {
                return Ok(());
            }

            // Divide the finalize phase into multiple tasks.
            self.generate_finalize_task()?;

            // Fast path for hash join
            if build_num_rows == 0
                && !matches!(
                    self.hash_join_state.hash_join_desc.join_type,
                    JoinType::LeftMark | JoinType::RightMark
                )
                && self.ctx.get_cluster().is_empty()
                && self.ctx.get_settings().get_join_spilling_threshold()? == 0
            {
                self.hash_join_state
                    .fast_return
                    .store(true, Ordering::Relaxed);
                self.hash_join_state
                    .build_done_watcher
                    .send(self.send_val.load(Ordering::Acquire))
                    .map_err(|_| ErrorCode::TokioError("build_done_watcher channel is closed"))?;
                return Ok(());
            }

            // Create a fixed size hash table.
            let hashjoin_hashtable = match self.method.clone() {
                HashMethodKind::Serializer(_) => {
                    self.entry_size
                        .store(std::mem::size_of::<StringRawEntry>(), Ordering::SeqCst);
                    HashJoinHashTable::Serializer(SerializerHashJoinHashTable {
                        hash_table: StringHashJoinHashMap::with_build_row_num(build_num_rows),
                        hash_method: HashMethodSerializer::default(),
                    })
                }
                HashMethodKind::SingleString(_) => {
                    self.entry_size
                        .store(std::mem::size_of::<StringRawEntry>(), Ordering::SeqCst);
                    HashJoinHashTable::SingleString(SingleStringHashJoinHashTable {
                        hash_table: StringHashJoinHashMap::with_build_row_num(build_num_rows),
                        hash_method: HashMethodSingleString::default(),
                    })
                }
                HashMethodKind::KeysU8(hash_method) => {
                    self.entry_size
                        .store(std::mem::size_of::<RawEntry<u8>>(), Ordering::SeqCst);
                    HashJoinHashTable::KeysU8(FixedKeyHashJoinHashTable {
                        hash_table: HashJoinHashMap::<u8>::with_build_row_num(build_num_rows),
                        hash_method,
                    })
                }
                HashMethodKind::KeysU16(hash_method) => {
                    self.entry_size
                        .store(std::mem::size_of::<RawEntry<u16>>(), Ordering::SeqCst);
                    HashJoinHashTable::KeysU16(FixedKeyHashJoinHashTable {
                        hash_table: HashJoinHashMap::<u16>::with_build_row_num(build_num_rows),
                        hash_method,
                    })
                }
                HashMethodKind::KeysU32(hash_method) => {
                    self.entry_size
                        .store(std::mem::size_of::<RawEntry<u32>>(), Ordering::SeqCst);
                    HashJoinHashTable::KeysU32(FixedKeyHashJoinHashTable {
                        hash_table: HashJoinHashMap::<u32>::with_build_row_num(build_num_rows),
                        hash_method,
                    })
                }
                HashMethodKind::KeysU64(hash_method) => {
                    self.entry_size
                        .store(std::mem::size_of::<RawEntry<u64>>(), Ordering::SeqCst);
                    HashJoinHashTable::KeysU64(FixedKeyHashJoinHashTable {
                        hash_table: HashJoinHashMap::<u64>::with_build_row_num(build_num_rows),
                        hash_method,
                    })
                }
                HashMethodKind::KeysU128(hash_method) => {
                    self.entry_size
                        .store(std::mem::size_of::<RawEntry<u128>>(), Ordering::SeqCst);
                    HashJoinHashTable::KeysU128(FixedKeyHashJoinHashTable {
                        hash_table: HashJoinHashMap::<u128>::with_build_row_num(build_num_rows),
                        hash_method,
                    })
                }
                HashMethodKind::KeysU256(hash_method) => {
                    self.entry_size
                        .store(std::mem::size_of::<RawEntry<U256>>(), Ordering::SeqCst);
                    HashJoinHashTable::KeysU256(FixedKeyHashJoinHashTable {
                        hash_table: HashJoinHashMap::<U256>::with_build_row_num(build_num_rows),
                        hash_method,
                    })
                }
                HashMethodKind::DictionarySerializer(_) => unimplemented!(),
            };
            let hashtable = unsafe { &mut *self.hash_join_state.hash_table.get() };
            *hashtable = hashjoin_hashtable;
        }
        Ok(())
    }

    /// Divide the finalize phase into multiple tasks.
    pub fn generate_finalize_task(&self) -> Result<()> {
<<<<<<< HEAD
        let task_num = unsafe { &*self.hash_join_state.chunks.get() }.len();
        if task_num == 0 {
=======
        let chunks_len = unsafe { &*self.hash_join_state.build_state.get() }
            .generation_state
            .chunks
            .len();
        if chunks_len == 0 {
>>>>>>> 6a268cb5
            return Ok(());
        }
        let tasks = (0..task_num).collect_vec();
        *self.build_hash_table_tasks.write() = tasks.into();
        Ok(())
    }

    /// Get the finalize task and using the `chunks` in `hash_join_state.row_space` to build hash table in parallel.
    pub(crate) fn finalize(&self, task: usize) -> Result<()> {
        let entry_size = self.entry_size.load(Ordering::Relaxed);
        let mut local_raw_entry_spaces: Vec<Vec<u8>> = Vec::new();
        let hashtable = unsafe { &mut *self.hash_join_state.hash_table.get() };
        let build_state = unsafe { &mut *self.hash_join_state.build_state.get() };

        macro_rules! insert_key {
            ($table: expr, $method: expr, $chunk: expr, $columns: expr,  $chunk_index: expr, $entry_size: expr, $local_raw_entry_spaces: expr, $t: ty,) => {{
                let keys_state = $method.build_keys_state(&$columns, $chunk.num_rows())?;
                let build_keys_iter = $method.build_keys_iter(&keys_state)?;

                let mut local_space: Vec<u8> = Vec::with_capacity($chunk.num_rows() * entry_size);
                let mut raw_entry_ptr = unsafe {
                    std::mem::transmute::<*mut u8, *mut RawEntry<$t>>(local_space.as_mut_ptr())
                };

                for (row_index, key) in build_keys_iter.enumerate() {
                    let row_ptr = RowPtr {
                        chunk_index: $chunk_index,
                        row_index: row_index as u32,
                    };

                    // # Safety
                    // The memory address of `raw_entry_ptr` is valid.
                    unsafe {
                        *raw_entry_ptr = RawEntry {
                            row_ptr,
                            key: *key,
                            next: 0,
                        }
                    }
                    $table.insert(*key, raw_entry_ptr);
                    raw_entry_ptr = unsafe { raw_entry_ptr.add(1) };
                }
                local_raw_entry_spaces.push(local_space);
            }};
        }

        macro_rules! insert_string_key {
            ($table: expr, $method: expr, $chunk: expr, $columns: expr,  $chunk_index: expr, $entry_size: expr, $local_raw_entry_spaces: expr, ) => {{
                let keys_state = $method.build_keys_state(&$columns, $chunk.num_rows())?;
                let build_keys_iter = $method.build_keys_iter(&keys_state)?;

                let space_size = match &keys_state {
                    // safe to unwrap(): offset.len() >= 1.
                    KeysState::Column(Column::String(col)) => col.offsets().last().unwrap(),
                    // The function `build_keys_state` of both HashMethodSerializer and HashMethodSingleString
                    // must return `KeysState::Column(Column::String)`.
                    _ => unreachable!(),
                };
                let mut entry_local_space: Vec<u8> =
                    Vec::with_capacity($chunk.num_rows() * entry_size);
                let mut string_local_space: Vec<u8> =
                    Vec::with_capacity(*space_size as usize);
                let mut raw_entry_ptr = unsafe { std::mem::transmute::<*mut u8, *mut StringRawEntry>(entry_local_space.as_mut_ptr()) };
                let mut string_local_space_ptr = string_local_space.as_mut_ptr();

                for (row_index, key) in build_keys_iter.enumerate() {
                    let row_ptr = RowPtr {
                        chunk_index: $chunk_index,
                        row_index: row_index as u32,
                    };

                    // # Safety
                    // The memory address of `raw_entry_ptr` is valid.
                    // string_offset + key.len() <= space_size.
                    unsafe {
                        (*raw_entry_ptr).row_ptr = row_ptr;
                        (*raw_entry_ptr).length = key.len() as u32;
                        (*raw_entry_ptr).next = 0;
                        (*raw_entry_ptr).key = string_local_space_ptr;
                        // The size of `early` is 4.
                        std::ptr::copy_nonoverlapping(
                            key.as_ptr(),
                            (*raw_entry_ptr).early.as_mut_ptr(),
                            std::cmp::min(STRING_EARLY_SIZE, key.len()),
                        );
                        std::ptr::copy_nonoverlapping(key.as_ptr(), string_local_space_ptr, key.len());
                        string_local_space_ptr = string_local_space_ptr.add(key.len());
                    }

                    $table.insert(key, raw_entry_ptr);
                    raw_entry_ptr = unsafe { raw_entry_ptr.add(1) };
                }
                local_raw_entry_spaces.push(entry_local_space);
                local_raw_entry_spaces.push(string_local_space);
            }};
        }

<<<<<<< HEAD
        if self.hash_join_state.interrupt.load(Ordering::Relaxed) {
            return Err(ErrorCode::AbortedQuery(
                "Aborted query, because the server is shutting down or the query was killed.",
            ));
        }

        let chunks = unsafe { &mut *self.hash_join_state.chunks.get() };
        let chunk_index = task;
        let chunk = &mut chunks[chunk_index];

        let mut _has_null = false;
        let mut _nullable_chunk = None;
        let evaluator = if matches!(
            self.hash_join_state.hash_join_desc.join_type,
            JoinType::Left | JoinType::LeftSingle | JoinType::Full
        ) {
            let validity = Bitmap::new_constant(true, chunk.num_rows());
            let nullable_columns = chunk
                .columns()
=======
        let mut has_null = false;
        for chunk_index in task.0..task.1 {
            if self.hash_join_state.interrupt.load(Ordering::Relaxed) {
                return Err(ErrorCode::AbortedQuery(
                    "Aborted query, because the server is shutting down or the query was killed.",
                ));
            }

            let chunk = &mut build_state.generation_state.chunks[chunk_index];

            let mut _nullable_chunk = None;
            let evaluator = if matches!(
                self.hash_join_state.hash_join_desc.join_type,
                JoinType::Left | JoinType::LeftSingle | JoinType::Full
            ) {
                let validity = Bitmap::new_constant(true, chunk.num_rows());
                let nullable_columns = chunk
                    .columns()
                    .iter()
                    .map(|c| wrap_true_validity(c, chunk.num_rows(), &validity))
                    .collect::<Vec<_>>();
                _nullable_chunk = Some(DataBlock::new(nullable_columns, chunk.num_rows()));
                Evaluator::new(
                    _nullable_chunk.as_ref().unwrap(),
                    &self.func_ctx,
                    &BUILTIN_FUNCTIONS,
                )
            } else {
                Evaluator::new(chunk, &self.func_ctx, &BUILTIN_FUNCTIONS)
            };
            let columns: Vec<(Column, DataType)> = self
                .hash_join_state
                .hash_join_desc
                .build_keys
>>>>>>> 6a268cb5
                .iter()
                .map(|c| wrap_true_validity(c, chunk.num_rows(), &validity))
                .collect::<Vec<_>>();
            _nullable_chunk = Some(DataBlock::new(nullable_columns, chunk.num_rows()));
            Evaluator::new(
                _nullable_chunk.as_ref().unwrap(),
                &self.func_ctx,
                &BUILTIN_FUNCTIONS,
            )
        } else {
            Evaluator::new(chunk, &self.func_ctx, &BUILTIN_FUNCTIONS)
        };
        let columns: Vec<(Column, DataType)> = self
            .hash_join_state
            .hash_join_desc
            .build_keys
            .iter()
            .map(|expr| {
                let return_type = expr.data_type();
                Ok((
                    evaluator
                        .run(expr)?
                        .convert_to_full_column(return_type, chunk.num_rows()),
                    return_type.clone(),
                ))
            })
            .collect::<Result<_>>()?;

        let column_nums = chunk.num_columns();
        let mut block_entries = Vec::with_capacity(self.build_projections.len());
        for index in 0..column_nums {
            if !self.build_projections.contains(&index) {
                continue;
            }
<<<<<<< HEAD
            block_entries.push(chunk.get_by_offset(index).clone());
        }
        if block_entries.is_empty() {
            self.hash_join_state
                .is_build_projected
                .store(false, Ordering::SeqCst);
        }
        *chunk = DataBlock::new(block_entries, chunk.num_rows());

        match self.hash_join_state.hash_join_desc.join_type {
            JoinType::LeftMark => {
                let markers = &mut mark_scan_map[chunk_index];
                self.hash_join_state
                    .init_markers(&columns, chunk.num_rows(), markers);
            }
            JoinType::RightMark => {
                if !_has_null && !columns.is_empty() {
                    if let Some(validity) = columns[0].0.validity().1 {
                        if validity.unset_bits() > 0 {
                            _has_null = true;
                            let mut has_null_ref = self
                                .hash_join_state
                                .hash_join_desc
                                .marker_join_desc
                                .has_null
                                .write();
                            *has_null_ref = true;
=======
            if block_entries.is_empty() {
                build_state.generation_state.is_build_projected = false;
            }
            *chunk = DataBlock::new(block_entries, chunk.num_rows());

            match self.hash_join_state.hash_join_desc.join_type {
                JoinType::LeftMark => {
                    let markers = &mut build_state.mark_scan_map[chunk_index];
                    self.hash_join_state
                        .init_markers(&columns, chunk.num_rows(), markers);
                }
                JoinType::RightMark => {
                    if !has_null && !columns.is_empty() {
                        if let Some(validity) = columns[0].0.validity().1 {
                            if validity.unset_bits() > 0 {
                                has_null = true;
                                let mut has_null_ref = self
                                    .hash_join_state
                                    .hash_join_desc
                                    .marker_join_desc
                                    .has_null
                                    .write();
                                *has_null_ref = true;
                            }
>>>>>>> 6a268cb5
                        }
                    }
                }
            }
            _ => {}
        };

        match hashtable {
            HashJoinHashTable::Serializer(table) => insert_string_key! {
              &mut table.hash_table, &table.hash_method, chunk, columns, chunk_index as u32, entry_size, &mut local_raw_entry_spaces,
            },
            HashJoinHashTable::SingleString(table) => insert_string_key! {
              &mut table.hash_table, &table.hash_method, chunk, columns, chunk_index as u32, entry_size, &mut local_raw_entry_spaces,
            },
            HashJoinHashTable::KeysU8(table) => insert_key! {
              &mut table.hash_table, &table.hash_method, chunk, columns, chunk_index as u32, entry_size, &mut local_raw_entry_spaces, u8,
            },
            HashJoinHashTable::KeysU16(table) => insert_key! {
              &mut table.hash_table, &table.hash_method, chunk, columns, chunk_index as u32, entry_size, &mut local_raw_entry_spaces, u16,
            },
            HashJoinHashTable::KeysU32(table) => insert_key! {
              &mut table.hash_table, &table.hash_method, chunk, columns, chunk_index as u32, entry_size, &mut local_raw_entry_spaces, u32,
            },
            HashJoinHashTable::KeysU64(table) => insert_key! {
              &mut table.hash_table, &table.hash_method, chunk, columns, chunk_index as u32, entry_size, &mut local_raw_entry_spaces, u64,
            },
            HashJoinHashTable::KeysU128(table) => insert_key! {
              &mut table.hash_table, &table.hash_method, chunk, columns, chunk_index as u32, entry_size, &mut local_raw_entry_spaces, u128,
            },
            HashJoinHashTable::KeysU256(table) => insert_key! {
              &mut table.hash_table, &table.hash_method, chunk, columns, chunk_index as u32, entry_size, &mut local_raw_entry_spaces, U256,
            },
            HashJoinHashTable::Null => {
                return Err(ErrorCode::AbortedQuery(
                    "Aborted query, because the hash table is uninitialized.",
                ));
            }
        }

        {
            let mut raw_entry_spaces = self.raw_entry_spaces.lock();
            raw_entry_spaces.extend(local_raw_entry_spaces);
        }
        Ok(())
    }

    /// Get one build hash table task.
    pub fn finalize_task(&self) -> Option<usize> {
        let mut tasks = self.build_hash_table_tasks.write();
        tasks.pop_front()
    }

    /// Detach to state: `hash_table_builders`.
    pub(crate) fn build_done(&self) -> Result<()> {
        let old_count = self
            .hash_join_state
            .hash_table_builders
            .fetch_sub(1, Ordering::Relaxed);
        if old_count == 1 {
            let build_state = unsafe { &mut *self.hash_join_state.build_state.get() };
            info!(
                "finish build hash table with {} rows",
                build_state.generation_state.build_num_rows
            );
            let data_blocks = &mut build_state.generation_state.chunks;
            if !data_blocks.is_empty()
                && self.hash_join_state.hash_join_desc.join_type != JoinType::Cross
            {
                let num_columns = data_blocks[0].num_columns();
                let columns_data_type: Vec<DataType> = (0..num_columns)
                    .map(|index| data_blocks[0].get_by_offset(index).data_type.clone())
                    .collect();
                let columns: Vec<ColumnVec> = (0..num_columns)
                    .map(|index| {
                        let columns = data_blocks
                            .iter()
                            .map(|block| (block.get_by_offset(index), block.num_rows()))
                            .collect_vec();
                        let full_columns: Vec<Column> = columns
                            .iter()
                            .map(|(entry, rows)| match &entry.value {
                                Value::Scalar(s) => {
                                    let builder =
                                        ColumnBuilder::repeat(&s.as_ref(), *rows, &entry.data_type);
                                    builder.build()
                                }
                                Value::Column(c) => c.clone(),
                            })
                            .collect();
                        Column::take_downcast_column_vec(
                            &full_columns,
                            columns[0].0.data_type.clone(),
                        )
                    })
                    .collect();
                build_state.generation_state.build_columns_data_type = columns_data_type;
                build_state.generation_state.build_columns = columns;
            }
            self.hash_join_state
                .build_done_watcher
                .send(self.send_val.load(Ordering::Acquire))
                .map_err(|_| ErrorCode::TokioError("build_done_watcher channel is closed"))?;
        }
        Ok(())
    }
}<|MERGE_RESOLUTION|>--- conflicted
+++ resolved
@@ -323,16 +323,11 @@
 
     /// Divide the finalize phase into multiple tasks.
     pub fn generate_finalize_task(&self) -> Result<()> {
-<<<<<<< HEAD
-        let task_num = unsafe { &*self.hash_join_state.chunks.get() }.len();
-        if task_num == 0 {
-=======
-        let chunks_len = unsafe { &*self.hash_join_state.build_state.get() }
+        let task_num = unsafe { &*self.hash_join_state.build_state.get() }
             .generation_state
             .chunks
             .len();
-        if chunks_len == 0 {
->>>>>>> 6a268cb5
+        if task_num == 0 {
             return Ok(());
         }
         let tasks = (0..task_num).collect_vec();
@@ -430,16 +425,14 @@
             }};
         }
 
-<<<<<<< HEAD
         if self.hash_join_state.interrupt.load(Ordering::Relaxed) {
             return Err(ErrorCode::AbortedQuery(
                 "Aborted query, because the server is shutting down or the query was killed.",
             ));
         }
 
-        let chunks = unsafe { &mut *self.hash_join_state.chunks.get() };
         let chunk_index = task;
-        let chunk = &mut chunks[chunk_index];
+        let chunk = &mut build_state.generation_state.chunks[chunk_index];
 
         let mut _has_null = false;
         let mut _nullable_chunk = None;
@@ -450,42 +443,6 @@
             let validity = Bitmap::new_constant(true, chunk.num_rows());
             let nullable_columns = chunk
                 .columns()
-=======
-        let mut has_null = false;
-        for chunk_index in task.0..task.1 {
-            if self.hash_join_state.interrupt.load(Ordering::Relaxed) {
-                return Err(ErrorCode::AbortedQuery(
-                    "Aborted query, because the server is shutting down or the query was killed.",
-                ));
-            }
-
-            let chunk = &mut build_state.generation_state.chunks[chunk_index];
-
-            let mut _nullable_chunk = None;
-            let evaluator = if matches!(
-                self.hash_join_state.hash_join_desc.join_type,
-                JoinType::Left | JoinType::LeftSingle | JoinType::Full
-            ) {
-                let validity = Bitmap::new_constant(true, chunk.num_rows());
-                let nullable_columns = chunk
-                    .columns()
-                    .iter()
-                    .map(|c| wrap_true_validity(c, chunk.num_rows(), &validity))
-                    .collect::<Vec<_>>();
-                _nullable_chunk = Some(DataBlock::new(nullable_columns, chunk.num_rows()));
-                Evaluator::new(
-                    _nullable_chunk.as_ref().unwrap(),
-                    &self.func_ctx,
-                    &BUILTIN_FUNCTIONS,
-                )
-            } else {
-                Evaluator::new(chunk, &self.func_ctx, &BUILTIN_FUNCTIONS)
-            };
-            let columns: Vec<(Column, DataType)> = self
-                .hash_join_state
-                .hash_join_desc
-                .build_keys
->>>>>>> 6a268cb5
                 .iter()
                 .map(|c| wrap_true_validity(c, chunk.num_rows(), &validity))
                 .collect::<Vec<_>>();
@@ -514,25 +471,22 @@
             })
             .collect::<Result<_>>()?;
 
-        let column_nums = chunk.num_columns();
-        let mut block_entries = Vec::with_capacity(self.build_projections.len());
-        for index in 0..column_nums {
-            if !self.build_projections.contains(&index) {
-                continue;
-            }
-<<<<<<< HEAD
-            block_entries.push(chunk.get_by_offset(index).clone());
-        }
-        if block_entries.is_empty() {
-            self.hash_join_state
-                .is_build_projected
-                .store(false, Ordering::SeqCst);
-        }
-        *chunk = DataBlock::new(block_entries, chunk.num_rows());
+            let column_nums = chunk.num_columns();
+            let mut block_entries = Vec::with_capacity(self.build_projections.len());
+            for index in 0..column_nums {
+                if !self.build_projections.contains(&index) {
+                    continue;
+                }
+                block_entries.push(chunk.get_by_offset(index).clone());
+            }
+            if block_entries.is_empty() {
+                build_state.generation_state.is_build_projected = false;
+            }
+            *chunk = DataBlock::new(block_entries, chunk.num_rows());
 
         match self.hash_join_state.hash_join_desc.join_type {
             JoinType::LeftMark => {
-                let markers = &mut mark_scan_map[chunk_index];
+                let markers = &mut build_state.mark_scan_map[chunk_index];
                 self.hash_join_state
                     .init_markers(&columns, chunk.num_rows(), markers);
             }
@@ -548,32 +502,6 @@
                                 .has_null
                                 .write();
                             *has_null_ref = true;
-=======
-            if block_entries.is_empty() {
-                build_state.generation_state.is_build_projected = false;
-            }
-            *chunk = DataBlock::new(block_entries, chunk.num_rows());
-
-            match self.hash_join_state.hash_join_desc.join_type {
-                JoinType::LeftMark => {
-                    let markers = &mut build_state.mark_scan_map[chunk_index];
-                    self.hash_join_state
-                        .init_markers(&columns, chunk.num_rows(), markers);
-                }
-                JoinType::RightMark => {
-                    if !has_null && !columns.is_empty() {
-                        if let Some(validity) = columns[0].0.validity().1 {
-                            if validity.unset_bits() > 0 {
-                                has_null = true;
-                                let mut has_null_ref = self
-                                    .hash_join_state
-                                    .hash_join_desc
-                                    .marker_join_desc
-                                    .has_null
-                                    .write();
-                                *has_null_ref = true;
-                            }
->>>>>>> 6a268cb5
                         }
                     }
                 }
