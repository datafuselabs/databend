--- conflicted
+++ resolved
@@ -831,27 +831,6 @@
         }
         Ok(())
     }
-<<<<<<< HEAD
-=======
-
-    fn mark_join_blocks(&self) -> Result<Vec<DataBlock>> {
-        let data_blocks = self.row_space.chunks.read();
-        let data_blocks = data_blocks
-            .iter()
-            .map(|c| &c.data_block)
-            .collect::<Vec<_>>();
-        let num_rows = data_blocks
-            .iter()
-            .fold(0, |acc, chunk| acc + chunk.num_rows());
-
-        let row_ptrs = self.row_ptrs.read();
-        let has_null = self.hash_join_desc.marker_join_desc.has_null.read();
-
-        let markers = row_ptrs.iter().map(|r| r.marker.unwrap()).collect();
-        let marker_block = self.create_marker_block(*has_null, markers)?;
-        let build_block = self.row_space.gather(&row_ptrs, &data_blocks, &num_rows)?;
-        Ok(vec![self.merge_eq_block(&marker_block, &build_block)?])
-    }
 
     fn fast_return(&self) -> Result<bool> {
         let fast_return = self.fast_return.read();
@@ -869,5 +848,4 @@
             .collect::<Vec<_>>();
         Ok(DataSchemaRefExt::create(merged_fields))
     }
->>>>>>> 16b8443b
 }