// Copyright 2021 Datafuse Labs
//
// Licensed under the Apache License, Version 2.0 (the "License");
// you may not use this file except in compliance with the License.
// You may obtain a copy of the License at
//
//     http://www.apache.org/licenses/LICENSE-2.0
//
// Unless required by applicable law or agreed to in writing, software
// distributed under the License is distributed on an "AS IS" BASIS,
// WITHOUT WARRANTIES OR CONDITIONS OF ANY KIND, either express or implied.
// See the License for the specific language governing permissions and
// limitations under the License.

use std::sync::Arc;

use databend_common_ast::ast::Engine;
use databend_common_base::runtime::GlobalIORuntime;
use databend_common_catalog::table::Table;
use databend_common_catalog::table_context::TableContext;
use databend_common_exception::ErrorCode;
use databend_common_exception::Result;
use databend_common_expression::infer_schema_type;
use databend_common_expression::DataBlock;
use databend_common_expression::Expr;
use databend_common_expression::TableField;
use databend_common_expression::TableSchemaRefExt;
use databend_common_functions::BUILTIN_FUNCTIONS;
use databend_common_meta_app::schema::CreateOption;
use databend_common_meta_app::tenant::Tenant;
use databend_common_pipeline_core::processors::OutputPort;
use databend_common_pipeline_core::processors::ProcessorPtr;
use databend_common_pipeline_sources::SyncSource;
use databend_common_pipeline_sources::SyncSourcer;
use databend_common_sql::executor::physical_plans::UnionAll;
use databend_common_sql::executor::PhysicalPlan;
use databend_common_sql::plans::CreateTablePlan;
use databend_common_sql::plans::DropTablePlan;
use databend_common_sql::IndexType;
use databend_common_storages_memory::MemoryTable;
use futures_util::TryStreamExt;

use crate::interpreters::CreateTableInterpreter;
use crate::interpreters::DropTableInterpreter;
use crate::interpreters::Interpreter;
use crate::pipelines::executor::ExecutorSettings;
use crate::pipelines::executor::PipelinePullingExecutor;
use crate::pipelines::processors::transforms::transform_merge_block::project_block;
use crate::schedulers::build_query_pipeline_without_render_result_set;
use crate::sessions::QueryContext;
use crate::stream::PullingExecutorStream;

// The whole recursive cte as source.
pub struct TransformRecursiveCteSource {
    ctx: Arc<QueryContext>,
    union_plan: UnionAll,
    left_outputs: Vec<(IndexType, Option<Expr>)>,
    right_outputs: Vec<(IndexType, Option<Expr>)>,

    recursive_step: usize,
    cte_scan_tables: Vec<Arc<dyn Table>>,
}

impl TransformRecursiveCteSource {
    pub fn try_create(
        ctx: Arc<QueryContext>,
        output_port: Arc<OutputPort>,
        union_plan: UnionAll,
    ) -> Result<ProcessorPtr> {
        let left_outputs = union_plan
            .left_outputs
            .iter()
            .map(|(idx, remote_expr)| {
                if let Some(remote_expr) = remote_expr {
                    (*idx, Some(remote_expr.as_expr(&BUILTIN_FUNCTIONS)))
                } else {
                    (*idx, None)
                }
            })
            .collect::<Vec<_>>();
        let right_outputs = union_plan
            .right_outputs
            .iter()
            .map(|(idx, remote_expr)| {
                if let Some(remote_expr) = remote_expr {
                    (*idx, Some(remote_expr.as_expr(&BUILTIN_FUNCTIONS)))
                } else {
                    (*idx, None)
                }
            })
            .collect::<Vec<_>>();
        SyncSourcer::create(ctx.clone(), output_port, TransformRecursiveCteSource {
            ctx,
            union_plan,
            left_outputs,
            right_outputs,
            recursive_step: 0,
            cte_scan_tables: vec![],
        })
    }

    async fn execute_r_cte(
        ctx: Arc<QueryContext>,
        recursive_step: usize,
        union_plan: UnionAll,
    ) -> Result<(Vec<DataBlock>, Vec<Arc<dyn Table>>)> {
        if ctx.get_settings().get_max_cte_recursive_depth()? < recursive_step {
            return Err(ErrorCode::Internal("Recursive depth is reached"));
        }
        let mut cte_scan_tables = vec![];
        let plan = if recursive_step == 0 {
            // Find all cte scan in the union right child plan, then create memory table for them.
            create_memory_table_for_cte_scan(&ctx, &union_plan.right).await?;
            // Cache cte scan tables, avoid to get them from catalog every time.
            for table_name in union_plan.cte_scan_names.iter() {
                let table = ctx
                    .get_table(
                        &ctx.get_current_catalog(),
                        &ctx.get_current_database(),
                        table_name,
                    )
                    .await?;
                cte_scan_tables.push(table);
            }
            union_plan.left.clone()
        } else {
            union_plan.right.clone()
        };
        ctx.clear_runtime_filter();
        let build_res = build_query_pipeline_without_render_result_set(&ctx, &plan).await?;
        let settings = ExecutorSettings::try_create(ctx.clone())?;
        let pulling_executor = PipelinePullingExecutor::from_pipelines(build_res, settings)?;
        ctx.set_executor(pulling_executor.get_inner())?;
        Ok((
            PullingExecutorStream::create(pulling_executor)?
                .try_collect::<Vec<DataBlock>>()
                .await?,
            cte_scan_tables,
        ))
    }
}

#[async_trait::async_trait]
impl SyncSource for TransformRecursiveCteSource {
    const NAME: &'static str = "TransformRecursiveCteSource";

    fn generate(&mut self) -> Result<Option<DataBlock>> {
        let mut res = None;
        let mut data = DataBlock::empty();
        match GlobalIORuntime::instance().block_on(Self::execute_r_cte(
            self.ctx.clone(),
            self.recursive_step,
            self.union_plan.clone(),
        )) {
            Ok(res) => {
                if !res.0.is_empty() {
                    data = DataBlock::concat(&res.0)?;
                }
                if !res.1.is_empty() {
                    self.cte_scan_tables = res.1;
                }
            }
            Err(e) => {
                return Err(ErrorCode::Internal(format!(
                    "Failed to execute recursive cte: {:?}",
                    e
                )));
            }
        };
        self.recursive_step += 1;

        let row_size = data.num_rows();
        if row_size > 0 {
            let func_ctx = self.ctx.get_function_context()?;
            data = project_block(
                &func_ctx,
                data,
                &self.union_plan.left.output_schema()?,
                &self.union_plan.right.output_schema()?,
                &self.left_outputs,
                &self.right_outputs,
                self.recursive_step == 1,
            )?;
            // Prepare the data of next round recursive.
            for table in self.cte_scan_tables.iter() {
                let memory_table = table.as_any().downcast_ref::<MemoryTable>().unwrap();
                memory_table.update(vec![data.clone()]);
            }
            res = Some(data);
        } else {
            let ctx = self.ctx.clone();
            let table_names = self.union_plan.cte_scan_names.clone();
            // Recursive end, remove all tables
            let _ = GlobalIORuntime::instance().block_on(drop_tables(ctx, table_names));
        }
        Ok(res)
    }
}

async fn drop_tables(ctx: Arc<QueryContext>, table_names: Vec<String>) -> Result<()> {
    for table_name in table_names {
        let drop_table_plan = DropTablePlan {
            if_exists: true,
            tenant: Tenant {
                tenant: ctx.get_tenant().tenant,
            },
            catalog: ctx.get_current_catalog(),
            database: ctx.get_current_database(),
            table: table_name.to_string(),
            all: true,
        };
        let drop_table_interpreter =
            DropTableInterpreter::try_create(ctx.clone(), drop_table_plan)?;
        drop_table_interpreter.execute2().await?;
    }
    Ok(())
}

#[async_recursion::async_recursion(#[recursive::recursive])]
async fn create_memory_table_for_cte_scan(
    ctx: &Arc<QueryContext>,
    plan: &PhysicalPlan,
) -> Result<()> {
    match plan {
        PhysicalPlan::Filter(plan) => {
            create_memory_table_for_cte_scan(ctx, plan.input.as_ref()).await?;
        }
        PhysicalPlan::EvalScalar(plan) => {
            create_memory_table_for_cte_scan(ctx, plan.input.as_ref()).await?;
        }
        PhysicalPlan::ProjectSet(plan) => {
            create_memory_table_for_cte_scan(ctx, plan.input.as_ref()).await?;
        }
        PhysicalPlan::AggregateExpand(plan) => {
            create_memory_table_for_cte_scan(ctx, plan.input.as_ref()).await?;
        }
        PhysicalPlan::AggregatePartial(plan) => {
            create_memory_table_for_cte_scan(ctx, plan.input.as_ref()).await?;
        }
        PhysicalPlan::AggregateFinal(plan) => {
            create_memory_table_for_cte_scan(ctx, plan.input.as_ref()).await?;
        }
        PhysicalPlan::Window(plan) => {
            create_memory_table_for_cte_scan(ctx, plan.input.as_ref()).await?;
        }
        PhysicalPlan::Sort(plan) => {
            create_memory_table_for_cte_scan(ctx, plan.input.as_ref()).await?;
        }
        PhysicalPlan::LocalShuffle(plan) => {
            create_memory_table_for_cte_scan(ctx, plan.input.as_ref()).await?;
        }
        PhysicalPlan::Limit(plan) => {
            create_memory_table_for_cte_scan(ctx, plan.input.as_ref()).await?;
        }
        PhysicalPlan::RowFetch(plan) => {
            create_memory_table_for_cte_scan(ctx, plan.input.as_ref()).await?;
        }
        PhysicalPlan::HashJoin(plan) => {
            create_memory_table_for_cte_scan(ctx, plan.build.as_ref()).await?;
            create_memory_table_for_cte_scan(ctx, plan.probe.as_ref()).await?;
        }
        PhysicalPlan::RangeJoin(plan) => {
            create_memory_table_for_cte_scan(ctx, plan.left.as_ref()).await?;
            create_memory_table_for_cte_scan(ctx, plan.right.as_ref()).await?;
        }
        PhysicalPlan::Exchange(plan) => {
            create_memory_table_for_cte_scan(ctx, plan.input.as_ref()).await?;
        }
        PhysicalPlan::UnionAll(plan) => {
            create_memory_table_for_cte_scan(ctx, plan.left.as_ref()).await?;
            create_memory_table_for_cte_scan(ctx, plan.right.as_ref()).await?;
        }

        PhysicalPlan::Udf(plan) => {
            create_memory_table_for_cte_scan(ctx, plan.input.as_ref()).await?;
        }
        PhysicalPlan::RecursiveCteScan(plan) => {
            // Create memory table for cte scan
            let table_fields = plan
                .output_schema
                .fields()
                .iter()
                .map(|field| {
                    Ok(TableField::new(
                        field.name(),
                        infer_schema_type(field.data_type())?,
                    ))
                })
                .collect::<Result<Vec<_>>>()?;
            let schema = TableSchemaRefExt::create(table_fields);

            let create_table_plan = CreateTablePlan {
                create_option: CreateOption::Create,
                tenant: Tenant {
                    tenant: ctx.get_tenant().tenant,
                },
                catalog: ctx.get_current_catalog(),
                database: ctx.get_current_database(),
                table: plan.table_name.clone(),
                schema,
                engine: Engine::Memory,
                engine_options: Default::default(),
                storage_params: None,
                part_prefix: "".to_string(),
                options: Default::default(),
                field_comments: vec![],
                cluster_key: None,
                as_select: None,
                inverted_indexes: None,
            };
            let create_table_interpreter =
                CreateTableInterpreter::try_create(ctx.clone(), create_table_plan)?;
            let _ = create_table_interpreter.execute(ctx.clone()).await?;
        }
        PhysicalPlan::Shuffle(plan) => {
            create_memory_table_for_cte_scan(ctx, plan.input.as_ref()).await?;
        }
        PhysicalPlan::AsyncFunction(plan) => {
            create_memory_table_for_cte_scan(ctx, plan.input.as_ref()).await?;
        }
        PhysicalPlan::TableScan(_)
        | PhysicalPlan::CteScan(_)
        | PhysicalPlan::MaterializedCte(_)
        | PhysicalPlan::ConstantTableScan(_)
        | PhysicalPlan::ExpressionScan(_)
        | PhysicalPlan::CacheScan(_)
        | PhysicalPlan::DistributedInsertSelect(_)
        | PhysicalPlan::ExchangeSource(_)
        | PhysicalPlan::ExchangeSink(_)
        | PhysicalPlan::CopyIntoTable(_)
        | PhysicalPlan::CopyIntoLocation(_)
        | PhysicalPlan::ReplaceAsyncSourcer(_)
        | PhysicalPlan::ReplaceDeduplicate(_)
        | PhysicalPlan::ReplaceInto(_)
        | PhysicalPlan::MergeInto(_)
        | PhysicalPlan::MergeIntoSplit(_)
        | PhysicalPlan::MergeIntoManipulate(_)
        | PhysicalPlan::MergeIntoOrganize(_)
        | PhysicalPlan::AddStreamColumn(_)
        | PhysicalPlan::CompactSource(_)
        | PhysicalPlan::CommitSink(_)
<<<<<<< HEAD
        | PhysicalPlan::ReclusterSource(_)
        | PhysicalPlan::ReclusterSink(_)
=======
        | PhysicalPlan::Recluster(_)
        | PhysicalPlan::UpdateSource(_)
>>>>>>> 18676c2c
        | PhysicalPlan::Duplicate(_)
        | PhysicalPlan::ChunkFilter(_)
        | PhysicalPlan::ChunkEvalScalar(_)
        | PhysicalPlan::ChunkCastSchema(_)
        | PhysicalPlan::ChunkFillAndReorder(_)
        | PhysicalPlan::ChunkAppendData(_)
        | PhysicalPlan::ChunkMerge(_)
        | PhysicalPlan::ChunkCommitInsert(_) => {}
    }
    Ok(())
}<|MERGE_RESOLUTION|>--- conflicted
+++ resolved
@@ -339,13 +339,9 @@
         | PhysicalPlan::AddStreamColumn(_)
         | PhysicalPlan::CompactSource(_)
         | PhysicalPlan::CommitSink(_)
-<<<<<<< HEAD
+        | PhysicalPlan::Recluster(_)
         | PhysicalPlan::ReclusterSource(_)
         | PhysicalPlan::ReclusterSink(_)
-=======
-        | PhysicalPlan::Recluster(_)
-        | PhysicalPlan::UpdateSource(_)
->>>>>>> 18676c2c
         | PhysicalPlan::Duplicate(_)
         | PhysicalPlan::ChunkFilter(_)
         | PhysicalPlan::ChunkEvalScalar(_)
