--- conflicted
+++ resolved
@@ -246,15 +246,11 @@
             HashJoinStep::Finalize => unreachable!(),
             HashJoinStep::Probe => {
                 self.join_state.wait_probe_finish().await?;
-<<<<<<< HEAD
-                self.step = HashJoinStep::FinalScan;
-=======
                 if self.join_state.fast_return()? {
                     self.step = HashJoinStep::Finished;
                 } else {
-                    self.step = HashJoinStep::OuterScan;
-                }
->>>>>>> 39adf441
+                    self.step = HashJoinStep::FinalScan;
+                }
             }
             HashJoinStep::FinalScan | HashJoinStep::Finished => unreachable!(),
         };
