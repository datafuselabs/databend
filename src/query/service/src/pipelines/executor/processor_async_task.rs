--- conflicted
+++ resolved
@@ -98,11 +98,6 @@
         processor: ProcessorPtr,
         queue: Arc<ExecutorTasksQueue>,
         workers_condvar: Arc<WorkersCondvar>,
-<<<<<<< HEAD
-        weak_executor: Weak<PipelineExecutor>,
-=======
-        profile: Arc<Profile>,
->>>>>>> ff1dcbb2
         graph: Arc<RunningGraph>,
         inner: Inner,
     ) -> ProcessorAsyncTask {
