--- conflicted
+++ resolved
@@ -306,11 +306,8 @@
             merge_meta,
             deduplicated_label: unsafe { ctx.get_settings().get_deduplicate_label()? },
             plan_id: u32::MAX,
-<<<<<<< HEAD
             base_snapshot_timestamp,
-=======
             recluster_info: None,
->>>>>>> 734cb41d
         }));
         plan.adjust_plan_id(&mut 0);
         Ok(plan)
