--- conflicted
+++ resolved
@@ -13,6 +13,7 @@
 // limitations under the License.
 
 use std::sync::Arc;
+use std::time::Instant;
 
 use common_catalog::plan::StageTableInfo;
 use common_catalog::table::AppendMode;
@@ -264,45 +265,6 @@
 
         match &self.plan {
             CopyPlan::IntoTable(plan) => {
-<<<<<<< HEAD
-                let mut pipeline = if plan.enable_distributed {
-                    let distributed_plan_op = self
-                        .try_transform_copy_plan_from_local_to_distributed(plan)
-                        .await?;
-                    if let Some(distributed_plan) = distributed_plan_op {
-                        let build_res = self
-                            .build_cluster_copy_into_table_pipeline(&distributed_plan)
-                            .await?;
-
-                        Ok(build_res)
-                    } else {
-                        self.build_local_copy_into_table_pipeline(plan).await
-                    }
-                } else {
-                    self.build_local_copy_into_table_pipeline(plan).await
-                }?;
-
-                let compact_target = CompactTargetTableDescription {
-                    catalog: plan.catalog_info.name_ident.catalog_name.clone(),
-                    database: plan.database_name.clone(),
-                    table: plan.table_name.clone(),
-                };
-
-                let trace_ctx = CompactHookTraceCtx {
-                    start,
-                    operation_name: "copy_into".to_owned(),
-                };
-
-                hook_compact(
-                    self.ctx.clone(),
-                    &mut pipeline.main_pipeline,
-                    compact_target,
-                    trace_ctx,
-                )
-                .await;
-
-                Ok(pipeline)
-=======
                 let (physical_plan, files) = self.build_physical_plan(plan).await?;
                 let mut build_res = build_query_pipeline_without_render_result_set(
                     &self.ctx,
@@ -312,8 +274,26 @@
                 .await?;
                 build_commit_data_pipeline(&self.ctx, &mut build_res.main_pipeline, plan, &files)
                     .await?;
+
+                let compact_target = CompactTargetTableDescription {
+                    catalog: plan.catalog_info.name_ident.catalog_name.clone(),
+                    database: plan.database_name.clone(),
+                    table: plan.table_name.clone(),
+                };
+
+                let trace_ctx = CompactHookTraceCtx {
+                    start,
+                    operation_name: "copy_into".to_owned(),
+                };
+
+                hook_compact(
+                    self.ctx.clone(),
+                    &mut build_res.main_pipeline,
+                    compact_target,
+                    trace_ctx,
+                )
+                .await;
                 Ok(build_res)
->>>>>>> 86806c91
             }
             CopyPlan::IntoStage {
                 stage, from, path, ..
