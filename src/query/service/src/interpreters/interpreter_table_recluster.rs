--- conflicted
+++ resolved
@@ -119,7 +119,6 @@
                 return Err(err);
             }
 
-<<<<<<< HEAD
             let table = self
                 .ctx
                 .get_catalog(&plan.catalog)
@@ -130,8 +129,6 @@
             // check mutability
             table.check_mutable()?;
 
-=======
->>>>>>> 6abaccb0
             // check if the table is locked.
             let catalog = self.ctx.get_catalog(&self.plan.catalog).await?;
             let reply = catalog
