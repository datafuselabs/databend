// Copyright 2021 Datafuse Labs
//
// Licensed under the Apache License, Version 2.0 (the "License");
// you may not use this file except in compliance with the License.
// You may obtain a copy of the License at
//
//     http://www.apache.org/licenses/LICENSE-2.0
//
// Unless required by applicable law or agreed to in writing, software
// distributed under the License is distributed on an "AS IS" BASIS,
// WITHOUT WARRANTIES OR CONDITIONS OF ANY KIND, either express or implied.
// See the License for the specific language governing permissions and
// limitations under the License.

use std::collections::BTreeMap;
use std::sync::Arc;
use std::time::SystemTime;

use databend_common_base::runtime::profile::get_statistics_desc;
use databend_common_base::runtime::profile::ProfileDesc;
use databend_common_base::runtime::profile::ProfileStatisticsName;
use databend_common_catalog::query_kind::QueryKind;
use databend_common_catalog::table_context::TableContext;
use databend_common_exception::ErrorCode;
use databend_common_exception::Result;
use databend_common_expression::SendableDataBlockStream;
use databend_common_pipeline_core::processors::PlanProfile;
use databend_common_pipeline_core::SourcePipeBuilder;
use databend_common_sql::plans::Plan;
use databend_common_sql::PlanExtras;
use databend_common_sql::Planner;
use log::error;
use log::info;

use crate::interpreters::interpreter_txn_commit::CommitInterpreter;
use crate::interpreters::InterpreterMetrics;
use crate::interpreters::InterpreterQueryLog;
use crate::pipelines::executor::ExecutorSettings;
use crate::pipelines::executor::PipelineCompleteExecutor;
use crate::pipelines::executor::PipelinePullingExecutor;
use crate::pipelines::PipelineBuildResult;
use crate::sessions::short_sql;
use crate::sessions::QueryContext;
use crate::sessions::SessionManager;
use crate::stream::DataBlockStream;
use crate::stream::ProgressStream;
use crate::stream::PullingExecutorStream;

#[async_trait::async_trait]
/// Interpreter is a trait for different PlanNode
/// Each type of planNode has its own corresponding interpreter
pub trait Interpreter: Sync + Send {
    /// Return the name of Interpreter, such as "CreateDatabaseInterpreter"
    fn name(&self) -> &str;

    fn is_txn_command(&self) -> bool {
        false
    }

    fn is_ddl(&self) -> bool;

    /// The core of the databend processor which will execute the logical plan and get the DataBlock
    #[async_backtrace::framed]
    #[minitrace::trace]
    async fn execute(&self, ctx: Arc<QueryContext>) -> Result<SendableDataBlockStream> {
        log_query_start(&ctx);
        match self.execute_inner(ctx.clone()).await {
            Ok(stream) => Ok(stream),
            Err(err) => {
                log_query_finished(&ctx, Some(err.clone()), false);
                Err(err)
            }
        }
    }

    async fn execute_inner(&self, ctx: Arc<QueryContext>) -> Result<SendableDataBlockStream> {
        ctx.set_status_info("building pipeline");
        ctx.check_aborting()?;
        if self.is_ddl() {
            CommitInterpreter::try_create(ctx.clone())?
                .execute2()
                .await?;
            ctx.clear_tables_cache();
        }
        if !self.is_txn_command() && ctx.txn_mgr().lock().is_fail() {
            let err = ErrorCode::CurrentTransactionIsAborted(
                "current transaction is aborted, commands ignored until end of transaction block",
            );
            return Err(err);
        }
        let mut build_res = match self.execute2().await {
            Ok(build_res) => build_res,
            Err(err) => {
                return Err(err);
            }
        };

        if build_res.main_pipeline.is_empty() {
            log_query_finished(&ctx, None, false);
            return Ok(Box::pin(DataBlockStream::create(None, vec![])));
        }

        let query_ctx = ctx.clone();
        build_res
            .main_pipeline
            .set_on_finished(move |(plans_profile, may_error)| {
                let mut has_profiles = false;
                // Standalone mode or query executed is successfully
                if query_ctx.get_cluster().is_empty() || may_error.is_ok() {
                    query_ctx.add_query_profiles(plans_profile);

                    let query_profiles = query_ctx.get_query_profiles();

                    if !query_profiles.is_empty() {
                        has_profiles = true;
                        #[derive(serde::Serialize)]
                        struct QueryProfiles {
                            query_id: String,
                            profiles: Vec<PlanProfile>,
                            statistics_desc: Arc<BTreeMap<ProfileStatisticsName, ProfileDesc>>,
                        }

                        info!(
                            target: "databend::log::profile",
                            "{}",
                            serde_json::to_string(&QueryProfiles {
                                query_id: query_ctx.get_id(),
                                profiles: query_profiles,
                                statistics_desc: get_statistics_desc(),
                            })?
                        );
                    }
                }

                let err_opt = match may_error {
                    Ok(_) => None,
                    Err(e) => Some(e.clone()),
                };

<<<<<<< HEAD
            log_query_finished(&query_ctx, err_opt, has_profiles);
=======
                InterpreterMetrics::record_query_finished(&query_ctx, err_opt.clone());
                log_query_finished(&query_ctx, err_opt, has_profiles);
>>>>>>> 799cb121

                match may_error {
                    Ok(_) => Ok(()),
                    Err(error) => Err(error.clone()),
                }
            });

        ctx.set_status_info("executing pipeline");

        let settings = ctx.get_settings();
        build_res.set_max_threads(settings.get_max_threads()? as usize);
        let settings = ExecutorSettings::try_create(ctx.clone())?;

        if build_res.main_pipeline.is_complete_pipeline()? {
            let mut pipelines = build_res.sources_pipelines;
            pipelines.push(build_res.main_pipeline);

            let complete_executor = PipelineCompleteExecutor::from_pipelines(pipelines, settings)?;

            ctx.set_executor(complete_executor.get_inner())?;
            complete_executor.execute()?;
            self.inject_result()
        } else {
            let pulling_executor = PipelinePullingExecutor::from_pipelines(build_res, settings)?;

            ctx.set_executor(pulling_executor.get_inner())?;
            Ok(Box::pin(ProgressStream::try_create(
                Box::pin(PullingExecutorStream::create(pulling_executor)?),
                ctx.get_result_progress(),
            )?))
        }
    }

    /// The core of the databend processor which will execute the logical plan and build the pipeline
    async fn execute2(&self) -> Result<PipelineBuildResult>;

    fn set_source_pipe_builder(&self, _builder: Option<SourcePipeBuilder>) -> Result<()> {
        Err(ErrorCode::Unimplemented(format!(
            "UnImplement set_source_pipe_builder method for {:?}",
            self.name()
        )))
    }

    fn inject_result(&self) -> Result<SendableDataBlockStream> {
        Ok(Box::pin(DataBlockStream::create(None, vec![])))
    }
}

pub type InterpreterPtr = Arc<dyn Interpreter>;

fn log_query_start(ctx: &QueryContext) {
    InterpreterMetrics::record_query_start(ctx);
    let now = SystemTime::now();
    let session = ctx.get_current_session();

    if session.get_type().is_user_session() {
        SessionManager::instance().status.write().query_start(now);
    }

    if let Err(error) = InterpreterQueryLog::log_start(ctx, now, None) {
        error!("interpreter.start.error: {:?}", error)
    }
}

fn log_query_finished(ctx: &QueryContext, error: Option<ErrorCode>, has_profiles: bool) {
    InterpreterMetrics::record_query_finished(ctx, error.clone());

    let now = SystemTime::now();
    let session = ctx.get_current_session();

    session.get_status().write().query_finish();
    if session.get_type().is_user_session() {
        SessionManager::instance().status.write().query_finish(now)
    }

    if let Err(error) = InterpreterQueryLog::log_finish(ctx, now, error, has_profiles) {
        error!("interpreter.finish.error: {:?}", error)
    }
}

/// There are two steps to execute a query:
/// 1. Plan the SQL
/// 2. Execute the plan -- interpreter
///
/// This function is used to plan the SQL. If an error occurs, we will log the query start and finished.
pub async fn interpreter_plan_sql(ctx: Arc<QueryContext>, sql: &str) -> Result<(Plan, PlanExtras)> {
    let mut planner = Planner::new(ctx.clone());
    let result = planner.plan_sql(sql).await;

    if result.is_err() {
        // Only log if there's an error
        ctx.attach_query_str(QueryKind::Unknown, short_sql(sql.to_string()));
        log_query_start(&ctx);
        log_query_finished(&ctx, result.as_ref().err().cloned(), false);
    }

    result
}<|MERGE_RESOLUTION|>--- conflicted
+++ resolved
@@ -137,13 +137,7 @@
                     Err(e) => Some(e.clone()),
                 };
 
-<<<<<<< HEAD
-            log_query_finished(&query_ctx, err_opt, has_profiles);
-=======
-                InterpreterMetrics::record_query_finished(&query_ctx, err_opt.clone());
                 log_query_finished(&query_ctx, err_opt, has_profiles);
->>>>>>> 799cb121
-
                 match may_error {
                     Ok(_) => Ok(()),
                     Err(error) => Err(error.clone()),
