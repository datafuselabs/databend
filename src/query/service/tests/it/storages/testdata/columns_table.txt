--- conflicted
+++ resolved
@@ -7,12 +7,8 @@
 | 'Comment'                       | 'system'             | 'engines'             | 'String'              | 'VARCHAR'           | ''       | ''       | 'NO'     | ''       |
 | 'Engine'                        | 'system'             | 'engines'             | 'String'              | 'VARCHAR'           | ''       | ''       | 'NO'     | ''       |
 | 'active_result_scan'            | 'system'             | 'query_cache'         | 'Boolean'             | 'BOOLEAN'           | ''       | ''       | 'NO'     | ''       |
-<<<<<<< HEAD
 | 'agg_spilled_bytes'             | 'system'             | 'query_log'           | 'UInt64'              | 'BIGINT UNSIGNED'   | ''       | ''       | 'NO'     | ''       |
 | 'agg_spilled_rows'              | 'system'             | 'query_log'           | 'UInt64'              | 'BIGINT UNSIGNED'   | ''       | ''       | 'NO'     | ''       |
-| 'auth_string'                   | 'system'             | 'users'               | 'String'              | 'VARCHAR'           | ''       | ''       | 'NO'     | ''       |
-=======
->>>>>>> 6f37710f
 | 'auth_type'                     | 'system'             | 'users'               | 'String'              | 'VARCHAR'           | ''       | ''       | 'NO'     | ''       |
 | 'auto_increment'                | 'information_schema' | 'tables'              | 'NULL'                | 'NULL'              | ''       | ''       | 'NO'     | ''       |
 | 'block_count'                   | 'system'             | 'clustering_history'  | 'UInt64'              | 'BIGINT UNSIGNED'   | ''       | ''       | 'NO'     | ''       |
