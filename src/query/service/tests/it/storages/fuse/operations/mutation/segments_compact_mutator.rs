--- conflicted
+++ resolved
@@ -962,15 +962,9 @@
     let cluster_key_id = 0;
     let chunk_size = 6;
 
-<<<<<<< HEAD
-    let fixture = TestFixture::new().await;
-    let ctx = fixture.ctx();
-    let location_gen = TableMetaLocationGenerator::new("test/".to_owned(), 1);
-=======
     let fixture = TestFixture::new().await?;
     let ctx = fixture.new_query_ctx().await?;
-    let location_gen = TableMetaLocationGenerator::with_prefix("test/".to_owned());
->>>>>>> f4bb817f
+    let location_gen = TableMetaLocationGenerator::new("test/".to_owned(), 1);
     let data_accessor = ctx.get_data_operator()?.operator();
     let schema = TestFixture::default_table_schema();
 
