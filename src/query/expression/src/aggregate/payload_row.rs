// Copyright 2021 Datafuse Labs
//
// Licensed under the Apache License, Version 2.0 (the "License");
// you may not use this file except in compliance with the License.
// You may obtain a copy of the License at
//
//     http://www.apache.org/licenses/LICENSE-2.0
//
// Unless required by applicable law or agreed to in writing, software
// distributed under the License is distributed on an "AS IS" BASIS,
// WITHOUT WARRANTIES OR CONDITIONS OF ANY KIND, either express or implied.
// See the License for the specific language governing permissions and
// limitations under the License.

use bumpalo::Bump;
use databend_common_arrow::arrow::bitmap::Bitmap;
use ethnum::i256;

use crate::store;
use crate::types::binary::BinaryColumn;
use crate::types::decimal::DecimalColumn;
use crate::types::decimal::DecimalType;
use crate::types::ArgType;
use crate::types::BinaryType;
use crate::types::BooleanType;
use crate::types::DataType;
use crate::types::DateType;
use crate::types::NumberColumn;
use crate::types::NumberType;
use crate::types::TimestampType;
use crate::types::ValueType;
use crate::with_decimal_mapped_type;
use crate::with_number_mapped_type;
use crate::Column;
use crate::SelectVector;

pub fn rowformat_size(data_type: &DataType) -> usize {
    match data_type {
        DataType::Null | DataType::EmptyArray | DataType::EmptyMap => 0,
        DataType::Boolean => 1,
        // use address instead
        DataType::Binary | DataType::String | DataType::Bitmap | DataType::Variant => 4 + 8, /* u32 len + address */
        DataType::Number(n) => n.bit_width() as usize / 8,
        DataType::Decimal(n) => match n {
            crate::types::DecimalDataType::Decimal128(_) => 16,
            crate::types::DecimalDataType::Decimal256(_) => 32,
        },
        DataType::Timestamp => 8,
        DataType::Date => 4,
        DataType::Nullable(x) => rowformat_size(x),
        DataType::Array(_) => todo!(),
        DataType::Map(_) => todo!(),
        DataType::Tuple(_) => todo!(),
        DataType::Generic(_) => unreachable!(),
    }
}

/// This serialize column into row format by fixed size
pub unsafe fn serialize_column_to_rowformat(
    arena: &Bump,
    column: &Column,
    select_vector: &SelectVector,
    rows: usize,
    address: &[*const u8],
    offset: usize,
    _scratch: &mut Vec<u8>,
) {
    match column {
        Column::Null { .. } | Column::EmptyArray { .. } | Column::EmptyMap { .. } => {}
        Column::Number(v) => with_number_mapped_type!(|NUM_TYPE| match v {
            NumberColumn::NUM_TYPE(buffer) => {
                for index in select_vector.iter().take(rows).copied() {
                    store(buffer[index], address[index].add(offset) as *mut u8);
                }
            }
        }),
        Column::Decimal(v) => {
            with_decimal_mapped_type!(|DECIMAL_TYPE| match v {
                DecimalColumn::DECIMAL_TYPE(buffer, _) => {
                    for index in select_vector.iter().take(rows).copied() {
                        store(buffer[index], address[index].add(offset) as *mut u8);
                    }
                }
            })
        }
        Column::Boolean(v) => {
            if v.unset_bits() == 0 {
                // faster path
                for index in select_vector.iter().take(rows).copied() {
                    store(1, address[index].add(offset) as *mut u8);
                }
            } else if v.unset_bits() != v.len() {
                for index in select_vector.iter().take(rows).copied() {
                    if v.get_bit(index) {
                        store(1, address[index].add(offset) as *mut u8);
                    }
                }
            }
        }
<<<<<<< HEAD
        Column::String(v) | Column::Bitmap(v) | Column::Variant(v) => {
            for index in select_vector.iter().take(rows).copied() {
                let data = v.index_unchecked(index);
                store(data.len() as u32, address[index].add(offset) as *mut u8);
=======
        Column::Binary(v) | Column::Bitmap(v) | Column::Variant(v) => {
            for i in 0..rows {
                let index = select_index.get_index(i);
                let data = arena.alloc_slice_copy(v.index_unchecked(index));
>>>>>>> 7e01e53f

                if data.len() <= 8 {
                    std::ptr::copy_nonoverlapping(
                        data.as_ptr(),
                        address[index].add(offset + 4) as *mut u8,
                        data.len(),
                    );
                } else {
                    let data = arena.alloc_slice_copy(v.index_unchecked(index));

                    store(
                        data.as_ptr() as u64,
                        address[index].add(offset + 4) as *mut u8,
                    );
                }
            }
        }
        Column::String(v) => {
            for i in 0..rows {
                let index = select_index.get_index(i);
                let data = arena.alloc_slice_copy(v.index_unchecked(index).as_bytes());

                store(&(data.len() as u32), address[index].add(offset) as *mut u8);

                store(
                    &(data.as_ptr() as u64),
                    address[index].add(offset + 4) as *mut u8,
                );
            }
        }
        Column::Timestamp(buffer) => {
            for index in select_vector.iter().take(rows).copied() {
                store(buffer[index], address[index].add(offset) as *mut u8);
            }
        }
        Column::Date(buffer) => {
            for index in select_vector.iter().take(rows).copied() {
                store(buffer[index], address[index].add(offset) as *mut u8);
            }
        }
        Column::Nullable(c) => serialize_column_to_rowformat(
            arena,
            &c.column,
            select_vector,
            rows,
            address,
            offset,
            _scratch,
        ),

        Column::Array(_array) | Column::Map(_array) => {
            todo!("nested tuple/array/map not supported yet")
        }
        Column::Tuple(_fields) => {
            todo!("nested tuple/array/map not supported yet")
        }
    }
}

pub unsafe fn row_match_columns(
    cols: &[Column],
    address: &[*const u8],
    select_vector: &mut SelectVector,
    temp_vector: &mut SelectVector,
    count: usize,
    validity_offset: &[usize],
    col_offsets: &[usize],
    no_match: &mut SelectVector,
    no_match_count: &mut usize,
) {
    let mut count = count;
    for ((col, col_offset), validity_offset) in cols
        .iter()
        .zip(col_offsets.iter())
        .zip(validity_offset.iter())
    {
        row_match_column(
            col,
            address,
            select_vector,
            temp_vector,
            &mut count,
            *validity_offset,
            *col_offset,
            no_match,
            no_match_count,
        )
    }
}

pub unsafe fn row_match_column(
    col: &Column,
    address: &[*const u8],
    select_vector: &mut SelectVector,
    temp_vector: &mut SelectVector,
    count: &mut usize,
    validity_offset: usize,
    col_offset: usize,
    no_match: &mut SelectVector,
    no_match_count: &mut usize,
) {
    let (validity, col) = if let Column::Nullable(c) = col {
        (Some(&c.validity), &c.column)
    } else {
        (None, col)
    };

    match col {
        Column::Null { .. } | Column::EmptyArray { .. } | Column::EmptyMap { .. } => {
            *count = *no_match_count;
        }

        Column::Number(v) => with_number_mapped_type!(|NUM_TYPE| match v {
            NumberColumn::NUM_TYPE(_) => {
                row_match_column_type::<NumberType<NUM_TYPE>>(
                    col,
                    validity,
                    address,
                    select_vector,
                    temp_vector,
                    count,
                    validity_offset,
                    col_offset,
                    no_match,
                    no_match_count,
                )
            }
        }),
        Column::Decimal(v) => match v {
            DecimalColumn::Decimal128(_, _) => row_match_column_type::<DecimalType<i128>>(
                col,
                validity,
                address,
                select_vector,
                temp_vector,
                count,
                validity_offset,
                col_offset,
                no_match,
                no_match_count,
            ),
            DecimalColumn::Decimal256(_, _) => row_match_column_type::<DecimalType<i256>>(
                col,
                validity,
                address,
                select_vector,
                temp_vector,
                count,
                validity_offset,
                col_offset,
                no_match,
                no_match_count,
            ),
        },
        Column::Boolean(_) => row_match_column_type::<BooleanType>(
            col,
            validity,
            address,
            select_vector,
            temp_vector,
            count,
            validity_offset,
            col_offset,
            no_match,
            no_match_count,
        ),
        Column::Timestamp(_) => row_match_column_type::<TimestampType>(
            col,
            validity,
            address,
            select_vector,
            temp_vector,
            count,
            validity_offset,
            col_offset,
            no_match,
            no_match_count,
        ),
        Column::Date(_) => row_match_column_type::<DateType>(
            col,
            validity,
            address,
            select_vector,
            temp_vector,
            count,
            validity_offset,
            col_offset,
            no_match,
            no_match_count,
        ),
        Column::Binary(v) | Column::Bitmap(v) | Column::Variant(v) => row_match_binary_column(
            v,
            validity,
            address,
            select_vector,
            temp_vector,
            count,
            validity_offset,
            col_offset,
            no_match,
            no_match_count,
        ),
<<<<<<< HEAD

        Column::String(v) => row_match_string_column(
            v,
            validity,
            address,
            select_vector,
            temp_vector,
            count,
            validity_offset,
            col_offset,
            no_match,
            no_match_count,
        ),
        Column::Variant(v) => row_match_string_column(
            v,
=======
        Column::String(v) => row_match_binary_column(
            &v.clone().into(),
>>>>>>> 7e01e53f
            validity,
            address,
            select_vector,
            temp_vector,
            count,
            validity_offset,
            col_offset,
            no_match,
            no_match_count,
        ),
        Column::Nullable(_) => unreachable!(),
        Column::Array(_) => todo!(),
        Column::Map(_) => todo!(),
        Column::Tuple(_) => todo!(),
    }
}

unsafe fn row_match_binary_column(
    col: &BinaryColumn,
    validity: Option<&Bitmap>,
    address: &[*const u8],
    select_vector: &mut SelectVector,
    temp_vector: &mut SelectVector,
    count: &mut usize,
    validity_offset: usize,
    col_offset: usize,
    no_match: &mut SelectVector,
    no_match_count: &mut usize,
) {
    let mut match_count = 0;
    let mut equal: bool;

    if let Some(validity) = validity {
        let is_all_set = validity.unset_bits() == 0;
        for idx in select_vector[..*count].iter() {
            let idx = *idx;
            let validity_address = address[idx].add(validity_offset);
            let is_set2 = core::ptr::read::<u8>(validity_address as _) != 0;
            let is_set = is_all_set || validity.get_bit_unchecked(idx);

            if is_set && is_set2 {
                let len_address = address[idx].add(col_offset);
                let address = address[idx].add(col_offset + 4);
                let len = core::ptr::read::<u32>(len_address as _) as usize;

                let value = BinaryType::index_column_unchecked(col, idx);
                if len != value.len() {
                    equal = false;
                } else {
                    if len <= 8 {
                        let scalar = std::slice::from_raw_parts(address, len);
                        equal = common_hashtable::fast_memcmp(scalar, value);
                    } else {
                        let data_address =
                            core::ptr::read::<u64>(address as _) as usize as *const u8;
                        let scalar = std::slice::from_raw_parts(data_address, len);
                        equal = common_hashtable::fast_memcmp(scalar, value);
                    }
                }
            } else {
                equal = is_set == is_set2;
            }

            if equal {
                temp_vector[match_count] = idx;
                match_count += 1;
            } else {
                no_match[*no_match_count] = idx;
                *no_match_count += 1;
            }
        }
    } else {
        for idx in select_vector[..*count].iter() {
            let idx = *idx;
            let len_address = address[idx].add(col_offset);
            let address = address[idx].add(col_offset + 4);

            let len = core::ptr::read::<u32>(len_address as _) as usize;

            let value = BinaryType::index_column_unchecked(col, idx);
            if len != value.len() {
                equal = false;
            } else {
                if len <= 8 {
                    let scalar = std::slice::from_raw_parts(address, len);
                    equal = common_hashtable::fast_memcmp(scalar, value);
                } else {
                    let data_address = core::ptr::read::<u64>(address as _) as usize as *const u8;
                    let scalar = std::slice::from_raw_parts(data_address, len);
                    equal = common_hashtable::fast_memcmp(scalar, value);
                }
            }

            if equal {
                temp_vector[match_count] = idx;
                match_count += 1;
            } else {
                no_match[*no_match_count] = idx;
                *no_match_count += 1;
            }
        }
    }

    std::mem::swap(select_vector, temp_vector);

    *count = match_count;
}

unsafe fn row_match_column_type<T: ArgType>(
    col: &Column,
    validity: Option<&Bitmap>,
    address: &[*const u8],
    select_vector: &mut SelectVector,
    temp_vector: &mut SelectVector,
    count: &mut usize,
    validity_offset: usize,
    col_offset: usize,
    no_match: &mut SelectVector,
    no_match_count: &mut usize,
) {
    let col = T::try_downcast_column(col).unwrap();
    let mut match_count = 0;

    let mut equal: bool;
    if let Some(validity) = validity {
        let is_all_set = validity.unset_bits() == 0;
        for idx in select_vector[..*count].iter() {
            let idx = *idx;
            let validity_address = address[idx].add(validity_offset);
            let is_set2 = core::ptr::read::<u8>(validity_address as _) != 0;
            let is_set = is_all_set || validity.get_bit_unchecked(idx);
            if is_set && is_set2 {
                let address = address[idx].add(col_offset);
                let scalar = core::ptr::read::<<T as ValueType>::Scalar>(address as _);
                let value = T::index_column_unchecked(&col, idx);
                let value = T::to_owned_scalar(value);

                equal = scalar.eq(&value);
            } else {
                equal = is_set == is_set2;
            }

            if equal {
                temp_vector[match_count] = idx;
                match_count += 1;
            } else {
                no_match[*no_match_count] = idx;
                *no_match_count += 1;
            }
        }
    } else {
        for idx in select_vector[..*count].iter() {
            let idx = *idx;
            let value = T::index_column_unchecked(&col, idx);
            let address = address[idx].add(col_offset);
            let scalar = core::ptr::read::<<T as ValueType>::Scalar>(address as _);
            let value = T::to_owned_scalar(value);

            if scalar.eq(&value) {
                temp_vector[match_count] = idx;
                match_count += 1;
            } else {
                no_match[*no_match_count] = idx;
                *no_match_count += 1;
            }
        }
    }
    if match_count > 0 {
        select_vector[0..match_count].copy_from_slice(&temp_vector[0..match_count]);
    }

    *count = match_count;
}<|MERGE_RESOLUTION|>--- conflicted
+++ resolved
@@ -97,17 +97,10 @@
                 }
             }
         }
-<<<<<<< HEAD
-        Column::String(v) | Column::Bitmap(v) | Column::Variant(v) => {
+        Column::Binary(v) | Column::Bitmap(v) | Column::Variant(v) => {
             for index in select_vector.iter().take(rows).copied() {
                 let data = v.index_unchecked(index);
                 store(data.len() as u32, address[index].add(offset) as *mut u8);
-=======
-        Column::Binary(v) | Column::Bitmap(v) | Column::Variant(v) => {
-            for i in 0..rows {
-                let index = select_index.get_index(i);
-                let data = arena.alloc_slice_copy(v.index_unchecked(index));
->>>>>>> 7e01e53f
 
                 if data.len() <= 8 {
                     std::ptr::copy_nonoverlapping(
@@ -116,7 +109,7 @@
                         data.len(),
                     );
                 } else {
-                    let data = arena.alloc_slice_copy(v.index_unchecked(index));
+                    let data = arena.alloc_slice_copy(data);
 
                     store(
                         data.as_ptr() as u64,
@@ -126,16 +119,24 @@
             }
         }
         Column::String(v) => {
-            for i in 0..rows {
-                let index = select_index.get_index(i);
-                let data = arena.alloc_slice_copy(v.index_unchecked(index).as_bytes());
-
-                store(&(data.len() as u32), address[index].add(offset) as *mut u8);
-
-                store(
-                    &(data.as_ptr() as u64),
-                    address[index].add(offset + 4) as *mut u8,
-                );
+            for index in select_vector.iter().take(rows).copied() {
+                let data = v.index_unchecked(index);
+                store(data.len() as u32, address[index].add(offset) as *mut u8);
+
+                if data.len() <= 8 {
+                    std::ptr::copy_nonoverlapping(
+                        data.as_ptr(),
+                        address[index].add(offset + 4) as *mut u8,
+                        data.len(),
+                    );
+                } else {
+                    let data = arena.alloc_slice_copy(data.as_bytes());
+
+                    store(
+                        data.as_ptr() as u64,
+                        address[index].add(offset + 4) as *mut u8,
+                    );
+                }
             }
         }
         Column::Timestamp(buffer) => {
@@ -310,26 +311,9 @@
             no_match,
             no_match_count,
         ),
-<<<<<<< HEAD
-
-        Column::String(v) => row_match_string_column(
-            v,
-            validity,
-            address,
-            select_vector,
-            temp_vector,
-            count,
-            validity_offset,
-            col_offset,
-            no_match,
-            no_match_count,
-        ),
-        Column::Variant(v) => row_match_string_column(
-            v,
-=======
+
         Column::String(v) => row_match_binary_column(
-            &v.clone().into(),
->>>>>>> 7e01e53f
+            &BinaryColumn::new(v.data().clone(), v.offsets().clone()),
             validity,
             address,
             select_vector,
@@ -381,12 +365,12 @@
                 } else {
                     if len <= 8 {
                         let scalar = std::slice::from_raw_parts(address, len);
-                        equal = common_hashtable::fast_memcmp(scalar, value);
+                        equal = databend_common_hashtable::fast_memcmp(scalar, value);
                     } else {
                         let data_address =
                             core::ptr::read::<u64>(address as _) as usize as *const u8;
                         let scalar = std::slice::from_raw_parts(data_address, len);
-                        equal = common_hashtable::fast_memcmp(scalar, value);
+                        equal = databend_common_hashtable::fast_memcmp(scalar, value);
                     }
                 }
             } else {
@@ -415,11 +399,11 @@
             } else {
                 if len <= 8 {
                     let scalar = std::slice::from_raw_parts(address, len);
-                    equal = common_hashtable::fast_memcmp(scalar, value);
+                    equal = databend_common_hashtable::fast_memcmp(scalar, value);
                 } else {
                     let data_address = core::ptr::read::<u64>(address as _) as usize as *const u8;
                     let scalar = std::slice::from_raw_parts(data_address, len);
-                    equal = common_hashtable::fast_memcmp(scalar, value);
+                    equal = databend_common_hashtable::fast_memcmp(scalar, value);
                 }
             }
 
