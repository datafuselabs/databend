--- conflicted
+++ resolved
@@ -160,10 +160,9 @@
             Expr::FunctionCall {
                 function,
                 args,
-                generics,
                 ..
             } if function.signature.name == "and_filters" => {
-                self.eval_and_filters(args, generics, validity)
+                self.eval_and_filters(args, validity)
             }
 
             Expr::FunctionCall {
@@ -812,15 +811,10 @@
         }
     }
 
-<<<<<<< HEAD
-    /// Evaluate a set-returning-function. Return multiple sets of results
-    /// for each input row, along with the number of rows in each set.
-=======
-    // `and_filters` is a special builtin function similar to `if` that could partially
+    // `and_filters` is a special builtin function similar to `if` that conditionally evaluate its arguments.
     fn eval_and_filters(
         &self,
         args: &[Expr],
-        _: &[DataType],
         mut validity: Option<Bitmap>,
     ) -> Result<Value<AnyType>> {
         assert!(args.len() >= 2);
@@ -854,8 +848,8 @@
         }
     }
 
-    /// Evaluate a set returning function. Return multiple chunks of results, and the repeat times of each of the result.
->>>>>>> 6d22bdee
+    /// Evaluate a set-returning-function. Return multiple sets of results
+    /// for each input row, along with the number of rows in each set.
     pub fn run_srf(&self, expr: &Expr) -> Result<Vec<(Value<AnyType>, usize)>> {
         if let Expr::FunctionCall {
             function,
