--- conflicted
+++ resolved
@@ -316,10 +316,10 @@
         self.try_get_string("group_by_shuffle_mode")
     }
 
-<<<<<<< HEAD
     pub fn get_efficiently_memory_group_by(&self) -> Result<bool> {
         Ok(self.try_get_u64("efficiently_memory_group_by")? == 1)
-=======
+    }
+
     pub fn set_lazy_topn_threshold(&self, value: u64) -> Result<()> {
         self.try_set_u64("lazy_topn_threshold", value)
     }
@@ -334,6 +334,5 @@
 
     pub fn get_parquet_fast_read_bytes(&self) -> Result<u64> {
         self.try_get_u64("parquet_fast_read_bytes")
->>>>>>> 3f1f87cf
     }
 }