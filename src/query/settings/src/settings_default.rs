// Copyright 2021 Datafuse Labs
//
// Licensed under the Apache License, Version 2.0 (the "License");
// you may not use this file except in compliance with the License.
// You may obtain a copy of the License at
//
//     http://www.apache.org/licenses/LICENSE-2.0
//
// Unless required by applicable law or agreed to in writing, software
// distributed under the License is distributed on an "AS IS" BASIS,
// WITHOUT WARRANTIES OR CONDITIONS OF ANY KIND, either express or implied.
// See the License for the specific language governing permissions and
// limitations under the License.

use std::collections::HashMap;
use std::fmt::Display;
use std::ops::RangeInclusive;
use std::sync::Arc;

use databend_common_config::GlobalConfig;
use databend_common_exception::ErrorCode;
use databend_common_exception::Result;
use databend_common_meta_app::principal::UserSettingValue;
use once_cell::sync::OnceCell;

static DEFAULT_SETTINGS: OnceCell<Arc<DefaultSettings>> = OnceCell::new();

// Default value of cost factor settings
#[allow(dead_code)]
static COST_FACTOR_COMPUTE_PER_ROW: u64 = 1;
static COST_FACTOR_HASH_TABLE_PER_ROW: u64 = 10;
static COST_FACTOR_AGGREGATE_PER_ROW: u64 = 5;
static COST_FACTOR_NETWORK_PER_ROW: u64 = 50;

// Settings for readability and writability of tags.
// we will not be able to safely get its value when set to only write.
// we will not be able to safely set its value when set to only read.
#[derive(Copy, Clone, Debug)]
pub enum SettingMode {
    // they can be set, unset, or select
    Both,
    // they only can be select
    Read,
    // they only can be set or unset
    Write,
}

#[derive(Clone, Debug)]
pub enum SettingRange {
    Numeric(RangeInclusive<u64>),
    String(Vec<String>),
}

impl Display for SettingRange {
    fn fmt(&self, f: &mut std::fmt::Formatter) -> std::fmt::Result {
        match self {
            SettingRange::Numeric(range) => write!(f, "[{}, {}]", range.start(), range.end()),
            SettingRange::String(values) => write!(f, "{:?}", values),
        }
    }
}

impl SettingRange {
    /// Checks if an integer value is within the numeric range.
    pub fn is_within_numeric_range(&self, value: u64) -> Result<()> {
        match self {
            SettingRange::Numeric(range) => {
                if range.contains(&value) {
                    Ok(())
                } else {
                    Err(ErrorCode::WrongValueForVariable(format!(
                        "Value {} is not within the range {}",
                        value, self
                    )))
                }
            }
            _ => Err(ErrorCode::BadArguments(
                "Expected numeric range".to_string(),
            )),
        }
    }

    /// Checks if a string value is within the string range.
    pub fn is_within_string_range(&self, value: &str) -> Result<String> {
        match self {
            SettingRange::String(values) => {
                match values.iter().find(|&s| s.eq_ignore_ascii_case(value)) {
                    Some(s) => Ok(s.to_string()),
                    None => Err(ErrorCode::WrongValueForVariable(format!(
                        "Value {} is not within the allowed values {:}",
                        value, self
                    ))),
                }
            }
            _ => Err(ErrorCode::BadArguments("Expected string range".to_string())),
        }
    }
}

#[derive(Clone, Debug)]
pub struct DefaultSettingValue {
    pub(crate) value: UserSettingValue,
    pub(crate) desc: &'static str,
    pub(crate) mode: SettingMode,
    pub(crate) range: Option<SettingRange>,
}

#[derive(Clone)]
pub struct DefaultSettings {
    pub(crate) settings: HashMap<String, DefaultSettingValue>,
}

impl DefaultSettings {
    pub fn instance() -> Result<Arc<DefaultSettings>> {
        Ok(Arc::clone(DEFAULT_SETTINGS.get_or_try_init(|| -> Result<Arc<DefaultSettings>> {
            let num_cpus = Self::num_cpus();
            let max_memory_usage = Self::max_memory_usage()?;
            let recluster_block_size = Self::recluster_block_size()?;
            let default_max_storage_io_requests = Self::storage_io_requests(num_cpus);
            let data_retention_time_in_days_max = Self::data_retention_time_in_days_max();
            let global_conf = GlobalConfig::try_get_instance();
            let all_timezones: Vec<String> = chrono_tz::TZ_VARIANTS.iter().map(|tz| tz.to_string()).collect();

            let default_settings = HashMap::from([
                ("enable_clickhouse_handler", DefaultSettingValue {
                    value: UserSettingValue::UInt64(0),
                    desc: "Enables clickhouse handler.",
                    mode: SettingMode::Both,
                    range: Some(SettingRange::Numeric(0..=1)),
                }),
                ("max_block_size", DefaultSettingValue {
                    value: UserSettingValue::UInt64(65536),
                    desc: "Sets the maximum byte size of a single data block that can be read.",
                    mode: SettingMode::Both,
                    range: Some(SettingRange::Numeric(1..=u64::MAX)),
                }),
                ("parquet_max_block_size", DefaultSettingValue {
                    value: UserSettingValue::UInt64(8192),
                    desc: "Max block size for parquet reader",
                    mode: SettingMode::Both,
                    range: Some(SettingRange::Numeric(1..=u64::MAX)),
                }),
                ("max_threads", DefaultSettingValue {
                    value: UserSettingValue::UInt64(num_cpus),
                    desc: "Sets the maximum number of threads to execute a request.",
                    mode: SettingMode::Both,
                    range: Some(SettingRange::Numeric(1..=1024)),
                }),
                ("max_memory_usage", DefaultSettingValue {
                    value: UserSettingValue::UInt64(max_memory_usage),
                    desc: "Sets the maximum memory usage in bytes for processing a single query.",
                    mode: SettingMode::Both,
                    range: Some(SettingRange::Numeric(0..=u64::MAX)),
                }),
                ("data_retention_time_in_days", DefaultSettingValue {
                    // unit of retention_period is day
                    value: UserSettingValue::UInt64(1),
                    desc: "Sets the data retention time in days.",
                    mode: SettingMode::Both,
                    range: Some(SettingRange::Numeric(0..=data_retention_time_in_days_max)),
                }),
                ("max_storage_io_requests", DefaultSettingValue {
                    value: UserSettingValue::UInt64(default_max_storage_io_requests),
                    desc: "Sets the maximum number of concurrent I/O requests.",
                    mode: SettingMode::Both,
                    range: Some(SettingRange::Numeric(1..=1024)),
                }),
                ("storage_io_min_bytes_for_seek", DefaultSettingValue {
                    value: UserSettingValue::UInt64(48),
                    desc: "Sets the minimum byte size of data that must be read from storage in a single I/O operation \
                when seeking a new location in the data file.",
                    mode: SettingMode::Both,
                    range: Some(SettingRange::Numeric(0..=u64::MAX)),
                }),
                ("storage_io_max_page_bytes_for_read", DefaultSettingValue {
                    value: UserSettingValue::UInt64(512 * 1024),
                    desc: "Sets the maximum byte size of data pages that can be read from storage in a single I/O operation.",
                    mode: SettingMode::Both,
                    range: Some(SettingRange::Numeric(0..=u64::MAX)),
                }),
                ("flight_client_timeout", DefaultSettingValue {
                    value: UserSettingValue::UInt64(60),
                    desc: "Sets the maximum time in seconds that a flight client request can be processed.",
                    mode: SettingMode::Both,
                    range: Some(SettingRange::Numeric(0..=u64::MAX)),
                }),
                ("http_handler_result_timeout_secs", DefaultSettingValue {
                    value: {
                        let result_timeout_secs = global_conf.map(|conf| conf.query.http_handler_result_timeout_secs)
                            .unwrap_or(60);
                        UserSettingValue::UInt64(result_timeout_secs)
                    },
                    desc: "Set the timeout in seconds that a http query session expires without any polls.",
                    mode: SettingMode::Both,
                    range: Some(SettingRange::Numeric(0..=u64::MAX)),
                }),
                ("storage_read_buffer_size", DefaultSettingValue {
                    value: UserSettingValue::UInt64(1024 * 1024),
                    desc: "Sets the byte size of the buffer used for reading data into memory.",
                    mode: SettingMode::Both,
                    range: Some(SettingRange::Numeric(0..=u64::MAX)),
                }),
                ("input_read_buffer_size", DefaultSettingValue {
                    value: UserSettingValue::UInt64(4 * 1024 * 1024),
                    desc: "Sets the memory size in bytes allocated to the buffer used by the buffered reader to read data from storage.",
                    mode: SettingMode::Both,
                    range: Some(SettingRange::Numeric(0..=u64::MAX)),
                }),
                ("enable_new_copy_for_text_formats", DefaultSettingValue {
                    value: UserSettingValue::UInt64(1),
                    desc: "Use new implementation for loading CSV files.",
                    mode: SettingMode::Both,
                    range: Some(SettingRange::Numeric(0..=1)),
                }),
                ("purge_duplicated_files_in_copy", DefaultSettingValue {
                    value: UserSettingValue::UInt64(0),
                    desc: "Purge duplicated files detected during execution of copy into table.",
                    mode: SettingMode::Both,
                    range: Some(SettingRange::Numeric(0..=1)),
                }),
                ("timezone", DefaultSettingValue {
                    value: UserSettingValue::String("UTC".to_owned()),
                    desc: "Sets the timezone.",
                    mode: SettingMode::Both,
                    range: Some(SettingRange::String(all_timezones)),
                }),
                ("group_by_two_level_threshold", DefaultSettingValue {
                    value: UserSettingValue::UInt64(20000),
                    desc: "Sets the number of keys in a GROUP BY operation that will trigger a two-level aggregation.",
                    mode: SettingMode::Both,
                    range: Some(SettingRange::Numeric(0..=u64::MAX)),
                }),
                ("max_inlist_to_or", DefaultSettingValue {
                    value: UserSettingValue::UInt64(3),
                    desc: "Sets the maximum number of values that can be included in an IN expression to be converted to an OR operator.",
                    mode: SettingMode::Both,
                    range: Some(SettingRange::Numeric(0..=u64::MAX)),
                }),
                ("unquoted_ident_case_sensitive", DefaultSettingValue {
                    value: UserSettingValue::UInt64(0),
                    desc: "Set to 1 to make unquoted names (like table or column names) case-sensitive, or 0 for case-insensitive.",
                    mode: SettingMode::Both,
                    range: Some(SettingRange::Numeric(0..=1)),
                }),
                ("quoted_ident_case_sensitive", DefaultSettingValue {
                    value: UserSettingValue::UInt64(1),
                    desc: "Set to 1 for case-sensitive treatment of quoted names (like \"TableName\"), or 0 for case-insensitive.",
                    mode: SettingMode::Both,
                    range: Some(SettingRange::Numeric(0..=1)),
                }),
                ("sql_dialect", DefaultSettingValue {
                    value: UserSettingValue::String("PostgreSQL".to_owned()),
                    desc: "Sets the SQL dialect. Available values include \"PostgreSQL\", \"MySQL\",  \"Experimental\", \"Prql\", and \"Hive\".",
                    mode: SettingMode::Both,
                    range: Some(SettingRange::String(vec!["PostgreSQL".into(), "MySQL".into(), "Experimental".into(), "Hive".into(), "Prql".into()])),
                }),
                ("enable_dphyp", DefaultSettingValue {
                    value: UserSettingValue::UInt64(1),
                    desc: "Enables dphyp join order algorithm.",
                    mode: SettingMode::Both,
                    range: Some(SettingRange::Numeric(0..=1)),
                }),
                ("enable_cbo", DefaultSettingValue {
                    value: UserSettingValue::UInt64(1),
                    desc: "Enables cost-based optimization.",
                    mode: SettingMode::Both,
                    range: Some(SettingRange::Numeric(0..=1)),
                }),
                ("disable_join_reorder", DefaultSettingValue {
                    value: UserSettingValue::UInt64(0),
                    desc: "Disable join reorder optimization.",
                    mode: SettingMode::Both,
                    range: Some(SettingRange::Numeric(0..=1)),
                }),
                ("join_spilling_memory_ratio", DefaultSettingValue {
                    value: UserSettingValue::UInt64(60),
                    desc: "Sets the maximum memory ratio in bytes that hash join can use before spilling data to storage during query execution, 0 is unlimited",
                    mode: SettingMode::Both,
                    range: Some(SettingRange::Numeric(0..=100)),
                }),
                ("join_spilling_bytes_threshold_per_proc", DefaultSettingValue {
                    value: UserSettingValue::UInt64(0),
                    desc: "Sets the maximum amount of memory in bytes that one join processor can use before spilling data to storage during query execution, 0 is unlimited.",
                    mode: SettingMode::Both,
                    range: Some(SettingRange::Numeric(0..=u64::MAX)),
                }),
                ("join_spilling_partition_bits", DefaultSettingValue {
                    value: UserSettingValue::UInt64(4),
                    desc: "Set the number of partitions for join spilling. Default value is 4, it means 2^4 partitions.",
                    mode: SettingMode::Both,
                    range: Some(SettingRange::Numeric(0..=u64::MAX)),
                }),
                ("disable_merge_into_join_reorder", DefaultSettingValue {
                    value: UserSettingValue::UInt64(0),
                    desc: "Disable merge into join reorder optimization.",
                    mode: SettingMode::Both,
                    range: Some(SettingRange::Numeric(0..=1)),
                }),
                ("max_cte_recursive_depth", DefaultSettingValue {
                    value: UserSettingValue::UInt64(1000),
                    desc: "Max recursive depth for recursive cte",
                    mode: SettingMode::Both,
                    range: Some(SettingRange::Numeric(0..=u64::MAX)),
                }),
                ("inlist_to_join_threshold", DefaultSettingValue {
                    value: UserSettingValue::UInt64(1024),
                    desc: "Set the threshold for converting IN list to JOIN.",
                    mode: SettingMode::Both,
                    range: Some(SettingRange::Numeric(0..=u64::MAX)),
                }),
                ("enable_bloom_runtime_filter", DefaultSettingValue {
                    value: UserSettingValue::UInt64(1),
                    desc: "Enables runtime filter optimization for JOIN.",
                    mode: SettingMode::Both,
                    range: Some(SettingRange::Numeric(0..=1)),
                }),
                ("max_execute_time_in_seconds", DefaultSettingValue {
                    value: UserSettingValue::UInt64(0),
                    desc: "Sets the maximum query execution time in seconds. Setting it to 0 means no limit.",
                    mode: SettingMode::Both,
                    range: Some(SettingRange::Numeric(0..=u64::MAX)),
                }),
                ("collation", DefaultSettingValue {
                    value: UserSettingValue::String("utf8".to_owned()),
                    desc: "Sets the character collation. Available values include \"utf8\".",
                    mode: SettingMode::Both,
                    range: Some(SettingRange::String(vec!["utf8".into()])),
                }),
                ("max_result_rows", DefaultSettingValue {
                    value: UserSettingValue::UInt64(0),
                    desc: "Sets the maximum number of rows that can be returned in a query result when no specific row count is specified. Setting it to 0 means no limit.",
                    mode: SettingMode::Both,
                    range: Some(SettingRange::Numeric(0..=u64::MAX)),
                }),
                ("prefer_broadcast_join", DefaultSettingValue {
                    value: UserSettingValue::UInt64(1),
                    desc: "Enables broadcast join.",
                    mode: SettingMode::Both,
                    range: Some(SettingRange::Numeric(0..=1)),
                }),
                ("enforce_broadcast_join", DefaultSettingValue {
                    value: UserSettingValue::UInt64(0),
                    desc: "Enforce broadcast join.",
                    mode: SettingMode::Both,
                    range: Some(SettingRange::Numeric(0..=1)),
                }),
                ("storage_fetch_part_num", DefaultSettingValue {
                    value: UserSettingValue::UInt64(2),
                    desc: "Sets the number of partitions that are fetched in parallel from storage during query execution.",
                    mode: SettingMode::Both,
                    range: Some(SettingRange::Numeric(0..=u64::MAX)),
                }),
                ("load_file_metadata_expire_hours", DefaultSettingValue {
                    value: UserSettingValue::UInt64(24),
                    desc: "Sets the hours that the metadata of files you load data from with COPY INTO will expire in.",
                    mode: SettingMode::Both,
                    range: Some(SettingRange::Numeric(0..=u64::MAX)),
                }),
                ("hide_options_in_show_create_table", DefaultSettingValue {
                    value: UserSettingValue::UInt64(1),
                    desc: "Hides table-relevant information, such as SNAPSHOT_LOCATION and STORAGE_FORMAT, at the end of the result of SHOW TABLE CREATE.",
                    mode: SettingMode::Both,
                    range: Some(SettingRange::Numeric(0..=1)),
                }),
                ("sandbox_tenant", DefaultSettingValue {
                    value: UserSettingValue::String("".to_string()),
                    desc: "Injects a custom 'sandbox_tenant' into this session. This is only for testing purposes and will take effect only when 'internal_enable_sandbox_tenant' is turned on.",
                    mode: SettingMode::Both,
                    range: None,
                }),
                ("enable_query_result_cache", DefaultSettingValue {
                    value: UserSettingValue::UInt64(0),
                    desc: "Enables caching query results to improve performance for identical queries.",
                    mode: SettingMode::Both,
                    range: Some(SettingRange::Numeric(0..=1)),
                }),
                ("query_result_cache_max_bytes", DefaultSettingValue {
                    value: UserSettingValue::UInt64(1048576), // 1MB
                    desc: "Sets the maximum byte size of cache for a single query result.",
                    mode: SettingMode::Both,
                    range: Some(SettingRange::Numeric(0..=u64::MAX)),
                }),
                ("query_result_cache_min_execute_secs", DefaultSettingValue {
                    value: UserSettingValue::UInt64(1),
                    desc: "For a query to be cached, it must take at least this many seconds to fetch the first block. It helps to avoid caching queries that are too fast to execute or queries with streaming scan.",
                    mode: SettingMode::Both,
                    range: Some(SettingRange::Numeric(0..=u64::MAX)),
                }),
                ("query_result_cache_ttl_secs", DefaultSettingValue {
                    value: UserSettingValue::UInt64(300), // seconds
                    desc: "Sets the time-to-live (TTL) in seconds for cached query results. \
                Once the TTL for a cached result has expired, the result is considered stale and will not be used for new queries.",
                    mode: SettingMode::Both,
                    range: Some(SettingRange::Numeric(0..=u64::MAX)),
                }),
                ("query_result_cache_allow_inconsistent", DefaultSettingValue {
                    value: UserSettingValue::UInt64(0),
                    desc: "Determines whether Databend will return cached query results that are inconsistent with the underlying data.",
                    mode: SettingMode::Both,
                    range: Some(SettingRange::Numeric(0..=1)),
                }),
                ("enable_hive_parquet_predict_pushdown", DefaultSettingValue {
                    value: UserSettingValue::UInt64(1),
                    desc: "Enables hive parquet predict pushdown  by setting this variable to 1, default value: 1",
                    mode: SettingMode::Both,
                    range: Some(SettingRange::Numeric(0..=1)),
                }),
                ("hive_parquet_chunk_size", DefaultSettingValue {
                    value: UserSettingValue::UInt64(16384),
                    desc: "The max number of rows each read from parquet to databend processor",
                    mode: SettingMode::Both,
                    range: Some(SettingRange::Numeric(0..=u64::MAX)),
                }),
                ("aggregate_spilling_bytes_threshold_per_proc", DefaultSettingValue {
                    value: UserSettingValue::UInt64(0),
                    desc: "Sets the maximum amount of memory in bytes that an aggregator can use before spilling data to storage during query execution.",
                    mode: SettingMode::Both,
                    range: Some(SettingRange::Numeric(0..=u64::MAX)),
                }),
                ("aggregate_spilling_memory_ratio", DefaultSettingValue {
                    value: UserSettingValue::UInt64(60),
                    desc: "Sets the maximum memory ratio in bytes that an aggregator can use before spilling data to storage during query execution.",
                    mode: SettingMode::Both,
                    range: Some(SettingRange::Numeric(0..=100)),
                }),
                ("sort_spilling_bytes_threshold_per_proc", DefaultSettingValue {
                    value: UserSettingValue::UInt64(0),
                    desc: "Sets the maximum amount of memory in bytes that a sorter can use before spilling data to storage during query execution.",
                    mode: SettingMode::Both,
                    range: Some(SettingRange::Numeric(0..=u64::MAX)),
                }),
                ("sort_spilling_memory_ratio", DefaultSettingValue {
                    value: UserSettingValue::UInt64(60),
                    desc: "Sets the maximum memory ratio in bytes that a sorter can use before spilling data to storage during query execution.",
                    mode: SettingMode::Both,
                    range: Some(SettingRange::Numeric(0..=100)),
                }),
                ("group_by_shuffle_mode", DefaultSettingValue {
                    value: UserSettingValue::String(String::from("before_merge")),
                    desc: "Group by shuffle mode, 'before_partial' is more balanced, but more data needs to exchange.",
                    mode: SettingMode::Both,
                    range: Some(SettingRange::String(vec!["before_partial".into(), "before_merge".into()])),
                }),
                ("efficiently_memory_group_by", DefaultSettingValue {
                    value: UserSettingValue::UInt64(0),
                    desc: "Memory is used efficiently, but this may cause performance degradation.",
                    mode: SettingMode::Both,
                    range: Some(SettingRange::Numeric(0..=1)),
                }),
                ("lazy_read_threshold", DefaultSettingValue {
                    value: UserSettingValue::UInt64(1000),
                    desc: "Sets the maximum LIMIT in a query to enable lazy read optimization. Setting it to 0 disables the optimization.",
                    mode: SettingMode::Both,
                    range: Some(SettingRange::Numeric(0..=u64::MAX)),
                }),
                ("parquet_fast_read_bytes", DefaultSettingValue {
                    value: UserSettingValue::UInt64(16 * 1024 * 1024),
                    desc: "Parquet file with smaller size will be read as a whole file, instead of column by column. Default value: 16MB",
                    mode: SettingMode::Both,
                    range: Some(SettingRange::Numeric(0..=u64::MAX)),
                }),

                // enterprise license related settings
                ("enterprise_license", DefaultSettingValue {
                    value: UserSettingValue::String("".to_owned()),
                    desc: "License key for use enterprise features",
                    // license key should not be reported
                    mode: SettingMode::Write,
                    range: None,
                }),
                ("enable_table_lock", DefaultSettingValue {
                    value: UserSettingValue::UInt64(1),
                    desc: "Enables table lock if necessary (enabled by default).",
                    mode: SettingMode::Both,
                    range: Some(SettingRange::Numeric(0..=1)),
                }),
                ("table_lock_expire_secs", DefaultSettingValue {
                    value: UserSettingValue::UInt64(15),
                    desc: "Sets the seconds that the table lock will expire in.",
                    mode: SettingMode::Both,
                    range: Some(SettingRange::Numeric(0..=u64::MAX)),
                }),
                ("acquire_lock_timeout", DefaultSettingValue {
                    value: UserSettingValue::UInt64(20),
                    desc: "Sets the maximum timeout in seconds for acquire a lock.",
                    mode: SettingMode::Both,
                    range: Some(SettingRange::Numeric(0..=u64::MAX)),
                }),
                ("deduplicate_label", DefaultSettingValue {
                    value: UserSettingValue::String("".to_owned()),
                    desc: "Sql duplicate label for deduplication.",
                    mode: SettingMode::Write,
                    range: None,
                }),
                ("enable_distributed_copy_into", DefaultSettingValue {
                    value: UserSettingValue::UInt64(1),
                    desc: "Enables distributed execution for the 'COPY INTO'.",
                    mode: SettingMode::Both,
                    range: Some(SettingRange::Numeric(0..=1)),
                }),
                ("enable_experimental_merge_into", DefaultSettingValue {
                    value: UserSettingValue::UInt64(1),
                    desc: "Enables the experimental feature for 'MERGE INTO'.",
                    mode: SettingMode::Both,
                    range: Some(SettingRange::Numeric(0..=1)),
                }),
                ("enable_distributed_merge_into", DefaultSettingValue {
                    value: UserSettingValue::UInt64(0),
                    desc: "Enables distributed execution for 'MERGE INTO'.",
                    mode: SettingMode::Both,
                    range: Some(SettingRange::Numeric(0..=1)),
                }),
                ("enable_distributed_replace_into", DefaultSettingValue {
                    value: UserSettingValue::UInt64(0),
                    desc: "Enables distributed execution of 'REPLACE INTO'.",
                    mode: SettingMode::Both,
                    range: Some(SettingRange::Numeric(0..=1)),
                }),
                ("enable_distributed_compact", DefaultSettingValue {
                    value: UserSettingValue::UInt64(0),
                    desc: "Enables distributed execution of table compaction.",
                    mode: SettingMode::Both,
                    range: Some(SettingRange::Numeric(0..=1)),
                }),
                ("enable_aggregating_index_scan", DefaultSettingValue {
                    value: UserSettingValue::UInt64(1),
                    desc: "Enables scanning aggregating index data while querying.",
                    mode: SettingMode::Both,
                    range: Some(SettingRange::Numeric(0..=1)),
                }),
                ("enable_compact_after_write", DefaultSettingValue {
                    value: UserSettingValue::UInt64(1),
                    desc: "Enables compact after write(copy/insert/replace-into/merge-into), need more memory.",
                    mode: SettingMode::Both,
                    range: Some(SettingRange::Numeric(0..=1)),
                }),
                ("auto_compaction_imperfect_blocks_threshold", DefaultSettingValue {
                    value: UserSettingValue::UInt64(25),
                    desc: "Threshold for triggering auto compaction. This occurs when the number of imperfect blocks in a snapshot exceeds this value after write operations.",
                    mode: SettingMode::Both,
                    range: Some(SettingRange::Numeric(0..=u64::MAX)),
                }),
                ("use_parquet2", DefaultSettingValue {
                    value: UserSettingValue::UInt64(0),
                    desc: "This setting is deprecated",
                    mode: SettingMode::Both,
                    range: Some(SettingRange::Numeric(0..=1)),
                }),
                ("enable_replace_into_partitioning", DefaultSettingValue {
                    value: UserSettingValue::UInt64(1),
                    desc: "Enables partitioning for replace-into statement (if table has cluster keys).",
                    mode: SettingMode::Both,
                    range: Some(SettingRange::Numeric(0..=1)),
                }),
                ("replace_into_bloom_pruning_max_column_number", DefaultSettingValue {
                    value: UserSettingValue::UInt64(4),
                    desc: "Max number of columns used by bloom pruning for replace-into statement.",
                    mode: SettingMode::Both,
                    range: Some(SettingRange::Numeric(0..=u64::MAX)),
                }),
                ("replace_into_shuffle_strategy", DefaultSettingValue {
                    value: UserSettingValue::UInt64(0),
                    desc: "Choose shuffle strategy: 0 for Block, 1 for Segment level.",
                    mode: SettingMode::Both,
                    range: Some(SettingRange::Numeric(0..=1)),
                }),
                ("recluster_timeout_secs", DefaultSettingValue {
                    value: UserSettingValue::UInt64(12 * 60 * 60),
                    desc: "Sets the seconds that recluster final will be timeout.",
                    mode: SettingMode::Both,
                    range: Some(SettingRange::Numeric(0..=u64::MAX)),
                }),
                ("ddl_column_type_nullable", DefaultSettingValue {
                    value: UserSettingValue::UInt64(1),
                    desc: "Sets new columns to be nullable (1) or not (0) by default in table operations.",
                    mode: SettingMode::Both,
                    range: Some(SettingRange::Numeric(0..=1)),
                }),
                ("recluster_block_size", DefaultSettingValue {
                    value: UserSettingValue::UInt64(recluster_block_size),
                    desc: "Sets the maximum byte size of blocks for recluster",
                    mode: SettingMode::Both,
                    range: Some(SettingRange::Numeric(0..=u64::MAX)),
                }),
                ("compact_max_block_selection", DefaultSettingValue {
                    value: UserSettingValue::UInt64(10000),
                    desc: "Limits the maximum number of blocks that can be selected during a compact operation.",
                    mode: SettingMode::Both,
                    range: Some(SettingRange::Numeric(2..=u64::MAX)),
                }),
                ("enable_distributed_recluster", DefaultSettingValue {
                    value: UserSettingValue::UInt64(0),
                    desc: "Enable distributed execution of table recluster.",
                    mode: SettingMode::Both,
                    range: Some(SettingRange::Numeric(0..=1)),
                }),
                ("enable_parquet_page_index", DefaultSettingValue {
                    value: UserSettingValue::UInt64(1),
                    desc: "Enables parquet page index",
                    mode: SettingMode::Both,
                    range: Some(SettingRange::Numeric(0..=1)),
                }),
                ("enable_parquet_rowgroup_pruning", DefaultSettingValue {
                    value: UserSettingValue::UInt64(1),
                    desc: "Enables parquet rowgroup pruning",
                    mode: SettingMode::Both,
                    range: Some(SettingRange::Numeric(0..=1)),
                }),
                ("external_server_connect_timeout_secs", DefaultSettingValue {
                    value: UserSettingValue::UInt64(10),
                    desc: "Connection timeout to external server",
                    mode: SettingMode::Both,
                    range: Some(SettingRange::Numeric(0..=u64::MAX)),
                }),
                ("external_server_request_timeout_secs", DefaultSettingValue {
                    value: UserSettingValue::UInt64(180),
                    desc: "Request timeout to external server",
                    mode: SettingMode::Both,
                    range: Some(SettingRange::Numeric(0..=u64::MAX)),
                }),
                ("external_server_request_batch_rows", DefaultSettingValue {
                    value: UserSettingValue::UInt64(65536),
                    desc: "Request batch rows to external server",
                    mode: SettingMode::Both,
                    range: Some(SettingRange::Numeric(1..=u64::MAX)),
                }),
                ("enable_parquet_prewhere", DefaultSettingValue {
                    value: UserSettingValue::UInt64(0),
                    desc: "Enables parquet prewhere",
                    mode: SettingMode::Both,
                    range: Some(SettingRange::Numeric(0..=1)),
                }),
                ("enable_experimental_aggregate_hashtable", DefaultSettingValue {
                    value: UserSettingValue::UInt64(1),
                    desc: "Enables experimental aggregate hashtable",
                    mode: SettingMode::Both,
                    range: Some(SettingRange::Numeric(0..=1)),
                }),
                ("numeric_cast_option", DefaultSettingValue {
                    value: UserSettingValue::String("rounding".to_string()),
                    desc: "Set numeric cast mode as \"rounding\" or \"truncating\".",
                    mode: SettingMode::Both,
                    range: Some(SettingRange::String(vec!["rounding".into(), "truncating".into()])),
                }),
                ("enable_experimental_rbac_check", DefaultSettingValue {
                    value: UserSettingValue::UInt64(1),
                    desc: "experiment setting disables stage and udf privilege check(enable by default).",
                    mode: SettingMode::Both,
                    range: Some(SettingRange::Numeric(0..=1)),
                }),
                ("create_query_flight_client_with_current_rt", DefaultSettingValue {
                    value: UserSettingValue::UInt64(1),
                    desc: "Turns on (1) or off (0) the use of the current runtime for query operations.",
                    mode: SettingMode::Both,
                    range: Some(SettingRange::Numeric(0..=1)),
                }),
                ("query_flight_compression", DefaultSettingValue {
                    value: UserSettingValue::String(String::from("LZ4")),
                    desc: "flight compression method",
                    mode: SettingMode::Both,
                    range: Some(SettingRange::String(vec!["None".into(), "LZ4".into(), "ZSTD".into()])),
                }),
                ("enable_refresh_virtual_column_after_write", DefaultSettingValue {
                    value: UserSettingValue::UInt64(1),
                    desc: "Refresh virtual column after new data written",
                    mode: SettingMode::Both,
                    range: Some(SettingRange::Numeric(0..=1)),
                }),
                ("enable_refresh_aggregating_index_after_write", DefaultSettingValue {
                    value: UserSettingValue::UInt64(1),
                    desc: "Refresh aggregating index after new data written",
                    mode: SettingMode::Both,
                    range: Some(SettingRange::Numeric(0..=1)),
                }),
                ("parse_datetime_ignore_remainder", DefaultSettingValue {
                    value: UserSettingValue::UInt64(1),
                    desc: "Ignore trailing chars when parse string to datetime(disable by default)",
                    mode: SettingMode::Both,
                    range: Some(SettingRange::Numeric(0..=1)),
                }),
                ("disable_variant_check", DefaultSettingValue {
                    value: UserSettingValue::UInt64(0),
                    desc: "Disable variant check to allow insert invalid JSON values",
                    mode: SettingMode::Both,
                    range: Some(SettingRange::Numeric(0..=1)),
                }),
                ("cost_factor_hash_table_per_row", DefaultSettingValue {
                    value: UserSettingValue::UInt64(COST_FACTOR_HASH_TABLE_PER_ROW),
                    desc: "Cost factor of building hash table for a data row",
                    mode: SettingMode::Both,
                    range: Some(SettingRange::Numeric(0..=u64::MAX)),
                }),
                ("cost_factor_aggregate_per_row", DefaultSettingValue {
                    value: UserSettingValue::UInt64(COST_FACTOR_AGGREGATE_PER_ROW),
                    desc: "Cost factor of grouping operation for a data row",
                    mode: SettingMode::Both,
                    range: Some(SettingRange::Numeric(0..=u64::MAX)),
                }),
                ("cost_factor_network_per_row", DefaultSettingValue {
                    value: UserSettingValue::UInt64(COST_FACTOR_NETWORK_PER_ROW),
                    desc: "Cost factor of transmit via network for a data row",
                    mode: SettingMode::Both,
                    range: Some(SettingRange::Numeric(0..=u64::MAX)),
                }),
                // this setting will be removed when geometry type stable.
                ("enable_geo_create_table", DefaultSettingValue {
                    value: UserSettingValue::UInt64(0),
                    desc: "Create and alter table with geometry type",
                    mode: SettingMode::Both,
                    range: Some(SettingRange::Numeric(0..=1)),
                }),
                ("idle_transaction_timeout_secs", DefaultSettingValue {
                    value: UserSettingValue::UInt64(4 * 60 * 60),
                    desc: "Set the timeout in seconds for active session without any query",
                    mode: SettingMode::Both,
                    range: Some(SettingRange::Numeric(1..=u64::MAX)),
                }),
                ("enable_experimental_queries_executor", DefaultSettingValue {
                    value: UserSettingValue::UInt64(0),
                    desc: "Enables experimental new executor",
                    mode: SettingMode::Both,
                    range: Some(SettingRange::Numeric(0..=1)),
                }),
                ("statement_queued_timeout_in_seconds", DefaultSettingValue {
                    value: UserSettingValue::UInt64(0),
                    desc: "The maximum waiting seconds in the queue. The default value is 0(no limit).",
                    mode: SettingMode::Both,
                    range: Some(SettingRange::Numeric(0..=u64::MAX)),
                }),
                ("geometry_output_format", DefaultSettingValue {
                    value: UserSettingValue::String("GeoJSON".to_owned()),
                    desc: "Display format for GEOMETRY values.",
                    mode: SettingMode::Both,
                    range: Some(SettingRange::String(vec!["WKT".into(), "WKB".into(), "EWKT".into(), "EWKB".into(), "GeoJSON".into()])),
                }),
                ("script_max_steps", DefaultSettingValue {
                    value: UserSettingValue::UInt64(10000),
                    desc: "The maximum steps allowed in a single execution of script.",
                    mode: SettingMode::Both,
                    range: Some(SettingRange::Numeric(0..=u64::MAX)),
                }),

                ("enable_auto_fix_missing_bloom_index", DefaultSettingValue {
                    value: UserSettingValue::UInt64(0),
                    desc: "Enables auto fix missing bloom index",
                    mode: SettingMode::Both,
                    range: Some(SettingRange::Numeric(0..=1)),
                }),
                ("max_vacuum_temp_files_after_query", DefaultSettingValue {
                    value: UserSettingValue::UInt64(u64::MAX),
                    desc: "The maximum temp files will be removed after query. please enable vacuum feature. disable if 0",
                    mode: SettingMode::Both,
                    range: Some(SettingRange::Numeric(0..=u64::MAX)),
                }),
<<<<<<< HEAD
                ("enable_bloom_filter_ignore_invalid_key", DefaultSettingValue {
                    value: UserSettingValue::UInt64(0),
                    desc: "Enables bloom filter ignore invalid keys. Take 10% of the blocks as sample. If the filter key is invalid for 70% of the bloom filter, the remaining blocks do not use the bloom index.",
                    mode: SettingMode::Both,
                    range: Some(SettingRange::Numeric(0..=1)),
=======
                ("max_set_operator_count", DefaultSettingValue {
                    value: UserSettingValue::UInt64(u64::MAX),
                    desc: "The maximum count of set operator in a query. If your query stack overflow, you can reduce this value.",
                    mode: SettingMode::Both,
                    range: Some(SettingRange::Numeric(0..=u64::MAX)),
>>>>>>> b416ac81
                })
            ]);

            Ok(Arc::new(DefaultSettings {
                settings: default_settings.into_iter().map(|(k, v)| (k.to_string(), v))
                    .collect()
            }))
        })?))
    }

    fn storage_io_requests(num_cpus: u64) -> u64 {
        match GlobalConfig::try_get_instance() {
            None => std::cmp::min(num_cpus, 64),
            Some(conf) => match conf.storage.params.is_fs() {
                true => 48,
                false => std::cmp::min(num_cpus, 64),
            },
        }
    }

    /// The maximum number of days that data can be retained.
    /// The max is read from the global config:data_retention_time_in_days_max
    /// If the global config is not set, the default value is 90 days.
    fn data_retention_time_in_days_max() -> u64 {
        match GlobalConfig::try_get_instance() {
            None => 90,
            Some(conf) => conf.query.data_retention_time_in_days_max,
        }
    }

    fn num_cpus() -> u64 {
        match GlobalConfig::try_get_instance() {
            None => num_cpus::get() as u64,
            Some(conf) => {
                let mut num_cpus = num_cpus::get() as u64;

                if conf.storage.params.is_fs() {
                    if let Ok(n) = std::thread::available_parallelism() {
                        num_cpus = n.get() as u64;
                    }

                    // Most of x86_64 CPUs have 2-way Hyper-Threading
                    #[cfg(target_arch = "x86_64")]
                    {
                        if num_cpus >= 32 {
                            num_cpus /= 2;
                        }
                    }
                    // Detect CGROUPS ?
                }

                if conf.query.num_cpus != 0 {
                    num_cpus = conf.query.num_cpus;
                }

                num_cpus.clamp(1, 96)
            }
        }
    }

    fn max_memory_usage() -> Result<u64> {
        let memory_info = sys_info::mem_info().map_err(ErrorCode::from_std_error)?;

        Ok(match GlobalConfig::try_get_instance() {
            None => 1024 * memory_info.total * 80 / 100,
            Some(conf) => match conf.query.max_server_memory_usage {
                0 => 1024 * memory_info.total * 80 / 100,
                max_server_memory_usage => max_server_memory_usage,
            },
        })
    }

    fn recluster_block_size() -> Result<u64> {
        let max_memory_usage = Self::max_memory_usage()?;
        // The sort merge consumes more than twice as much memory,
        // so the block size is set relatively conservatively here.
        let recluster_block_size = max_memory_usage * 32 / 100;
        Ok(recluster_block_size)
    }

    /// Converts and validates a setting value based on its key.
    pub fn convert_value(k: String, v: String) -> Result<(String, UserSettingValue)> {
        // Retrieve the default settings instance
        let default_settings = DefaultSettings::instance()?;

        let setting_value = default_settings
            .settings
            .get(&k)
            .ok_or_else(|| ErrorCode::UnknownVariable(format!("Unknown variable: {:?}", k)))?;

        match &setting_value.range {
            None => {
                match setting_value.value {
                    // Numeric value.
                    UserSettingValue::UInt64(_) => {
                        let u64_val = Self::parse_to_u64(&v)?;
                        Ok((k, UserSettingValue::UInt64(u64_val)))
                    }
                    // String value.
                    UserSettingValue::String(_) => Ok((k, UserSettingValue::String(v))),
                }
            }
            Some(range) => {
                match range {
                    // Numeric range.
                    SettingRange::Numeric(_) => {
                        let u64_val = Self::parse_to_u64(&v)?;
                        range.is_within_numeric_range(u64_val)?;

                        Ok((k, UserSettingValue::UInt64(u64_val)))
                    }
                    // String range.
                    SettingRange::String(_) => {
                        // value is the standard value of the setting.
                        let value = range.is_within_string_range(&v)?;

                        Ok((k, UserSettingValue::String(value)))
                    }
                }
            }
        }
    }

    /// Parses a string value to u64.
    /// If the value is not a valid u64, it will be parsed as f64.
    /// Used for:
    /// set max_memory_usage = 1024*1024*1024*1.5;
    fn parse_to_u64(v: &str) -> Result<u64, ErrorCode> {
        match v.parse::<u64>() {
            Ok(val) => Ok(val),
            Err(_) => {
                // If not a valid u64, try parsing as f64
                match v.parse::<f64>() {
                    Ok(f) if f.fract() == 0.0 && f >= 0.0 && f <= u64::MAX as f64 => {
                        Ok(f.trunc() as u64) /* Convert to u64 if no fractional part, non-negative, and within u64 range */
                    }
                    _ => Err(ErrorCode::WrongValueForVariable(format!(
                        "{} is not a valid integer value",
                        v
                    ))),
                }
            }
        }
    }

    pub fn try_get_u64(key: &str) -> Result<u64> {
        match DefaultSettings::instance()?.settings.get(key) {
            Some(v) => v.value.as_u64(),
            None => Err(ErrorCode::UnknownVariable(format!(
                "Unknown variable: {:?}",
                key
            ))),
        }
    }

    pub fn try_get_string(key: &str) -> Result<String> {
        match DefaultSettings::instance()?.settings.get(key) {
            Some(v) => Ok(v.value.as_string()),
            None => Err(ErrorCode::UnknownVariable(format!(
                "Unknown variable: {:?}",
                key
            ))),
        }
    }

    pub fn check_setting_mode(key: &str, expect: SettingMode) -> Result<()> {
        let default_settings = DefaultSettings::instance()?;
        let setting_mode = default_settings
            .settings
            .get(key)
            .map(|x| x.mode)
            .ok_or_else(|| ErrorCode::UnknownVariable(format!("Unknown variable: {:?}", key)))?;

        let matched_mode = match expect {
            SettingMode::Both => matches!(setting_mode, SettingMode::Both),
            SettingMode::Read => matches!(setting_mode, SettingMode::Both | SettingMode::Read),
            SettingMode::Write => matches!(setting_mode, SettingMode::Both | SettingMode::Write),
        };

        match matched_mode {
            true => Ok(()),
            false => Err(ErrorCode::Internal(format!(
                "Variable mode don't matched, expect: {:?}, actual: {:?}",
                expect, setting_mode
            ))),
        }
    }
}

pub enum ReplaceIntoShuffleStrategy {
    SegmentLevelShuffling,
    BlockLevelShuffling,
}

impl TryFrom<u64> for ReplaceIntoShuffleStrategy {
    type Error = ErrorCode;

    fn try_from(value: u64) -> std::result::Result<Self, Self::Error> {
        match value {
            0 => Ok(ReplaceIntoShuffleStrategy::BlockLevelShuffling),
            1 => Ok(ReplaceIntoShuffleStrategy::SegmentLevelShuffling),
            _ => Err(ErrorCode::InvalidConfig(
                "value of replace_into_shuffle_strategy should be one of {0,1}, 0 for block level shuffling, 1 for segment level shuffling",
            )),
        }
    }
}<|MERGE_RESOLUTION|>--- conflicted
+++ resolved
@@ -752,19 +752,17 @@
                     mode: SettingMode::Both,
                     range: Some(SettingRange::Numeric(0..=u64::MAX)),
                 }),
-<<<<<<< HEAD
-                ("enable_bloom_filter_ignore_invalid_key", DefaultSettingValue {
-                    value: UserSettingValue::UInt64(0),
-                    desc: "Enables bloom filter ignore invalid keys. Take 10% of the blocks as sample. If the filter key is invalid for 70% of the bloom filter, the remaining blocks do not use the bloom index.",
-                    mode: SettingMode::Both,
-                    range: Some(SettingRange::Numeric(0..=1)),
-=======
                 ("max_set_operator_count", DefaultSettingValue {
                     value: UserSettingValue::UInt64(u64::MAX),
                     desc: "The maximum count of set operator in a query. If your query stack overflow, you can reduce this value.",
                     mode: SettingMode::Both,
                     range: Some(SettingRange::Numeric(0..=u64::MAX)),
->>>>>>> b416ac81
+                })
+                ("enable_bloom_filter_ignore_invalid_key", DefaultSettingValue {
+                    value: UserSettingValue::UInt64(0),
+                    desc: "Enables bloom filter ignore invalid keys. Take 10% of the blocks as sample. If the filter key is invalid for 70% of the bloom filter, the remaining blocks do not use the bloom index.",
+                    mode: SettingMode::Both,
+                    range: Some(SettingRange::Numeric(0..=1)),
                 })
             ]);
 
