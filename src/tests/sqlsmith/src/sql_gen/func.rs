// Copyright 2021 Datafuse Labs
//
// Licensed under the Apache License, Version 2.0 (the "License");
// you may not use this file except in compliance with the License.
// You may obtain a copy of the License at
//
//     http://www.apache.org/licenses/LICENSE-2.0
//
// Unless required by applicable law or agreed to in writing, software
// distributed under the License is distributed on an "AS IS" BASIS,
// WITHOUT WARRANTIES OR CONDITIONS OF ANY KIND, either express or implied.
// See the License for the specific language governing permissions and
// limitations under the License.

use common_ast::ast::Expr;
use common_ast::ast::Identifier;
use common_ast::ast::Lambda;
use common_ast::ast::Literal;
use common_ast::ast::OrderByExpr;
use common_ast::ast::Window;
use common_ast::ast::WindowFrame;
use common_ast::ast::WindowFrameBound;
use common_ast::ast::WindowFrameUnits;
use common_ast::ast::WindowSpec;
use common_expression::types::DataType;
use common_expression::types::DecimalDataType::Decimal128;
use common_expression::types::DecimalDataType::Decimal256;
use common_expression::types::DecimalSize;
use common_expression::types::NumberDataType;
use common_expression::types::ALL_FLOAT_TYPES;
use common_expression::types::ALL_INTEGER_TYPES;
use rand::Rng;

use crate::sql_gen::SqlGenerator;

impl<'a, R: Rng> SqlGenerator<'a, R> {
    pub(crate) fn gen_scalar_func(&mut self, ty: &DataType) -> Expr {
        let mut indices = Vec::new();
        for (i, func_sig) in self.scalar_func_sigs.iter().enumerate() {
            if ty == &func_sig.return_type {
                indices.push(i);
            }
        }
        if indices.is_empty() {
            return self.gen_scalar_value(ty);
        }
        let idx = self.rng.gen_range(0..indices.len());
        let func_sig = unsafe { self.scalar_func_sigs.get_unchecked(indices[idx]) }.clone();

        self.gen_func(
            func_sig.name.clone(),
            vec![],
            func_sig.args_type,
            None,
            None,
        )
    }

    pub(crate) fn gen_factory_scalar_func(&mut self, ty: &DataType) -> Expr {
        let (name, params, args_type) = match ty.remove_nullable() {
            DataType::String => {
                let idx = self.rng.gen_range(0..=5);
                let name = match idx {
                    0 => "char".to_string(),
                    1 => "concat".to_string(),
                    2 => "concat_ws".to_string(),
                    3 => "regexp_replace".to_string(),
                    4 => "regexp_substr".to_string(),
                    5 => "to_string".to_string(),
                    _ => unreachable!(),
                };
                let args_type = if idx == 0 {
                    let len = self.rng.gen_range(1..=6);
                    vec![DataType::Number(NumberDataType::UInt8); len]
                } else if idx == 3 {
                    match self.rng.gen_range(3..=6) {
                        3 => vec![DataType::String; 3],
                        4 => vec![
                            DataType::String,
                            DataType::String,
                            DataType::String,
                            DataType::Number(NumberDataType::Int64),
                        ],
                        5 => vec![
                            DataType::String,
                            DataType::String,
                            DataType::String,
                            DataType::Number(NumberDataType::Int64),
                            DataType::Number(NumberDataType::Int64),
                        ],
                        6 => vec![
                            DataType::String,
                            DataType::String,
                            DataType::String,
                            DataType::Number(NumberDataType::Int64),
                            DataType::Number(NumberDataType::Int64),
                            DataType::String,
                        ],
                        _ => unreachable!(),
                    }
                } else if idx == 4 {
                    match self.rng.gen_range(2..=5) {
                        2 => vec![DataType::String; 2],
                        3 => vec![
                            DataType::String,
                            DataType::String,
                            DataType::Number(NumberDataType::Int64),
                        ],
                        4 => vec![
                            DataType::String,
                            DataType::String,
                            DataType::Number(NumberDataType::Int64),
                            DataType::Number(NumberDataType::Int64),
                        ],
                        5 => vec![
                            DataType::String,
                            DataType::String,
                            DataType::Number(NumberDataType::Int64),
                            DataType::Number(NumberDataType::Int64),
                            DataType::String,
                        ],
                        _ => unreachable!(),
                    }
                } else if idx == 5 {
                    if self.rng.gen_bool(0.5) {
                        vec![
                            DataType::Decimal(Decimal128(DecimalSize {
                                precision: 20,
                                scale: 0
                            }));
                            1
                        ]
                    } else {
                        vec![
                            DataType::Decimal(Decimal256(DecimalSize {
                                precision: 39,
                                scale: 0
                            }));
                            1
                        ]
                    }
                } else {
                    let len = self.rng.gen_range(2..=6);
                    vec![DataType::String; len]
                };
                (name, vec![], args_type)
            }
            DataType::Boolean => {
                let idx = self.rng.gen_range(0..=3);
                let name = match idx {
                    0 => "and_filters".to_string(),
                    1 => "regexp_like".to_string(),
                    2 => {
                        let comp_func = vec!["eq", "gt", "gte", "lt", "lte", "ne", "noteq"];
                        comp_func[self.rng.gen_range(0..=6)].to_string()
                    }
                    3 => "ignore".to_string(),

                    _ => unreachable!(),
                };
                let args_type = match idx {
                    0 => vec![DataType::Boolean; 2],
                    1 => match self.rng.gen_range(2..=3) {
                        2 => vec![DataType::String; 2],
                        3 => vec![DataType::String; 3],
                        _ => unreachable!(),
                    },
                    2 => {
                        let ty = self.gen_data_type();
                        vec![ty; 2]
                    }
                    3 => {
                        let ty1 = self.gen_data_type();
                        let ty2 = self.gen_data_type();
                        let ty3 = self.gen_data_type();
                        vec![ty1, ty2, ty3]
                    }
                    _ => unreachable!(),
                };
                (name, vec![], args_type)
            }
            DataType::Number(_) => {
<<<<<<< HEAD
                let idx = self.rng.gen_range(0..=4);
                let name = match idx {
                    0 => "point_in_ellipses".to_string(),
                    1 => "point_in_polygon".to_string(),
                    2 => "regexp_instr".to_string(),
                    3 => {
                        let arithmetic_func = vec!["plus", "minus", "multiply", "divide"];
                        arithmetic_func[self.rng.gen_range(0..=3)].to_string()
                    }
                    4 => {
                        let array_func = vec![
                            "array_approx_count_distinct",
                            "array_avg",
                            "array_kurtosis",
                            "array_median",
                            "array_skewness",
                            "array_std",
                            "array_stddev",
                            "array_stddev_pop",
                            "array_stddev_samp",
                            "array_sum",
                        ];
                        array_func[self.rng.gen_range(0..=9)].to_string()
                    }
                    _ => unreachable!(),
                };

                let args_type = match idx {
                    0 => vec![DataType::Number(NumberDataType::Float64); 7],
                    1 => {
                        let mut args_type = vec![];
                        let arg1 =
                            DataType::Tuple(vec![DataType::Number(NumberDataType::Float64); 3]);
                        let arg2 =
                            DataType::Array(Box::from(DataType::Number(NumberDataType::Float64)));
                        let arg3 =
                            DataType::Array(Box::from(DataType::Number(NumberDataType::Int64)));
                        args_type.push(arg1);
                        args_type.push(arg2);
                        args_type.push(arg3);
                        args_type
                    }
                    2 => match self.rng.gen_range(2..=6) {
=======
                let arithmetic = vec![
                    "plus",
                    "minus",
                    "multiply",
                    "divide",
                    "point_in_ellipses",
                    "point_in_polygon",
                    "regexp_instr",
                ];
                let name = arithmetic[self.rng.gen_range(0..=6)].to_string();
                let args_type = if name == "point_in_ellipses" {
                    vec![DataType::Number(NumberDataType::Float64); 7]
                } else if name == "point_in_polygon" {
                    let mut args_type = vec![];
                    let arg1 = DataType::Tuple(vec![DataType::Number(NumberDataType::Float64); 3]);
                    let arg2 =
                        DataType::Array(Box::from(DataType::Number(NumberDataType::Float64)));
                    let arg3 = DataType::Array(Box::from(DataType::Number(NumberDataType::Int64)));
                    args_type.push(arg1);
                    args_type.push(arg2);
                    args_type.push(arg3);
                    args_type
                } else if name == "regexp_instr" {
                    match self.rng.gen_range(2..=6) {
>>>>>>> 1194ee80
                        2 => vec![DataType::String; 2],
                        3 => vec![
                            DataType::String,
                            DataType::String,
                            DataType::Number(NumberDataType::Int64),
                        ],
                        4 => vec![
                            DataType::String,
                            DataType::String,
                            DataType::Number(NumberDataType::Int64),
                            DataType::Number(NumberDataType::Int64),
                        ],
                        5 => vec![
                            DataType::String,
                            DataType::String,
                            DataType::Number(NumberDataType::Int64),
                            DataType::Number(NumberDataType::Int64),
                            DataType::Number(NumberDataType::Int64),
                        ],
                        6 => vec![
                            DataType::String,
                            DataType::String,
                            DataType::Number(NumberDataType::Int64),
                            DataType::Number(NumberDataType::Int64),
                            DataType::Number(NumberDataType::Int64),
                            DataType::String,
                        ],
                        _ => unreachable!(),
                    },
                    3 => {
                        let mut args_type = vec![];
                        let int_num = ALL_INTEGER_TYPES.len();
                        let float_num = ALL_FLOAT_TYPES.len();
                        let left = ALL_INTEGER_TYPES[self.rng.gen_range(0..=int_num - 1)];
                        let right = ALL_FLOAT_TYPES[self.rng.gen_range(0..=float_num - 1)];
                        if self.rng.gen_bool(0.5) {
                            args_type.push(DataType::Number(left));
                            args_type.push(DataType::Number(right));
                        } else {
                            args_type.push(DataType::Number(right));
                            args_type.push(DataType::Number(left));
                        }
                        args_type
                    }
                    4 => {
                        let inner_ty = self.gen_number_data_type();
                        vec![DataType::Array(Box::new(inner_ty))]
                    }
                    _ => unreachable!(),
                };

                (name, vec![], args_type)
            }
            DataType::Array(box inner_ty) => {
                let name = "array".to_string();
                let len = self.rng.gen_range(0..=4);
                let args_type = vec![inner_ty; len];
                (name, vec![], args_type)
            }
            DataType::Decimal(_) => {
                let decimal = vec!["to_float64", "to_folat32", "to_decimal", "try_to_decimal"];
                let name = decimal[self.rng.gen_range(0..=3)].to_string();
                if name == "to_decimal" || name == "try_to_decimal" {
                    let args_type = vec![self.gen_data_type(); 1];
                    let params = vec![Literal::UInt64(20), Literal::UInt64(19)];
                    (name, params, args_type)
                } else {
                    let ty = if self.rng.gen_bool(0.5) {
                        DataType::Decimal(Decimal128(DecimalSize {
                            precision: 28,
                            scale: 0,
                        }))
                    } else {
                        DataType::Decimal(Decimal256(DecimalSize {
                            precision: 39,
                            scale: 0,
                        }))
                    };
                    let args_type = vec![ty; 1];
                    let params = vec![];
                    (name, params, args_type)
                }
            }
<<<<<<< HEAD
            DataType::Tuple(inner_tys) => {
                let name = "tuple".to_string();
                (name, vec![], inner_tys)
=======
            DataType::Tuple(tuple) => {
                let tuple_func = ["json_path_query", "tuple"];
                let name = tuple_func[self.rng.gen_range(0..=1)].to_string();
                let params = vec![];
                if name == "tuple" {
                    let args_type = vec![DataType::Tuple(tuple)];
                    (name, params, args_type)
                } else {
                    let args_type = vec![DataType::Variant, DataType::String];
                    (name, params, args_type)
                }
>>>>>>> 1194ee80
            }
            DataType::Variant => {
                if self.rng.gen_bool(0.5) {
                    let json_func = vec!["json_array", "json_object", "json_object_keep_null"];
                    let name = json_func[self.rng.gen_range(0..=2)].to_string();
                    let len = self.rng.gen_range(0..=2);
                    let mut args_type = Vec::with_capacity(len * 2);
                    for _ in 0..len {
                        args_type.push(DataType::String);
                        args_type.push(self.gen_data_type());
                    }
                    (name, vec![], args_type)
                } else {
                    let json_func = vec!["unnest", "json_path_query"];
                    let name = json_func[self.rng.gen_range(0..=1)].to_string();
                    let args_type = vec![ty.clone()];
                    (name, vec![], args_type)
                }
            }
            _ => {
                if self.rng.gen_bool(0.3) {
                    let name = "if".to_string();
                    let len = self.rng.gen_range(1..=3) * 2 + 1;
                    let mut args_type = Vec::with_capacity(len);
                    for i in 0..len {
                        if i % 2 == 0 && i != len - 1 {
                            args_type.push(DataType::Boolean);
                        } else {
                            args_type.push(ty.clone());
                        }
                    }
                    (name, vec![], args_type)
                } else {
                    let array_func = vec![
                        "unnest",
                        "array_any",
                        "array_count",
                        "array_max",
                        "array_min",
                    ];
                    let name = array_func[self.rng.gen_range(0..=4)].to_string();
                    let args_type = vec![DataType::Array(Box::new(ty.clone()))];
                    (name, vec![], args_type)
                }
            }
        };

        self.gen_func(name, params, args_type, None, None)
    }

    pub(crate) fn gen_agg_func(&mut self, ty: &DataType) -> Expr {
        let (name, params, mut args_type) = match ty.remove_nullable() {
            DataType::Number(NumberDataType::UInt8) => {
                let name = "window_funnel".to_string();
                let other_type = vec![DataType::Boolean; 6];
                let mut args_type = Vec::with_capacity(7);

                match self.rng.gen_range(0..=2) {
                    0 => args_type.push(self.gen_number_data_type()),
                    1 => args_type.push(DataType::Date),
                    2 => args_type.push(DataType::Timestamp),
                    _ => unreachable!(),
                };
                args_type.extend_from_slice(&other_type);
                let params = vec![Literal::UInt64(self.rng.gen_range(1..=10))];
                (name, params, args_type)
            }
            DataType::Number(NumberDataType::UInt64) => {
                let idx = self.rng.gen_range(0..=7);
                let name = match idx {
                    0 => "approx_count_distinct".to_string(),
                    1 => "count".to_string(),
                    2 => "bitmap_and_count".to_string(),
                    3 => "bitmap_or_count".to_string(),
                    4 => "bitmap_xor_count".to_string(),
                    5 => "bitmap_not_count".to_string(),
                    6 => "intersect_count".to_string(),
                    7 => "sum".to_string(),
                    _ => unreachable!(),
                };
                let args_type = if (2..=5).contains(&idx) {
                    if self.rng.gen_bool(0.5) {
                        vec![DataType::Bitmap]
                    } else {
                        vec![DataType::Nullable(Box::new(DataType::Bitmap))]
                    }
                } else if idx == 6 {
                    if self.rng.gen_bool(0.5) {
                        vec![DataType::Bitmap; 2]
                    } else {
                        vec![DataType::Nullable(Box::new(DataType::Bitmap)); 2]
                    }
                } else if idx == 7 {
                    vec![self.gen_all_number_data_type()]
                } else {
                    vec![self.gen_data_type()]
                };
                let params = if idx == 6 {
                    vec![
                        Literal::UInt64(self.rng.gen_range(1..=10)),
                        Literal::UInt64(self.rng.gen_range(1..=10)),
                    ]
                } else {
                    vec![]
                };
                (name, params, args_type)
            }
            DataType::Array(_) => {
                let idx = self.rng.gen_range(0..=2);
                let name = match idx {
                    0 => {
                        if self.rng.gen_bool(0.5) {
                            "array_agg".to_string()
                        } else {
                            "list".to_string()
                        }
                    }
                    1 => "retention".to_string(),
                    2 => {
                        if self.rng.gen_bool(0.5) {
                            "group_array_moving_sum".to_string()
                        } else {
                            "group_array_moving_avg".to_string()
                        }
                    }
                    _ => unreachable!(),
                };
                let args_type = if idx == 0 {
                    vec![self.gen_data_type()]
                } else if idx == 1 {
                    if self.rng.gen_bool(0.9) {
                        vec![DataType::Boolean; 6]
                    } else {
                        vec![self.gen_data_type(); 6]
                    }
                } else {
                    vec![self.gen_all_number_data_type()]
                };

                let params = if idx == 2 {
                    if self.rng.gen_bool(0.5) {
                        vec![Literal::UInt64(self.rng.gen_range(1..=3))]
                    } else {
                        vec![]
                    }
                } else {
                    vec![]
                };
                (name, params, args_type)
            }
            DataType::Decimal(_) => {
                let name = "sum".to_string();
                let params = vec![];
                let args_type = vec![self.gen_decimal_data_type()];
                (name, params, args_type)
            }
            DataType::Number(NumberDataType::Float64) => {
                let idx = self.rng.gen_range(0..=14);
                let name = match idx {
                    0 => "avg".to_string(),
                    1 => "covar_pop".to_string(),
                    2 => "covar_samp".to_string(),
                    3 => "kurtosis".to_string(),
                    4 => "median_tdigest".to_string(),
                    5 => "median".to_string(),
                    6 => "skewness".to_string(),
                    7 => "stddev_pop".to_string(),
                    8 => "stddev".to_string(),
                    9 => "std".to_string(),
                    10 => "stddev_samp".to_string(),
                    11 => "quantile".to_string(),
                    12 => "quantile_cont".to_string(),
                    13 => "quantile_tdigest".to_string(),
                    14 => "quantile_disc".to_string(),
                    _ => unreachable!(),
                };

                let args_type = if idx == 1 || idx == 2 {
                    vec![
                        self.gen_all_number_data_type(),
                        self.gen_all_number_data_type(),
                    ]
                } else {
                    vec![self.gen_all_number_data_type()]
                };

                let params = if idx >= 11 {
                    if self.rng.gen_bool(0.5) {
                        vec![Literal::Float64(self.rng.gen_range(0.01..=0.99))]
                    } else {
                        vec![]
                    }
                } else {
                    vec![]
                };
                (name, params, args_type)
            }
            DataType::Bitmap => {
                let idx = self.rng.gen_range(0..=1);
                let name = match idx {
                    0 => "bitmap_intersect".to_string(),
                    1 => "bitmap_union".to_string(),
                    _ => unreachable!(),
                };
                let params = vec![];
                let args_type = vec![DataType::Bitmap];
                (name, params, args_type)
            }
            DataType::String => {
                let name = "string_agg".to_string();
                let args_type = if self.rng.gen_bool(0.6) {
                    vec![DataType::String]
                } else {
                    vec![DataType::String; 2]
                };
                let params = vec![];
                (name, params, args_type)
            }
            _ => {
                // TODO: other aggreate functions
                let idx = self.rng.gen_range(0..=4);
                let name = match idx {
                    0 => "any".to_string(),
                    1 => "min".to_string(),
                    2 => "max".to_string(),
                    3 => "arg_min".to_string(),
                    4 => "arg_max".to_string(),
                    _ => unreachable!(),
                };
                let params = vec![];
                let args_type = if idx == 3 || idx == 4 {
                    vec![ty.clone(), self.gen_simple_data_type()]
                } else {
                    vec![ty.clone()]
                };
                (name, params, args_type)
            }
        };
        // test combinator, only need test _if and _distinct
        let idx = self.rng.gen_range(0..=2);
        let (name, params, args_type) = match idx {
            0 => (name, params, args_type),
            1 => {
                let name = name + "_if";
                args_type.push(DataType::Boolean);
                (name, params, args_type)
            }
            2 => {
                let name = name + "_distinct";
                (name, params, args_type)
            }
            _ => unreachable!(),
        };

        let window = if self.rng.gen_bool(0.8) {
            None
        } else {
            self.gen_window()
        };

        self.gen_func(name, params, args_type, window, None)
    }

    pub(crate) fn gen_window_func(&mut self, ty: &DataType) -> Expr {
        let window = self.gen_window();
        let ty = ty.clone();
        match ty {
            DataType::Number(NumberDataType::UInt64) => {
                let number = vec!["row_number", "rank", "dense_rank", "ntile"];
                let name = number[self.rng.gen_range(0..=2)];
                let args_type = if name == "ntile" {
                    vec![DataType::Number(NumberDataType::UInt64)]
                } else {
                    vec![]
                };
                self.gen_func(name.to_string(), vec![], args_type, window, None)
            }
            DataType::Number(NumberDataType::Float64) => {
                let float = vec!["percent_rank", "cume_dist"];
                let name = float[self.rng.gen_range(0..=1)].to_string();
                self.gen_func(name, vec![], vec![], window, None)
            }
            _ => {
                let name = vec![
                    "lag",
                    "lead",
                    "first_value",
                    "first",
                    "last_value",
                    "last",
                    "nth_value",
                ];
                let name = name[self.rng.gen_range(0..=6)];
                let args_type = if name == "lag" || name == "lead" {
                    vec![ty; 3]
                } else if name == "nth_value" {
                    vec![ty, DataType::Number(NumberDataType::UInt64)]
                } else {
                    vec![ty]
                };
                self.gen_func(name.to_string(), vec![], args_type, window, None)
            }
        }
    }

    fn gen_window(&mut self) -> Option<Window> {
        let ty = self.gen_data_type();
        let expr1 = self.gen_scalar_value(&ty);
        let expr2 = self.gen_scalar_value(&ty);
        let expr3 = self.gen_scalar_value(&ty);
        let expr4 = self.gen_scalar_value(&ty);

        let order_by = vec![
            OrderByExpr {
                expr: expr1,
                asc: None,
                nulls_first: None,
            },
            OrderByExpr {
                expr: expr2,
                asc: Some(true),
                nulls_first: Some(true),
            },
        ];
        Some(Window::WindowSpec(WindowSpec {
            existing_window_name: None,
            partition_by: vec![expr3, expr4],
            order_by,
            window_frame: if self.rng.gen_bool(0.8) {
                None
            } else {
                Some(WindowFrame {
                    units: WindowFrameUnits::Rows,
                    start_bound: WindowFrameBound::Preceding(None),
                    end_bound: WindowFrameBound::CurrentRow,
                })
            },
        }))
    }

    fn gen_func(
        &mut self,
        name: String,
        params: Vec<Literal>,
        args_type: Vec<DataType>,
        window: Option<Window>,
        lambda: Option<Lambda>,
    ) -> Expr {
        let distinct = if name == *"count" {
            self.rng.gen_bool(0.5)
        } else {
            false
        };
        let name = Identifier::from_name(name);
        let args = args_type
            .iter()
            .map(|ty| self.gen_expr(ty))
            .collect::<Vec<_>>();

        Expr::FunctionCall {
            span: None,
            distinct,
            name,
            args,
            params,
            window,
            lambda,
        }
    }
}<|MERGE_RESOLUTION|>--- conflicted
+++ resolved
@@ -180,7 +180,6 @@
                 (name, vec![], args_type)
             }
             DataType::Number(_) => {
-<<<<<<< HEAD
                 let idx = self.rng.gen_range(0..=4);
                 let name = match idx {
                     0 => "point_in_ellipses".to_string(),
@@ -224,32 +223,6 @@
                         args_type
                     }
                     2 => match self.rng.gen_range(2..=6) {
-=======
-                let arithmetic = vec![
-                    "plus",
-                    "minus",
-                    "multiply",
-                    "divide",
-                    "point_in_ellipses",
-                    "point_in_polygon",
-                    "regexp_instr",
-                ];
-                let name = arithmetic[self.rng.gen_range(0..=6)].to_string();
-                let args_type = if name == "point_in_ellipses" {
-                    vec![DataType::Number(NumberDataType::Float64); 7]
-                } else if name == "point_in_polygon" {
-                    let mut args_type = vec![];
-                    let arg1 = DataType::Tuple(vec![DataType::Number(NumberDataType::Float64); 3]);
-                    let arg2 =
-                        DataType::Array(Box::from(DataType::Number(NumberDataType::Float64)));
-                    let arg3 = DataType::Array(Box::from(DataType::Number(NumberDataType::Int64)));
-                    args_type.push(arg1);
-                    args_type.push(arg2);
-                    args_type.push(arg3);
-                    args_type
-                } else if name == "regexp_instr" {
-                    match self.rng.gen_range(2..=6) {
->>>>>>> 1194ee80
                         2 => vec![DataType::String; 2],
                         3 => vec![
                             DataType::String,
@@ -333,23 +306,9 @@
                     (name, params, args_type)
                 }
             }
-<<<<<<< HEAD
             DataType::Tuple(inner_tys) => {
                 let name = "tuple".to_string();
                 (name, vec![], inner_tys)
-=======
-            DataType::Tuple(tuple) => {
-                let tuple_func = ["json_path_query", "tuple"];
-                let name = tuple_func[self.rng.gen_range(0..=1)].to_string();
-                let params = vec![];
-                if name == "tuple" {
-                    let args_type = vec![DataType::Tuple(tuple)];
-                    (name, params, args_type)
-                } else {
-                    let args_type = vec![DataType::Variant, DataType::String];
-                    (name, params, args_type)
-                }
->>>>>>> 1194ee80
             }
             DataType::Variant => {
                 if self.rng.gen_bool(0.5) {
